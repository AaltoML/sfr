--- conflicted
+++ resolved
@@ -537,11 +537,7 @@
 % by linearising a neural network around the Maximum a Posteriori (MAP) weights.
 % a GP posterior -- can be obtained
 %
-<<<<<<< HEAD
-In supervised learning, given a data set $\dataset = \{(\vx_{i} , y_{i})\}_{i=1}^{N}$, with input $\vx_i \in \inputDomain$ and output $y_i \in \R$ pairs, the weights $\weights \in \R^{P}$ of a neural network, $f_\mathbf{w} : \inputDomain \to \R$, are usually trained to minimize the (regularized) empirical risk,
-=======
 In supervised learning, given a data set $\dataset = \{(\vx_{i} , \vy_{i})\}_{i=1}^{N}$, with input $\vx_i \in \inputDomain$ and output $\vy_i \in \outputDomain$ pairs, the weights $\weights \in \R^{P}$ of a neural network, $f_\mathbf{w}: \inputDomain \to \outputDomain$ (yet, to simplify the notation we restrict presentation to scalar output), are usually trained to minimize the (regularized) empirical risk,\looseness-1
->>>>>>> ad36ee14
 %
 \begin{equation} \label{eq-empirical-risk}
   \weights^{*} = 
@@ -582,11 +578,8 @@
 with the GGN.
 Following the work of \citet{khan2019approximate}, we can view this approximation as building an approximate linear model of the neural network as $f_{\weights^*}(\vx) \approx 
 %g_{\weights}(\vx) = 
-<<<<<<< HEAD
-\Jac{\weights_*}{\vx} \, \weights$, where $\Jac{\weights}{\vx} \coloneqq \left[ \nabla_\weights f_\weights(\vx)\right]^\top \in \R^{P}$ is the Jacobian at the MAP.
-=======
 \Jac{\weights_*}{\vx} \, \weights$, where $\Jac{\weights}{\vx} \coloneqq \left[ \nabla_\weights f_\weights(\vx)\right]^\top \in \R^{1 \times P}$ is the Jacobian at the MAP.
->>>>>>> ad36ee14
+
 Using the Hessian of the approximate model, we arrive at the Laplace-GGN approximate posterior for $q(\vw)$ \todo{This is the first time q(w) is used, should define it}. 
 Therefore, the Laplace-GGN linear model can be used to convert our weight space model to the function space by \todo{To be super clear even when reading this part out of context: could specify that using a GP with this mean and covariance},
 \begin{equation} 
