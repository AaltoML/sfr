% !TeX spellcheck = en_GB
\documentclass{article}

% Pass options to natbib
\PassOptionsToPackage{numbers, compress}{natbib}

% NeurIPS packages
\usepackage[]{neurips_2023}
\usepackage[utf8]{inputenc} % allow utf-8 input
\usepackage[T1]{fontenc}    % use 8-bit T1 fonts
%\usepackage{hyperref}       % hyperlinks
\usepackage{url}            % simple URL typesetting
\usepackage{booktabs}       % professional-quality tables
\usepackage{amsfonts}       % blackboard math symbols
\usepackage{nicefrac}       % compact symbols for 1/2, etc.
\usepackage{microtype}      % microtypography
\usepackage{xcolor}         % colors

% Redefine paragraph to be tighter
\renewcommand{\paragraph}[1]{{\bf #1}~~}

% Array/table packages
\usepackage{tabularx}
\usepackage{array,multirow}
\usepackage{colortbl}
\newcommand{\PreserveBackslash}[1]{\let\temp=\\#1\let\\=\temp}
\newcolumntype{C}[1]{>{\PreserveBackslash\centering}p{#1}}
\newlength{\tblw}

% Latin
\usepackage{xspace}
\newcommand{\eg}{\textit{e.g.\@}\xspace}
\newcommand{\ie}{\textit{i.e.\@}\xspace}
\newcommand{\cf}{\textit{cf.\@}\xspace}
\newcommand{\etc}{\textit{etc.\@}\xspace}
\newcommand{\etal}{\textit{et~al.\@}\xspace}

% Our method
\newcommand{\our}{\textsc{sfr}\xspace}

% Tikz
\usepackage{tikz}
\usepackage{pgfplots}
\usetikzlibrary{patterns}
\usetikzlibrary{decorations,backgrounds,arrows.meta,calc}
\usetikzlibrary{shapes,arrows,positioning}

% Appendix/supplement title
\newcommand{\nipstitle}[1]{{%
    % rules for title box at top and bottom
    \def\toptitlebar{\hrule height4pt \vskip .25in \vskip -\parskip} 
    \def\bottomtitlebar{\vskip .29in \vskip -\parskip \hrule height1pt \vskip .09in} 
    \phantomsection\hsize\textwidth\linewidth\hsize%
    \vskip 0.1in%
    \toptitlebar%
    \begin{minipage}{\textwidth}%
        \centering{\LARGE\bf #1\par}%
    \end{minipage}%
    \bottomtitlebar%
    \addcontentsline{toc}{section}{#1}%
}}

% Bibliography
%\usepackage[maxcitenames=1, maxbibnames=4, doi=false, isbn=false, eprint=true, backend=bibtex, hyperref=true, url=false, style=authoryear-comp]{biblatex}
%\addbibresource{zotero-library.bib}
% \addbibresource{paper/zotero-library.bib}

% Let's use good old bibtex instead

% Figure customization: Tight legend box
\pgfplotsset{every axis/.append style={
		legend style={inner xsep=1pt, inner ysep=0.5pt, nodes={inner sep=1pt, text depth=0.1em},draw=none,fill=none}
}}

% Our packages
\usepackage{todonotes}
\usepackage[colorlinks=true,linkcolor=blue,allcolors=blue]{hyperref}
\usepackage{amsmath}
\usepackage{bm}
\usepackage{algpseudocode}
\usepackage{algorithm}
\usepackage{derivative}

\usepackage{tikz,pgfplots}
\usepackage{subcaption}
\usetikzlibrary{}

\input{aidans-utils.tex}

% Short section names etc
% This must be imported last!
%\usepackage{cleveref}
\usepackage[capitalise,nameinlink]{cleveref}
\crefname{section}{Sec.}{Secs.}
\crefname{algorithm}{Alg.}{Algs.}
\crefname{appendix}{App.}{Apps.}
\crefname{definition}{Def.}{Defs.}
\crefname{table}{Tab.}{Tabs}

% Config for Arno's awesome TikZ plotting stuff
\newlength{\figurewidth}
\newlength{\figureheight}


% Variables
\newcommand{\state}{\ensuremath{\mathbf{s}}}
\newcommand{\action}{\ensuremath{\mathbf{a}}}
\newcommand{\noise}{\ensuremath{\bm\epsilon}}
\newcommand{\discount}{\ensuremath{\gamma}}
\newcommand{\inducingInput}{\ensuremath{\mathbf{Z}}}
\newcommand{\inducingVariable}{\ensuremath{\mathbf{u}}}
\newcommand{\dataset}{\ensuremath{\mathcal{D}}}
\newcommand{\dualParam}[1]{\ensuremath{\bm{\lambda}_{#1}}}
\newcommand{\meanParam}[1]{\ensuremath{\bm{\mu}_{#1}}}

% Indexes
\newcommand{\horizon}{\ensuremath{h}}
\newcommand{\Horizon}{\ensuremath{H}}
\newcommand{\numDataNew}{\ensuremath{N^{\text{new}}}}
\newcommand{\numDataOld}{\ensuremath{N^{\text{old}}}}
\newcommand{\numInducing}{\ensuremath{M}}

% Domains
\newcommand{\stateDomain}{\ensuremath{\mathcal{S}}}
\newcommand{\actionDomain}{\ensuremath{\mathcal{A}}}
\newcommand{\inputDomain}{\ensuremath{\mathbb{R}^{D}}}
\newcommand{\outputDomain}{\ensuremath{\mathbb{R}^{C}}}
\newcommand{\policyDomain}{\ensuremath{\Pi}}

% Functions
\newcommand{\rewardFn}{\ensuremath{r}}
\newcommand{\transitionFn}{\ensuremath{f}}
\newcommand{\latentFn}{\ensuremath{f}}

\newcommand{\optimisticTransition}{\ensuremath{\hat{f}}}
\newcommand{\optimisticTransitionMean}{\ensuremath{\mu_{\optimisticTransition}}}
\newcommand{\optimisticTransitionCov}{\ensuremath{\mu_{\optimisticTransition}}}
\newcommand{\optimisticTransitionSet}{\ensuremath{\mathcal{M}}}


% Parameters
% \newcommand{\weights}{\ensuremath{\bm\phi}}
\newcommand{\weights}{\ensuremath{\mathbf{w}}}
\newcommand{\valueFnParams}{\ensuremath{\psi}}
\newcommand{\policyParams}{\ensuremath{\theta}}

% Networks
\newcommand{\transitionFnWithParams}{\ensuremath{\transitionFn_{\weights}}}
\newcommand{\valueFn}{\ensuremath{\mathbf{Q}}}
\newcommand{\stateValueFn}{\ensuremath{\mathbf{V}}}
% \newcommand{\valueFn}{\ensuremath{\mathbf{Q}_{\valueFnParams}}}
\newcommand{\policy}{\ensuremath{\pi}}
\newcommand{\pPolicy}{\ensuremath{\pi_{\policyParams}}}


% Packages for bold math
\usepackage{bm}
\newcommand{\mathbold}[1]{\bm{#1}}
\newcommand{\mbf}[1]{\mathbf{#1}}
\renewcommand{\mid}{\,|\,}


% Math Macros
\newcommand{\MB}{\mbf{B}}
\newcommand{\MC}{\mbf{C}}
\newcommand{\MZ}{\mbf{Z}}
\newcommand{\MV}{\mbf{V}}
\newcommand{\MX}{\mbf{X}}
\newcommand{\MA}{\mbf{A}}
\newcommand{\MK}{\mbf{K}}
\newcommand{\MI}{\mbf{I}}
\newcommand{\MH}{\mbf{H}}
\newcommand{\T}{\top}
\newcommand{\vzeros}{\mbf{0}}
\newcommand{\vtheta}[0]{\mathbold{\theta}}
\newcommand{\valpha}[0]{\mathbold{\alpha}}
\newcommand{\vkappa}[0]{\mathbold{\kappa}}
\newcommand{\vbeta}[0]{\mathbold{\beta}}
\newcommand{\vlambda}[0]{\mathbold{\lambda}}
\newcommand{\diag}{\text{{diag}}}

\newcommand{\vm}{\mbf{m}}
\newcommand{\vz}{\mbf{z}}
\newcommand{\vf}{\mbf{f}}
\newcommand{\vu}{\mbf{u}}
\newcommand{\vx}{\mbf{x}}
\newcommand{\vy}{\mbf{y}}
\newcommand{\vw}{\mbf{w}}
\newcommand{\va}{\mbf{a}}

\newcommand{\Jac}[2]{\mathcal{J}_{#1}(#2)}
\newcommand{\JacT}[2]{\mathcal{J}_{#1}^\top(#2)}


\newcommand{\GP}{\mathcal{GP}}
\newcommand{\KL}[2]{\mathrm{D}_\textrm{KL} \dbar*{#1}{#2}}
\newcommand{\MKzz}{\mbf{K}_{\mbf{z}\mbf{z}}}
\newcommand{\MKxx}{\mbf{K}_{\mbf{x}\mbf{x}}}
\newcommand{\MKzx}{\mbf{K}_{\mbf{z}\mbf{x}}}
\newcommand{\MKxz}{\mbf{K}_{\mbf{x}\mbf{z}}}
\newcommand{\vkzi}{\mbf{k}_{\mbf{z}i}}
\newcommand{\vkzs}{\mbf{k}_{\mbf{z}i}}
\newcommand{\vk}{\mbf{k}}
\newcommand{\MLambda}[0]{\mathbold{\Lambda}}
\newcommand{\MSigma}[0]{\mathbold{\Sigma}}
\definecolor{matplotlib-blue}{HTML}{1f77b4}
\newcommand{\N}{\mathrm{N}}
%\newcommand{\R}{\mathrm{R}}
\newcommand{\myexpect}{\mathbb{E}}

\DeclareMathOperator*{\argmax}{arg\,max}
\DeclareMathOperator*{\argmin}{arg\,min}
\newcommand{\Norm}{\mathcal{N}}


%\title{Investigatin Uncertainty Quantification in Model-based Reinforcement Learning}
% \title{Model-based Reinforcement Learning with Fast Posterior Updates}
%\title{Sequential Decision-Making under Uncertainty with Big Data}
% \title{Neural Network to Vatiational Sparse Gaussian Process: For Adaptive Exploration}
% \title{Neural Network to Sparse Variational Gaussian Process: For Updates in Sequential Decision Making}
% \title{Adapting Neural Networks to New Data For Updates in Sequential Decision Making via Gaussian Processes}
% \title{Converting Neural Networks to Gaussian Processes for Sequential Decision-Making Under Uncertainty}
%\title{Sparse Function Space Representation of Neural Networks for Exploration and Retention}
%\title{Sparse Function-space Neural Networks}
\title{Sparse Function-space Representation \\ of Neural Networks}% for Adaptation and Retention}
\author{%
  Aidan Scannell\textsuperscript{\star} \\
  Aalto University \\
  Finnish Center for Artificial Intelligence \\
  \texttt{aidan.scannell@aalto.fi}
  \And
  Riccardo Mereu\textsuperscript{\star} \\
  Aalto University\\
  \texttt{riccardo.mereu@aalto.fi}
  \And
  Paul Chang \\
  Aalto University\\
  \texttt{paul.chang@aalto.fi}
  \And
  Ella Tamir \\
  Aalto University\\
  \texttt{ella.tamir@aalto.fi}
  \And
  Joni Pajarinen \\
  Aalto University\\
  \texttt{joni.pajarinen@aalto.fi}
  \And
  Arno Solin \\
  Aalto University\\
  \texttt{arno.solin@aalto.fi}
}


\begin{document}

\maketitle

\begin{abstract}
% OLDER VERSION
%Sequential learning paradigms such as Continual Learning (CL) or Reinforcement Learning (RL) pose a challenge for gradient-based deep learning techniques as they struggle to incorporate new data and retain previous knowledge. Existing methods for converting neural networks from weight to function space allow a probabilistic treatment of the distribution over the function learned by the neural networks but are computationally expensive. We propose a method that converts a neural network to a low-rank functional representation as a sparse Gaussian process. With this approach, we can build a compact representation of the function encoded by the neural network that can replace previous data in continual settings and be used for fast adaptation in RL, avoiding full retraining of the model. 
%
% Rewrite on 2023-05-10
%Deep neural networks are known to lack uncertainty estimates, struggle to incorporate new data, and fail to retain previous knowledge. We present a method that mitigates these issues by transforming a weight-space neural network to a low-rank function-space representation, via the so-called dual parameters. In contrast to previous work, we model the joint distribution across the entire data set rather than a subset. This offers a compact and principled way of capturing uncertainty and enables us to incorporate new data without retraining whilst retaining predictive performance. We demonstrate the proposed approach for quantifying uncertainty in supervised learning and maintaining a compact representation in sequential learning.\looseness-1

Deep neural networks are known to lack uncertainty estimates, struggle to incorporate new data, and suffer from catastrophic forgetting. We present a method that mitigates these issues by converting neural networks from weight-space to a low-rank function-space representation, via the so-called dual parameters. In contrast to previous work, our sparse representation captures the joint distribution over the entire data set, rather than only over a subset. This offers a compact and principled way of capturing uncertainty and enables us to incorporate new data without retraining whilst retaining predictive performance. We demonstrate the proposed approach for quantifying uncertainty in supervised learning and maintaining an expressive functional representation for sequential learning.\looseness-1

\end{abstract}

%, maintaining a summary representation in continual learning,

\section{Introduction}
\label{sec:intro}
%
Deep learning \cite{goodfellow2016deep} has become the cornerstone of contemporary artificial intelligence, proving remarkably effective in tackling supervised and unsupervised learning tasks in the {\em large data}, {\em offline}, and {\em gradient-based training} regime. Despite its success, gradient-based learning techniques exhibit limitations. Firstly, how can we efficiently quantify uncertainty without resorting to expensive and hard-to-interpret sampling in the model's weight-space? Secondly, how to update the weights of an already trained model with new batches of data without compromising the performance on past data? These questions become central when applied to sequential learning paradigms, such as continual learning (CL, \citep{parisi2019continual, de2021continual}) and reinforcement learning (RL, \cite{sutton2018reinforcement}). In CL, access to the previous data is lost and the challenge is retaining a compact representation of the problem and avoiding forgetting over the life-long learning horizon~\cite{mccloskey1989catastrophic}. Similarly, in RL, the model must adapt to environmental observations through exploration, while leveraging prediction uncertainties to assess potential future paths.\looseness-1

%Secondly, how to retain information from previous tasks whilst learning new tasks where the tasks are such as Continual Learning (CL, \cite{de2021continual})
%Thirdly and differently from the CL problem is that given some data from the same distribution 


%Current state of affairs 
Recent techniques (\eg, \cite{ritter2018kfac,khan2019approximate,daxberger2021laplace,fortuin2021bayesian,immer2021scalable}) show that converting trained neural networks to a Bayesian neural network through the Laplace-GGN can provide uncertainty without sacrificing additional training cost \cite{foong2019between}. Furthermore, the resultant weight space posterior can be converted to the function space as shown \cite{khan2019approximate, immer2021improving}. The function space allows for a principled mathematical approach for analyzing the behaviour \cite{cho2009kernel,meronen2020stationary}, performing probabilistic inference \cite{khan2019approximate}, and quantifying uncertainty in neural networks \cite{foong2019between}. These methods rely on the linearization of the neural network and the resultant NTK \cite{jacot2018neural}. The result function space neural network is characterized by its first two moment functions, a mean function and covariance function (or kernel)---defining a Gaussian process (GP, \cite{rasmussen2006gaussian}). GPs provide a widely-used probabilistic toolkit with principled uncertainty estimates, and they serve as a standard surrogate model for Bayesian optimization \citep{garnett_bayesoptbook_2022} and are effective in model-based reinforcement learning \citep{deisenroth2011pilco} with theoretical guarantees on regret bounds \citep{srinivas2009gaussian}. 
%Yet many problems lie in high dimensional input space; for example, images are where GPs cannot learn representations. In such scenarios such as in many reinforcement learning environments neural networks are used as the surrogate model. However, uncertainty is still essential to ensure effective exploration for sequential algorithms. Successful approaches have attempted to blend neural networks with uncertainty estimates around predictions, allowing for sophisticated exploration strategies. However, there has been limited use of hybrid models that possess the feature representation ability of neural networks but also attractive the properties of GPs, such a hybrid method we propose in this paper.

%Need for adaptive learning methods + failures with current methods
In this paper, we demonstrate that any neural network can be represented in terms of the so-called `dual' parameters of a GP~\cite{csato2002sparse, adam2021dual, chang2020fast}. In contrast to previous work that utilizes subsets \cite{immer2021scalable}, this parameterization allows for the consolidation of contributions from {\em all} training data into a sparse representation. Crucially, the resulting GP now predicts in the same space as the originally trained neural network, a feature not present in previous approaches, while still avoiding the notorious cubic complexity of vanilla GPs. Through the dual parameter formulation, we establish a connection between the neural network, the resulting full GP, and a sparse approximation similar to variational sparse GPs~\cite{titsias2009variational}. Using the sparse GP we can then take advantage of the property of dual parameters that allows for fast conditioning recently shown in \cite{chang2022fantasizing}. Thus we are able to avoid retraining and condition new data in to our model. The resulting \our method can be applied in any sequential decision-making scenario where retraining is not feasible.

%Need uncertainty and adaptive methods
%Dual formulation in GPs space solves this
%Talk about planning and exploration in RL.


The contributions of this paper are:
%
{\em (i)}~We introduce \our, a new approach for sparse functional representation of the neural network.
{\em (ii)}~We demonstrate that, despite its sparsity, our method effectively captures predictive uncertainty, provides means of updating the model post-training, and gives a a compact representation suitable for continual learning.
{\em (iii)}~We provide extensive experiments for showcasing our approach and demonstrate significance and applicability across supervised, continual, and reinforcement learning, aiming to stimulate future use of the approach.

%List the contributions.
%The contributions of the paper our is as follows:
%\begin{itemize}
%\item We show how to take a trained neural network and convert it to a dual sparse GP. We are able to do this without retraining a variational objective for the Sparse GP. Our sparse GP uses the variational formulation, and thus gives better uncertainty estimates than other no variational sparse approaches used previously.
%\item The sparse GP now gives us a compact representation of our parameters in the function space. We can therefore take advantage of the dual parameters formulation for fast conditioning of new data in to our posterior avoiding retraining of the neural network. Crucially this allows for fast adaptation of models that our used in sequential decision making. We show how this is effective in the planning stage of model-based reinforcement exploration.
%\end{itemize}




%
%
%\begin{itemize}
%  \item Many real-world problems require learning-based systems that can adapt to new data.
%  \begin{itemize}
%    % \item For example, in domains such as robotics and healthcare,
%    \item For example, when controlling robots in non-stationary environments it is important for the robot to adapt to the changing dynamics.
%    \item However neural networks rely upon gradient-based optimisation.
%    \item Uncertainty can be used to improve sample efficiency via targeted exploration.
%    \item Uncertainty can be used to handle risk in decision making.
%  \end{itemize}
%
%  \item Gaussian processes can easily adapt to new data and they offer well-calibrated uncertainty estimates.
%  \begin{itemize}
%    \item However, they don't scale to high-dimensional and large data sets.
%  \end{itemize}
%  \item
%  \begin{itemize}
%    \item
%  \end{itemize}
%\end{itemize}




\begin{figure}[t!]
  \centering\scriptsize
  % Figure options
  \pgfplotsset{axis on top,scale only axis,width=\figurewidth,height=\figureheight, ylabel near ticks,ylabel style={yshift=-2pt},y tick label style={rotate=90},legend style={nodes={scale=1., transform shape}},tick label style={font=\tiny,scale=1}}
  \pgfplotsset{xlabel={Input, $x$},axis line style={rounded corners=2pt}}
  % Set figure 
  \setlength{\figurewidth}{.28\textwidth}
  \setlength{\figureheight}{\figurewidth}
  %
  \def\inducing{\large Sparse inducing points}
  %
  \begin{subfigure}[c]{.34\textwidth}
    \raggedleft
    \pgfplotsset{ylabel={Output, $y$}}
    \input{./fig/regression-nn.tex}%
  \end{subfigure}
  \hfill  
  \begin{subfigure}[c]{.01\textwidth}
    \centering
    \tikz[overlay,remember picture]\node(p0){};
  \end{subfigure}  
  \hfill
  \begin{subfigure}[c]{.28\textwidth}
    \raggedleft
    \pgfplotsset{yticklabels={,,},ytick={\empty}}
    \input{./fig/regression-nn2svgp.tex}%
  \end{subfigure}
  \hfill  
  \begin{subfigure}[c]{.01\textwidth}
    \centering
    \tikz[overlay,remember picture]\node(p1){};
  \end{subfigure}  
  \hfill
  \begin{subfigure}[c]{.28\textwidth}
    \raggedleft
    \pgfplotsset{yticklabels={,,},ytick={\empty}}        
    \input{./fig/regression-update.tex}%
  \end{subfigure}
  \caption{\textbf{Regression example on an MLP with two hidden layers.} Left:~Predictions from the trained neural network. Middle:~Our approach summarizes all the training data with the help of an iducing set of points. The model captures the predictive mean and uncertainty, and (right) makes it possible to update the model with new data without degrading previous performance.}
  \label{fig:teaser} 
  % 
  \begin{tikzpicture}[remember picture,overlay]
    % Arrow style
    \tikzstyle{myarrow} = [draw=black!80, single arrow, minimum height=14mm, minimum width=2pt, single arrow head extend=4pt, fill=black!80, anchor=center, rotate=0, inner sep=5pt, rounded corners=1pt]
    % Arrows
    \node[myarrow] (p0-arr) at ($(p0) + (1em,1.5em)$) {};
    \node[myarrow] (p1-arr) at ($(p1) + (1em,1.5em)$) {};
    % Arrow labels
    \node[font=\scriptsize\sc,color=white] at (p0-arr) {\our};
    \node[font=\scriptsize\sc,color=white] at (p1-arr) {new data};   
  \end{tikzpicture}
\end{figure}





\subsection{Related work}
\label{sec:related}
%
% General Bayesian deep learning
\textbf{Bayesian deep learning}
Probabilistic methods in deep learning~\cite{Wilson:ensembles,neal1995bayesian} have recently gained increasing attention in the machine learning community as a means for uncertainty quantification (\eg, \cite{kendall2017what,wilson2020bayes}) and model selection (\eg,~\cite{immer2021scalable,antoran2022marginal}) with advancements in prior specification (\eg, \cite{cho2009kernel,meronen2020stationary,meronen2021periodic,fortuin2021bayesian,nalisnick2018do}) and efficient approximate inference under the specified model.
Calculating the posterior distribution of a Bayesian neural network is usually intractable, and approximate inference techniques need to be used, such as variational inference \cite{blei2017variational}, deep ensembles \cite{lakshminarayanan2017simple}, MC dropout \cite{gal2016dropout}, or Laplace approximation \cite{ritter2018kfac,kristiadi2020being,immer2021improving}---each with its own set of strengths and weaknesses.


%\textbf{Function-space methods}
%One common approach for uncertainty with neural networks is a Laplace-GGN approximation \citep{daxberger2021laplace}, which takes a trained neural network and linearises it around the optimal weights. The Hessian can be efficiently approximated using the generalized Gauss--Newton approximation (GGN)~\cite{botev2017practical} but typically involves a cubic scaling in the number of parameters, in practice a further approximation such as the Kronecker factorisation \cite{martens2015optimizing,ritter2018kfac} is needed. The resulting linear model can be used to obtain uncertainty estimates and refine the neural network predictions \citep{immer2021scalable}, and is linear with respect to the weights. Therefore, as shown in \cite{immer2021scalable, khan2019approximate,maddox2021fast}, the linear model can be converted to a GP, which is then used to obtain the uncertainty estimates. 

% Introduce the laplace GGN + shortcomings
\textbf{Function-space methods}
Function-space perspectives on uncertainty in neural networks often use a Laplace-GGN approximation \citep{daxberger2021laplace}, linearizing a trained neural network around optimal weights. The Hessian can be efficiently approximated using the generalized Gauss--Newton approximation (GGN)~\cite{botev2017practical}. While efficient, it suffers from cubic scaling in parameter count, necessitating approximations like Kronecker factorisation \cite{martens2015optimizing, ritter2018kfac}. This linear model, linear in the weights, refines predictions and provides uncertainty estimates \citep{immer2021scalable}. This model has a convenient interpretation as a GP \cite{immer2021scalable, khan2019approximate, maddox2021fast}.
%
However, the GP's cubic $\mathcal{O}(n^3)$ scaling with data points $n$ requires costly approximations, often resorting to using data subsets \cite{immer2021scalable}. In the GP community, sparse approximations have mitigated this scaling issue (\eg, \cite{titsias2009variational,hensman2013gaussian}), but combining neural network linearization with sparse methods remains unclear without resorting to subset methods. Our work addresses this by utilizing the GP's dual parameters \cite{csato2002sparse}, previously applied to non-conjugate likelihood models \cite{adam2021dual}.

%wang2019exact
%
%However, the GP introduces a cubic $\mathcal{O}(N^3)$ scaling in the number of data points $N$. Previous approaches apply crude approximations to alleviate the computational costs, \eg, by considering only a subset of the training data \cite{immer2021scalable}. In the GP community, the scaling problem is not seen as an issue any more due to efficient and stochastic methods for sparse approximations (\eg, \cite{hensman2013gaussian,wang2019exact}). However, it is not entirely clear how to combine the linearization of the neural network with sparse methods \cite{titsias2009variational} without falling back to crude subset methods. We tackle this problem by framing the problem in the dual parameters \cite{csato2002sparse} of the GP that has previously been used for non-conjugate likelihood models in GPs \cite{adam2021dual}. 


% CL section
%\textbf{Function-space methods for sequential learning} The central problem in continual learning is how to deal with the non-stationary nature of the training distribution, which causes the training process to overwrite the previously learnt parameters---leading to the model forgetting the previously learnt functions. 
%The approaches proposed in the CL literature can be categorized into inference-based, rehearsal-based, and model-based methods; we refer the reader to \citep{parisi2019continual, de2021continual} for complete reviews. The methods in the first category usually tackle this problem with weight-space regularization, such as EWC~\citep{kirkpatrick2017overcoming}, SI~\citep{zenke17a}), or VCL~\citep{nguyen-tuongModel2009} that induce retention of previously learned information in the weights alone.
%However, encoding functional knowledge in the weights does not guarantee a good quality of the predictions, thus a better to introduce a function-space regularization \citep{li2018lwf, benjamin2018measuring, titsias2019functional, buzzega2020dark, pan2020continual, rudner2022continual}. These methods bridge the gap between objective and rehearsal-based methods since they rely on a subset of the training data for each task to compute the regularization term. Recently proposed methods, such as DER~\citep{buzzega2020dark}, FROMP~\citep{pan2020continual}, and S-FSVI~\citep{rudner2022continual} achieve state-of-the-art performances among the objective-based techniques in several CL benchmarks. 

\textbf{Function-space methods for sequential learning} 
Continual learning (CL) hinges on how to deal with the non-stationary training distribution, wherein the training process may overwrite previously learned parameters, causing catastrophic forgetting \citep{mccloskey1989catastrophic}. CL approaches fall into inference-based, rehearsal-based, and model-based methods (see \cite{parisi2019continual, de2021continual} for an overview). The methods in the first category usually tackle this problem with weight-space regularization, such as EWC~\citep{kirkpatrick2017overcoming}, SI~\citep{zenke17a}), or VCL~\citep{nguyen-tuongModel2009} that induce retention of previously learned information in the weights alone. However, encoding functional knowledge in the weights does not guarantee good quality of the predictions. Function-space regularization techniques~\cite{li2018lwf, benjamin2018measuring, titsias2019functional, buzzega2020dark, pan2020continual, rudner2022continual} address this by relying on training data subsets for each task to compute the regularization term. These methods bridge the gap between objective and rehearsal-based methods since they use a subset of the training data for each task to compute the regularization term. Recently proposed methods, \eg, DER~\citep{buzzega2020dark}, FROMP~\citep{pan2020continual}, and S-FSVI~\citep{rudner2022continual} achieve state-of-the-art performance among the objective-based techniques in several CL benchmarks. 

\textbf{Uncertainty quantification in RL}
A key challenge in RL is balancing the trade-off between exploration and exploitation \cite{sutton2018reinforcement}.
That is, should an agent select actions that it knows will lead to high reward (exploitation), or should it
select new ones in hope to discover actions leading to higher reward (exploration).
One promising direction to balancing this trade-off is to model the uncertainty associated with a learned transition dynamics model and use it to guide exploration.
Prior work has taken an expectation over the dynamic model's posterior \cite{deisenrothPILCO2011,kamtheDataEfficient2018,chuaDeepReinforcementLearning2018},
sampled from it (akin to Thompson sampling but referred to as posterior sampling RL)
\todo{cite thopmson sampling paper dearden et al 1999}
\cite{osbandMoreEfficientReinforcement2013},
and used it to implement optimism in the face of uncertainty using upper confidence bounds \cite{curiEfficient2020}.
\todo{cite UCRL paper}
No single strategy has emerged as a go to method and we highlight that these strategies are only as good as their uncertainty estimates.
% Central to these decision-making strategies are the methods for quantifying uncertainty.
Previous approaches have used GPs \cite{deisenrothPILCO2011,kamtheDataEfficient2018},
ensembles of neural networks \cite{curiEfficient2020,chuaDeepReinforcementLearning2018}
and variational inference \cite{galImproving2016,houthooftVIME2017}.
However, there has been little leveraging

% Another classical and provable exploration theory in RL is based on optimism
% \todo{cite UCRL paper}
% Recent work has even extended these ideas to deep RL \cite{curiEfficient2020}.

% An alternative approach is to sample from the dynamic model's posterior, akin to Thompson sampling but referred to as posterior sampling RL
% Another classical and provable exploration theory in RL is based on optimism in the face of uncertainty.
% \todo{cite UCRL paper}
% Recent work has even extended these ideas to deep RL \cite{curiEfficient2020}.
% These strategies are only as good as their uncertainty estimates.
% Prior work has learned dynamics models using GPs \cite{deisenrothPILCO2011,kamtheDataEfficient2018},
% ensembles of neural networks \cite{curiEfficient2020,chuaDeepReinforcementLearning2018}
% and variational inference \cite{galImproving2016,houthooftVIME2017}.



%%

% It should be written clearly that our method actually is doing a "functional" reharsal, because we store a set of inducing points that are replayed in order to check if the logits change.

% Other methods that could be worth citing are 
% Learning without forgetting \citep{li2018lwf} :  first paper proposing to use functional regularization computes a smoothed version of the current logits for the new examples at the beginning of each task, minimizing their drift during training. It doesn't have any set of inducing points
% \citep{benjamin2018measuring} this is not a proper CL paper, but it's usually referred in the functional regularization papers, because shows how to improve Adam with measuring the network difference in function space. They also have some easy CL examples there.



%Why we need uncertainty and adaptiveness
%How to adapt to new information is a limitation of current machine learning models. The problem is specifically relevant when we combine a model with a decision-making process. In such a sequential setting, an agent typically makes decisions in an environment and obtains new information and would ideally incorporate the information into their parameters. Not only do we need models that adapt to new informatoion but all express uncertainty over the models predictions. The reason being twofold: in many applications, \eg\ healthcare, autonomous driving is an essential requirement, and many advanced exploration techniques require uncertainty to determine where to query next.



\begin{figure}[t!]
  \centering
  % Set figure size
  \setlength{\figurewidth}{.31\textwidth}
  \setlength{\figureheight}{\figurewidth}
  %
  % Colours
  \definecolor{C0}{HTML}{DF6679}
  \definecolor{C1}{HTML}{69A9CE}
  %
  \begin{tikzpicture}[outer sep=0,inner sep=0]

    \newcommand{\addfig}[2]{
    \begin{scope}
      \clip[rounded corners=3pt] ($(#1)+(-.5\figurewidth,-.5\figureheight)$) rectangle ++(\figurewidth,\figureheight);
      \node (#2) at (#1) {\includegraphics[width=1.05\figurewidth]{./fig/#2}};
    \end{scope}
    %\draw[rounded corners=3pt,line width=1.2pt,black!60] ($(#1)+(-.5\figurewidth,-.5\figureheight)$) rectangle ++(\figurewidth,\figureheight);
    }

    % The neural network
    \addfig{0,0}{banana-nn}

    % The nn2svgp
    \addfig{1.1\figurewidth,0}{banana-nn2svgp}

    % The update
    \addfig{2.2\figurewidth,0}{banana-hmc}

    % The arrow
    \tikzstyle{myarrow} = [draw=black!80, single arrow, minimum height=14mm, minimum width=2pt, single arrow head extend=4pt, fill=black!80, anchor=center, rotate=0, inner sep=5pt, rounded corners=1pt]
    \tikzstyle{myblock} = [draw=black!80, minimum height=4mm, minimum width=7mm, fill=black!80, anchor=center, rotate=0, inner sep=5pt, rounded corners=1pt]
    \node[myarrow] (first-arr) at ($(banana-nn)!0.5!(banana-nn2svgp)$) {};
    \node[myblock] (second-arr) at ($(banana-nn2svgp)!0.5!(banana-hmc)$) {};

    % Arrow labels
    \node[font=\scriptsize\sc,color=white] at (first-arr) {\our};
    \node[font=\scriptsize\sc,color=white] at (second-arr) {\normalsize$\bm\approx$};
         
    % Labels
    \node[anchor=north, font=\small] at ($(banana-nn) + (0,-.55\figureheight)$) {Neural network prediction};
    \node[anchor=north, font=\small] at ($(banana-nn2svgp) + (0,-.55\figureheight)$) {Sparse function-space representation};
    \node[anchor=north, font=\small] at ($(banana-hmc) + (0,-.55\figureheight)$) {HMC result as baseline};      

  \end{tikzpicture}
  \newcommand{\mycircle}{\protect\tikz[baseline=-.6ex]\protect\node[circle,inner sep=2pt,draw=black,fill=C0,opacity=.5]{};}
  \newcommand{\mysquare}{\protect\tikz[baseline=-.6ex]\protect\node[inner sep=2.5pt,draw=black,fill=C1,opacity=.5]{};}
  \newcommand{\myinducing}{\protect\tikz[baseline=-.7ex]\protect\node[circle,inner sep=1.5pt,draw=black,fill=black]{};}
  %
  \caption{\textbf{Uncertainty quantification} for binary classification (\mysquare~vs.~\mycircle). We convert the trained neural network (left) to a sparse GP model that summarizes all data onto a sparse set of inducing points~\myinducing\ (middle). This gives similar behaviour as would running full Hamiltonian Monte Carlo (HMC) on the original neural network model weights (right). Marginal uncertainty depicted by colour intensity.\looseness-1}
  \label{fig:banana}  
\end{figure}



\section{Background: Function-space representation of neural networks}
\label{sec:methods}
%
%In this section, we recap how a trained neural network (NN) can be converted to a Gaussian process by locally linearising its weights.
% a GP posterior -- can be obtained
% around the Maximum a Posteriori (MAP) weights.

% by linearising a neural network around the Maximum a Posteriori (MAP) weights.
% a GP posterior -- can be obtained
%
In supervised learning, given a data set $\dataset = \{(\vx_{i} , \vy_{i})\}_{i=1}^{N}$, with input $\vx_i \in \inputDomain$ and output $\vy_i \in \outputDomain$ pairs, the weights $\weights \in \R^{P}$ of a neural network, $f_\mathbf{w} : \inputDomain \to \outputDomain$, are usually trained to minimize the (regularized) empirical risk,
%
\begin{equation} \label{eq-empirical-risk}
  \weights^{*} = 
  \arg \min_{\weights} \mathcal{L}(\dataset,\weights) =
  \arg \min_{\weights} \textstyle\sum_{i=1}^{N} \ell(f_\weights(\mathbf{x}_{i}), \mathbf{y}_i) + \delta \mathcal{R}(\weights).
\end{equation}
%
If $\ell(f_\weights(\vx_{i}), \vy_i) = -\log(p(\vy \mid f_\weights(\vx_{i}))$ and the regularizer $\mathcal{R}(\weights) = \frac{1}{2}\|\weights\|^{2}_2$, then we can view \cref{eq-empirical-risk} as the maximum {\it a~posteriori} (MAP) solution to a Bayesian objective, where the regularization weight takes the role of a prior precision parameter, \ie, $p(\vw) = \Norm(\vzeros, \delta^{-1} \MI)$.
%Bayesian inference offers a principled approach to quantifying uncertainty in neural networks.
%The goal is to find the posterior over the weights ${p(\vw \mid \vy) \propto p(\vy \mid f_{\weights}(\vx)) \, p(\weights)}$ as it represents our belief in the parameters after combining data $\dataset$ with our prior $p(\vw)$.
%Although the true posterior $p(\vw \mid \dataset)$ is intractable given the non-linearities of the neural network, one can resort to sampling techniques such as Hamiltonian Monte-Carlo (HMC).
%However, for most applications their high computational costs make them impractical so we need approximate inference techniques.
%In \cref{fig:banana}, we show a qualitative example of the induced function-space posterior obtained with our method compared to the posterior obtained through HMC sampling on the Banana toy dataset. 
The posterior over the weights ${p(\vw \mid \dataset) \propto p(\vy \mid f_{\weights}(\vx)) \, p(\weights)}$ is generally not available in closed form. Sampling methods that characterize the posterior with a finite set of samples in weight-space---such as the Hamiltonian Monte Carlo (HMC) baseline used in \cref{fig:banana} (right)---are general-purpose, but comuptationally heavy and impractical for downstream applications.

\textbf{Function space}
%As a neural network is a deterministic mapping, the weight-space posterior induces a distribution over the function values.
%Intuitively, if one was to sample from the weight posterior, the corresponding functions created can
%be viewed as perturbed versions of the function at the MAP estimate $f_{\vw^*}$.
%In most applications, we care about predictions from the neural network and not the weights themselves.
%As such, it is the distribution over function values that we are actually interested in.
While neural networks are deterministic mappings defined by their weights, the ultimate goal of training a neural network is to optimize the function it represents, not the weights themselves. Consequently, the weight-space posterior corresponds to a distribution over function values. Imagine sampling from the weight posterior; the resulting functions could be viewed as perturbations of the function at the MAP estimate $f_{\vw^*}$. This perspective aligns better with the main objective in most applications: making representative predictions given the observations we have.


\textbf{Linearization gives rise to a Gaussian process}
Our goal is to capture the distribution over the neural network model functions through their first two moments. The first moments characterize a Gaussian process with a mean function $\mu(\cdot)$ and a covariance function (kernel) $\kappa(\cdot,\cdot)$. 
Recent work \cite{khan2019approximate,maddox2021fast} has shown that linearizing approximations in the weight space lead to function-space equivalent approximations.
As Gaussian distributions remain tractable under linear transformations, a linear function in terms of parameters can be converted from the weight space to the function space (see Ch.~2.1 in \cite{rasmussen2006gaussian}) as follows:
%
\begin{equation} \label{eq:weight_func}
f_\weights(\vx) \approx 
%g_\weights(\mathbf{x}) = 
\phi^\top\!(\vx) \, \vw \quad\implies\quad \mu(\vx) = 0 \quad \text{and} \quad \kappa(\vx, \vx') = \frac{1}{\delta} \phi^\T\!(\vx) \, \phi(\vx').
\end{equation}
% The posterior structure directly relates to the optimization loss around the MAP weights $\vw^*$.
A common approach is to approximate the correlation structure of a distribution centred at the MAP estimate as done in the Laplace-GGN~\cite{khan2019approximate, daxberger2021laplace, maddox2021fast}. 
The Laplace-GGN takes the MAP solution and approximates the Hessian of the loss function
with the GGN.
Following the work of \citet{khan2019approximate}, we can view this approximation as building an approximate linear model of the neural network as $f_{\weights^*}(\vx) \approx 
%g_{\weights}(\vx) = 
\Jac{\weights_*}{\vx} \, \weights$, where $\Jac{\weights}{\vx} \coloneqq \left[ \nabla_\weights f_\weights(\vx)\right]^\top \in \R^{C \times P}$ is the Jacobian at the MAP.
Using the Hessian of the approximate model, we arrive at the Laplace-GGN approximate posterior for $q(\vw)$. 
Therefore, the Laplace-GGN linear model can be used to convert our weight space model to the function space by,
\begin{equation} 
\label{eq-laplace-approx-function-space} 
% g(\vx) \sim \GP \left( \mu(\vx), \kappa(\vx, \vx') \right) \quad \text{with} \quad
  \mu(\vx) =  0 \quad \text{and} \quad
  \kappa(\vx, \vx')
  = \frac{1}{\delta} \Jac{\weights^*}{\vx} \, \JacT{\weights^*}{\vx'}, 
\end{equation}
where the kernel is the so-called Neural Tangent Kernel (NTK, \cite{jacot2018neural}). In \cref{eq-laplace-approx-function-space}, we restrict the function output to a single dimension for notational simplicity, yet this formulation can be readily extended to the multi-output scenario. With this kernel function, we can combine it with the data set $\dataset$ to construct the posterior $q(\vf)$. 
%
\citet{khan2019approximate} took a similar approach, but instead of fitting the GP posterior to the actual $\vy$, they rely on a transformation of $\vy$ referred as {\em pseudo}-data. Similarly, \citet{immer2021improving} obtain the same covariance function but use a different mean because they rely on a first-order approximation of the neural network to form a Bayesian GLM model. Both approaches attempted to adjust the GP posterior mean function to ensure the predictions are from the neural network $f_{\vw^*}(\vx)$. 
Contrarily, our methodology intends to make predictions directly from the derived GP, thus evading such adjustments. Next, we will present the general formulation of the sparse functional representation of our trained neural network based on the non-sparse approximation. 



\section{\our: Sparse function-space represenation of neural networks}
%\paragraph{GP in the dual parameters}
The seminal work by \citet{csato2002sparse} (parameterization Lemma~1) gives a parameterization for the posterior process $f_{\textrm{post}}$ that can be found through the Bayesian update using the GP prior and the likelihood function. This gives a `dual' parameterization, $\valpha$ and $\vbeta$,
%
\begin{equation}  \label{eq:gp_pred}
  \myexpect_{p(f_i \mid\vy)}[f_i]= \vk_{\vx i}^\top \valpha \quad \text{and} \quad
  \mathrm{Var}_{p(f_i \mid \vy)}[f_i] = k_{ii} - \vk_{\vx i}^\top ( \MKxx + \diag(\vbeta)^{-1})^{-1} \vk_{\vx i},
\end{equation}
%
where the $ij$\textsuperscript{th} entry of the matrix $\MKxx \in \R^{N \times N}$ is $\kappa(\vx_i,\vx_j)$, $\vk_{\vx i}$ denotes a vector where each $j$\textsuperscript{th} element is $\kappa(\vx_i, \vx_j)$, and $k_{ii} = \kappa(\vx_i, \vx_i)$.  The dual parameters are the vector $\valpha \in \R^{m}$ and vector $\vbeta \in \R^{m}$, defined as:
%
\begin{equation}
  \label{eq:dual_param}
  \alpha_i \coloneqq \myexpect_{p(\vw \mid \vy)}[\nabla_{f_i}\log p(y_i \mid f_i)]
  \quad \text{and} \quad
  \beta_i \coloneqq - \myexpect_{p(\vw \mid \vy)}[\nabla^2_{f_i f_i}\log p(y_i \mid f_i)] .
\end{equation}
%
The relationships specified above are valid for generic likelihoods, and involve no approximations since the expectation is under the exact posterior. This higlights the fact that our approximate inference technique that will follow, while usually viewed as a posterior approximation, can be alternatively interpreted as an approximation of the expectation of gradients of loss/likelihoods.

Originally \citet{csato2002sparse} iteratively find dual variables using an expectation propogation (EP, \cite{minka2001expectation}) method. More recently \cite{khan2017conjugate,adam2021dual}, has shown this relationship for variational Gaussian processes where the above expectation is with respect to the approximate variational posterior. The dual parameter $\valpha$ appears also in non-Bayesian approaches, \eg, support vector machines \citep{cortes1995support}, whose origins are found in work by \citet{kimeldorf1971some}. While in \citet{wilkinson2023bayes}, they show links between linearization methods and how they solve the \cref{eq:dual_param}.

\paragraph{Dual parameters from NN}
Given that we use a Laplace approximation of the neural network, we remove the expectation over the posterior (see Ch.~3.4.1 in \cite{rasmussen2006gaussian} for derivation) and we get the the following formulation of the dual variables,
%
\begin{equation}
  \label{eq:dual_param_laplace}
  \hat{\alpha}_i \coloneqq \nabla_{f}\log p(y_i \mid f) |_{f=f_i}
  \quad \text{and} \quad
  \hat{\beta}_i \coloneqq - \nabla^2_{f,f}\log p(y_i \mid f) |_{f=f_i}.
\end{equation}
%
Substiuting \cref{eq:dual_param_laplace} into \cref{eq:gp_pred}, we obtain our GP model based on the converged neural network. Again, this is similar to what was derived in \citet{immer2021improving} for the posterior variance function. However, they use the $f_{\vw^*}$ for the posterior mean and do not emphasize the significance of the dual variables. The problem with \cref{eq:gp_pred} is that to make predictions and compute variances we must incur a cost of $O(N^3)$ which limits the use of the GP on large data sets.

\paragraph{Sparsifying the NNGP}
\label{sec:sparse-dual-gp}
%
Sparse Gaussian processes are a way to reduce the computational complexity of a full GP using a low-rank approximation. Many sparsifying approaches exist and we refer the reader to \cite{quinonero2005unifying} for an overview. Given that we computed the dual variables derived from our neural network predictions and a kernel function, we could essentially use any approximation.\todo{approximation to get what? kernel and dual variables} We decide to follow the sparsifying approach of \citet{titsias2009variational} and also used in the DTC approximation \citep{quinonero2005unifying}, which defines the marginal predictive distribution as $q_{\vu}(f_i)  = \int p(f_i  \mid \vu) q(\vu)  d\vu$. Given that we have $p(f_i  \mid \vu)$ determined by our GP prior, the goal is to find a $q(\vu)$. 

As was shown in \cite{adam2021dual}, the posterior under this model has a particular structure similar to \cref{eq:gp_pred}. In the paper, the authors spot the dual variables' importance for approximate inference, but write them with the natural parameterization as this form is more suitable for optimization through natural gradients. In order to link the dual variables defined in \cref{eq:dual_param}, we write them in the sparse GP using the dual variables
\begin{equation} 
	\valpha_{\vu}  =  \sum_{i \in \mathcal{D}_{n}}  \vkzi \, \hat{\alpha}_{i}, \quad
	\vbeta_{\vu} =  \sum_{i \in \mathcal{D}_{n}} \vkzi \,\hat{\beta}_{i} \, \vkzi^{\T} ,    
\label{eq:dual_sparse}
\end{equation}
where the sparse dual variables are now a sum over all data points, with $\valpha_{\vu} \in \R^{M}$ and $\vbeta_{\vu} \in \R^{M  \times M}$. Using these sparse definition of the dual variables, our sparse GP posterior takes the following form:
\begin{equation}\label{eq:dual_sparse_post}
   \myexpect_{q_{\vu}(\vf)}[f_i] = \vkzs^{\T} \MKzz^{-1}   \valpha_{\vu} , \quad 
   \textrm{Var}_{q_{\vu}(\vf)}[f_i]  = \kappa_{ii} - \vkzs^\top [\MKzz^{-1} - (\MKzz + \vbeta_{\vu})^{-1} ]\vkzs
\end{equation}
where $\MKzz$ and $\vkzs$ are defined similarly to $\MKxx$ and $\vk_{\vx i}$ but over the inducing points $\MZ \in \R^{M \times D} $  instead of the full data set $\dataset$. The key quantities we need to make predictions from our sparse GP from the converged neural network are $(\hat{\alpha}_i, \hat{\beta}_i)$ \cref{eq:dual_param_laplac}\todo{these variables need another subscript for differentiate that from the values computed at the data points} and a kernel function $\kappa$ . Contrasting \cref{eq:dual_sparse_post} and \cref{eq:gp_pred}, we can see that the computational complexity went from $\mathcal{O}(n^3)$ to $\mathcal{O}(m^3)$, with $m \ll n$.  Crucially, given the structure of our probabilistic model, our sparse dual variables \cref{eq:dual_sparse} are a compact representation of the full model projected using the kernel. 

In contrast to our approach, \citet{immer2021improving} use a subset of the data points to make a sparse GP model to reduce the computational complexity. As a result, this is a less principled approach for building a sparse model since it ignores the dataset's information. It is important to highlight that the sparsifying process is independent of the approximate inference technique because the dual variables of \cref{eq:dual_param} are computed using \cref{eq-empirical-risk} and a Laplace approximation.
More complicated inference techniques, such as variational inference, could be used, but given its simplicity, in our experiments we used the Laplace-GGN approximation with the trained neural network. Furthermore, our dual variable view of approximate inference means we do not need to retrain a separate sparse GP model. \todo{shouldn't this sentence be clear from the context? we derive the mean/kernel function that define the process, then we have a sparse GP already}
\section{Sparse Function-space Sequential Learning}

We have presented a method for converting any trained neural network into a sparse function-space representation.
In this section, we demonstrate how sequential learning methods can benefit from our function-space representation and it's associated uncertainty estimates.



\subsection{\our for Continual Learning}
% Definition of CL -> a sequence of tasks 
In the Continual learning setting, the training is divided into $T$ tasks, each with its training data set $\dataset_t = \{(\mathbf{x}_{i}, \mathbf{y}_{i})\}_{i=1}^{n_t}$, which after the task is discarded and cannot be accessed in the following stages of the training. Rehearsal and function regularization-based models keep a subset of the trai ning data for each task to help the model alleviate forgetting. In the same way, after each task, we can use our \our to build a compact representation of the neural network and then exploit this representation to build a functional regularizer to add to the training loss for the subsequent tasks. Recently proposed GP-based regularizers \cite{ pan2020continual, rudner2022continual} have shown better performances than weight space equivalents getting state-of-the-art on CL benchmarks. However, they are limited to use subset approximations of the posterior.
%, which in practice means randomly selecting some data computing its posterior at only those points and then using that as the regularizer. 
A more principled approach would be to sparsify the resultant GP into a low-rank approximation to ensure information coming from the entire task dataset is not lost. %, essentially what the sparse dual variables do.   \todo{this term is replacing the missing data}
% Where the regularizer comes from
At the end of the training for each task $t$, we compute the Laplace-GGN approximated kernel function for the current model and randomly select $m$ inducing points. Given the issues described in the previous sections, related to computing the full covariance posterior $\MKxx$ for $\dataset_t$,\todo{this should be $\kappa(\MX_t, \MX_t)$} we can exploit the dual parameterization to efficiently encode the information from  $\dataset_t$ using the dual parameterization, as follows, 
\begin{equation}
 	\bar{\MB}^{-1}_t = \MKzz^{-1} \vbeta_\vu \MKzz^{-1} \in \R^{m \times m}, 
 	\quad 
 	\vbeta_{\vu} =  \sum_{i \in \dataset_t} \vkzi \,\hat{\beta}_{i} \, \vkzi^{\T} ,    
 	% \quad \forall t \in [1, T]
 \end{equation}
 where $\MKzz$ and $\vkzi$ are the kernel function computed on the inducing points $\MZ_t \in \R^{m \times D}$ for task $t$ .
  
We keep a memory buffer $\mathcal{M} = \{(\MZ_t, \vu_t, \bar{\MB}^{-1}_t)\}_{t=1}^T$, where $\MZ_t$ are the inducing points selected from $\dataset_t$ and  $\vu_t = f_{\vw_t^*}(\MZ_t)\in \R^{m}$ are the neural network outputs associated to them, computed with the MAP estimate after task $t$ $\weights_t^*$. Note that, for notational convenience, we are extending our neural network notation to be compatible with multiple inputs points, \ie, each $i$th entry is $f_{\weights_t^*}(\vz_i)\in \R$. Moreover, we restrict ourselves to single-output neural networks and refer the reader to further details on the multi-output setting to \cref{sec:cl_multioutput}. 

After each task, we update $\mathcal{M}$, and we can construct a regularizer term, which aims to reduce the drift of the current model from diverging on the inducing points $\MZ_s$ for all previous tasks $ s \in \left[ 1, t-1 \right]$. The resulting regularizer can be computed as follows
%\begin{equation}
%	\mathcal{R}_\textit{SFR}(\weights, \mathcal{M}) = \sum_{s=1}^{t-1} \frac{1}{m} \left[\left(f_{\weights}(\MZ_{s}) - f_{\weights_{s}}(\MZ_s) \right)^\T \bar{\MB}^{-1}_{s} \left(f_{\weights}(\MZ_{s}) - f_{\weights_{s}}(\MZ_s) \right) \right].
%\end{equation}

\begin{equation}
	\mathcal{R}_\textit{SFR}(\weights, \mathcal{M}) = \frac{1}{2} \sum_{s=1}^{t-1} \frac{1}{m} 
	\left\lVert 
	f_{\weights}(\MZ_{s}) - \vu_t % f_{\weights_{s}}(\MZ_s)
	\right\rVert_{\bar{\MB}^{-1}_{s}}.
\end{equation}
%\todo{choose one option}
% where $f_\vw(\MZ_{s}) \in \R^m$ are the outputs of neural networks with the current weights $\vw$ and stored function outputs of the neural network at the MAP optimum for task $s$, i.e., each $i$th entry is $f_\cdot(\vz_i) \in \R$.
%\begin{equation}
%	\argmin_{\weights} \sum_{i=1}^{n} \ell(f_\weights(\mathbf{x}_{i}), \mathbf{y}_i) + \delta \mathcal{R}(\weights) + \tau \mathcal{R}_\textit{SFR}(\weights)
%\end{equation}
Then, when the training on the successive task, the new objective to minimize takes the following form
\begin{equation}
	\weights_t^* = \argmin_{\weights} \mathcal{L}(\mathcal{D}_t, \weights) + \tau \mathcal{R}_\textit{SFR}(\weights, \mathcal{M})
\end{equation}






% We start by obtaining a posterior over the weights of a trained neural network via the Laplace approximation.
% We then show how we can obtain a function-space posterior, (i.e. a GP posterior)
% by linearising the neural network around the weights Maximum a Posteriori (MAP) estimate.
% We then show that by linearising the neural network we can obtain a function-space posterior, i.e. a GP posterior.
% We paraterise our single-step dynamic model $\transitionFnWithParams : \inputDomain \rightarrow \outputDomain$
% as an $L\text{-layer}$ NN with weights $\weights$.

%A Gaussian process (GP) is a distribution over real-valued functions $f(\cdot): \mathcal{X} \rightarrow \R$ defined over $\mathcal{X}$.
%Formally, a GP is defined as,
%\begin{align}
%\label{eq-gp-prior}
%  f(\cdot) \sim \mathcal{N}\left( \mu(\cdot), k(\cdot,\cdot') \right) \quad
%  \mu(\cdot): \mathcal{X} \rightarrow \R \quad
%  k(\cdot,\cdot'): \mathcal{X} \times \mathcal{X} \rightarrow \R
%\end{align}
%where $\mu(\cdot)$ denotes a mean function and $k(\cdot,\cdot')$ a positive definite covariance function, also known as a kernel.
%Given a data set $\dataset = \{\mathbf{x}_{n} \in \inputDomain, \mathbf{y}_{n} \in \outputDomain\}_{n=0}^{N}$,
%we can obtain the GP posterior via multivariate normal conditioning,
%\begin{align}
%\label{eq-gp-predictive-posterior}
%  p(f(\mathbf{x}_{*}) \mid \mathbf{y}) &= \mathcal{N}
%  % \left( f(\mathbf{x}_{*}) \mid \mathbf{A} \mathbf{m}^{*}, \mathbf{A}\mathbf{K}_{\mathbf{x}\mathbf{x}}^{-1} \mathbf{A}^{T} \right) \\
%  \left( f(\mathbf{x}_{*}) \mid \mu(\mathbf{x}_{*}) + \mathbf{k}_{*\mathbf{x}} \mathbf{K}^{-1}_{\mathbf{x}\mathbf{x}} (\mathbf{y} - \bm\mu_{\mathbf{X}})),
%  k_{**} - \mathbf{k}_{*\mathbf{x}} \left(\mathbf{K}_{\mathbf{x}\mathbf{x}} \right)^{-1} \mathbf{k}_{*\mathbf{x}}^{T} \right)
%\end{align}
%% Our GP posterior is then given by,
%\todo{add mean func to GP posterior if we're using one}
%\begin{align}
%\label{eq-gp-predictive-posterior}
%  p(f(\mathbf{x}_{*}) \mid \mathbf{y}) &= \mathcal{N}
%  % \left( f(\mathbf{x}_{*}) \mid \mathbf{A} \mathbf{m}^{*}, \mathbf{A}\mathbf{K}_{\mathbf{x}\mathbf{x}}^{-1} \mathbf{A}^{T} \right) \\
%  \left( f(\mathbf{x}_{*}) \mid \mu(\mathbf{x}_{*}) + \mathbf{k}_{*\mathbf{x}} \mathbf{K}^{-1}_{\mathbf{x}\mathbf{x}} \mu_{\mathbf{x}},
%  k_{**} - \mathbf{k}_{*\mathbf{x}} \left(\mathbf{K}_{\mathbf{x}\mathbf{x}} + \bm\Lambda(\mathbf{y} ; \mathbf{f})^{-1} \right)^{-1} \mathbf{k}_{*\mathbf{x}}^{T} \right)
%\end{align}
%where $\bm\Lambda(\mathbf{y} ; \mathbf{f}) = \nabla^{2}_{\mathbf{f} \mathbf{f}} \log p(\mathbf{y} \mid \mathbf{f})$ can be viewed as per-input noise. \todo{I'm unsure about this per input noise bit. Check with paul.}
%\todo{what about regression/classification likelhoods}
%This GP predictive posterior is computationally expensive as it requires inverting an $N\times N$ matrix.
%
%\textbf{Sparse Gaussian processes}
%% The GP predictive posterior in \cref{eq-gp-predictive-posterior} is computationally expensive as it requires inverting an $N\times N$ matrix.
%A practical and computationally appealing alternative is to augment the joint probability space with pseudo inputs $\mathbf{Z} \in \R^{M \times D}$
%and corresponding outputs
%$\mathbf{u} = f(\mathbf{Z}; \weights) \in \R^{M \times C}$, known as inducing variables, where $M \ll N$.
%\todo{cite sparse gp papers}
%Instead of collapsing the inducing variables like \cite{titsiasVariational2009}, they can be treated variationally
%$p(\mathbf{u} \mid \mathbf{y}) \approx q(\mathbf{u}) = \mathcal{N}\left( \mathbf{u} \mid \mathbf{m}, \mathbf{V} \right)$, where $\mathbf{m}$ and $\mathbf{V}$ are variational parameters
%which need to be optimised \citep{hensmanGaussian2013}.
%The sparse variational GP (SVGP) predictive posterior is then given by,
%\begin{align}
%\label{eq-dual-svgp-predictive-posterior}
%  p(f(\mathbf{x}_{*}) \mid \mathbf{y})
%&\approx \mathcal{N} \left( f(\mathbf{x}_{*}) \mid \mathbf{k}_{*\mathbf{z}} \mathbf{K}^{-1}_{\mathbf{z}\mathbf{z}} \mathbf{m}^{*},
%  k_{**} - \mathbf{k}_{*\mathbf{z}} \mathbf{K}^{-1}_{\mathbf{z}\mathbf{z}} \mathbf{k}_{*\mathbf{z}}^{T}
%  % \mathbf{k}_{*\inducingInput} \mathbf{K}^{-1}_{\mathbf{z}\mathbf{z}} \mathbf{k}_{*\inducingInput}^{T}
%  + \mathbf{k}_{*\mathbf{z}} \mathbf{K}^{-1}_{\mathbf{z}\mathbf{z}}  \mathbf{V}^{*}  \mathbf{K}^{-1}_{\mathbf{z}\mathbf{z}} \mathbf{k}_{*\mathbf{z}}^{T}
%  \right)
%\coloneqq q_{\inducingVariable}(f(\mathbf{x}_{*}))
%\end{align}
%
%
%\textbf{Deep learning}
%Given the data set $\dataset = \{\mathbf{x}_{n} \in \inputDomain, \mathbf{y}_{n} \in \outputDomain\}_{n=0}^{N}$,
%the goal of (supervised) deep learning, is to train the weights $\weights \in \R^{P}$ of an $L\text{-layer}$ NN
%$f : \inputDomain \rightarrow \outputDomain$ to minimize the (regularized) empirical risk,
%\begin{align} \label{eq-empirical-risk}
%  \weights^{*} = \arg \min_{\weights \in \R^{D}} \mathcal{L}(\dataset;\weights) = \arg \min_{\weights \in \R^{D}} \left(
%  \sum_{n=0}^{N-1} l(f(\mathbf{x}_{n} ; \weights), \mathbf{y}_{n}) + R(\weights)  \right).
%\end{align}
%In practice, it is common to use the mean squared error (MSE) loss
%$l(f(\mathbf{x}_{n} ; \weights),\mathbf{y}_{n}) = \|f(\mathbf{x}_{n} ; \weights) - \mathbf{y}_{n} \|^{2}_{2}$
%and to use the weight decay regularizer $R(\weights)=\frac{1}{2}\gamma^{-2}\|\weights\|^{2}_{2}$.
%However, the practioner is free to choose any loss and regularizer. \todo{I think?}
%% \textbf{Bayesian neural networks}
%% \textbf{Weight space to function space}
%From a Bayesian perspective, we can interpret the terms in \cref{eq-empirical-risk} as the log-prior and the i.i.d. log likelihood, i.e.,
%\begin{align} \label{eq-log-prior}
%  R(\weights) &= \underbrace{\log p(\weights)}_{\text{log prior}} = \log \mathcal{N}(\weights \mid 0, \gamma^{2} \mathbf{I}) \\
%  l(f(\mathbf{x}_{n} ; \weights), \mathbf{y}_{n}) &= \underbrace{\log p(\mathbf{y}_{n} \mid f(\mathbf{x}_{n}; \weights))}_{\text{log likelihood}}
%  = \log \mathcal{N} \left( \mathbf{y}_{n} \mid f(\mathbf{x}_{n}; \weights), \mathbf{I} \right) \label{eq-log-likelihood}
%\end{align}
%
%\textbf{NN to GP}
%Given this interpretation, we can represent the weight space prior from \cref{eq-log-prior}, in
%function space, by linearising the BNN around $\weights^{*}$ and interpretting it as a GP.
%The GP prior is then given by,
%\begin{align} \label{eq-laplace-approx-function-space}
%  % \transitionFn_{\weights_{i}}(\cdot) \sim \mathcal{N} \left( \mu_{\weights_{i}^{*}}(\cdot), K_{\weights_{i}^{*}}(\cdot, \cdot') \right) \qquad
%  f(\cdot ;\weights) \sim \mathcal{N} \left( \mu(\cdot), k(\cdot, \cdot') \right) \quad
%  % \mu_{\weights_{i}^{*}}(\cdot)
%  \mu(\cdot)
%  = 0 \quad
%  % = f(\cdot ;\weights^{*}) \quad
%  % K_{\weights_{i}^{*}}(\cdot, \cdot')
%  k(\cdot, \cdot')
%  = \frac{1}{\gamma^{2}} \mathbf{J}(\cdot) \mathbf{J}(\cdot')^{T},
%\end{align}
%where the kernel is the neural tangent kernel (NTK) \citep{immerImprovingPredictionsBayesian2021},
%\todo{what mean function shoudl this use???}
%\todo{NTK times some factor??}
%with Jacobian given by $\mathbf{J}(\cdot) = \odv{\transitionFn(\cdot; \weights)}{\weights}_{\weights=\weights^{*}}$.
%% The kernel in \cref{eq-laplace-approx-function-space} is the neural tangent kernel (NTK)
%% $k(\mathbf{x}, \mathbf{x}') = \sigma_{0}^{2} J_{\weights^{*}}(\mathbf{x}) J_{\weights^{*}}(\mathbf{x}')^{T}$
%% \citep{immerImprovingPredictionsBayesian2021}
%% to formulate the GP posterior $p(f(\mathbf{X} ;\weights_{0:i}) \mid \dataset_{0:i})$.
%Given this GP prior, we can use \cref{eq-gp-predictive-posterior} to obtain our GP posterior by conditioning on the data.
%% Given our GP prior, we can use the properties of multivariate normals to obtain our GP posterior by conditioning on the data.
%% where $\mathbf{A} = \mathbf{k}_{*\mathbf{x}} \mathbf{K}^{-1}_{\mathbf{x}\mathbf{x}}$
%In contrast to conventional GP kernels, the NTK does not have any hyperparameters which need to be learned.
%Intuitively, we can view the optimisation in \cref{eq-empirical-risk} as learning our kernel.
%As a result, our NTK may be highly non stationary as it is dependent on the NN architecture, for example, the activation functions.
%It is worth noting that the NTK linearises the network around the optimised parameters $\weights^{*}$,
%so the function space prior (and thus posterior) is only a locally linear approximation.
%
%We now have a method to obtain a GP posterior from a trained DNN.
%% In contrast to other approaches, our formulation has not restricted us to using a weight-space posterior obtained from the Laplace approximation.
%In contrast to other approaches, our formulation has not restricted us to using a weight-space posterior from a BNN.
%However, in practice, the GP posterior is not very useful as it requires inverting an $N\times N$ matrix which has complexity $\mathcal{O}(N^{3})$.
%The SVGP in \cref{eq-dual-svgp-predictive-posterior} offers a solution to this problem but it is not immediately clear how to set $\mathbf{m}$ and $\mathbf{V}$.
%In the next section, we show how we can directly obtain an SVGP posterior (i.e. set $\mathbf{m}$ and $\mathbf{V}$) directly from both
%1) a trained NN and 2) a BNN weight-space posterior.
%% $\mathbf{m}$ and $\mathbf{V}$
%% However, it is not obvious how we can use a SVGP to set $\mathbf{m}$ and $\mathbf{V}$
%
%
%
%% In contrast, to previous work, this approach did not require us Laplace approximation. we will not restrict our
%% It is worth noting that the NTK linearises the network around the optimised parameters $\weights^{*}$,
%% so the function space prior (and thus posterior) is only a locally linear approximation.
%% In contrast to conventional GP kernels, the NTK does not have any hyperparameters which need to be learned.
%% It is also worth noting that the NTK may be highly non stationary and is dependent on the NN architecture, for example, the activation functions.
%
%
%\section{Methods}
%In the next section we show how we can obtain a SVGP directly from 1) a trained NN and 2) a BNN posterior.
%
%We follow \cite{csatoSparseOnlineGaussian2002} and express our GP posterior in the dual parameter space.
%However, we consider the variational formulation introduced by \cite{adamDualParameterizationSparse2021}, where the optimal variational parameters are given by,
%\begin{align} \label{eq-dual-params}
%\mathbf{m}^{*} = \mathbf{V}^{*}\bm\alpha^{*} \quad \mathbf{V}^{*} = [\mathbf{K}_{\mathbf{z}\mathbf{z}}^{-1} + \bm\beta^{*}]
%\end{align}
%Importantly, we can calculate the natural parameters $(\bm\alpha, \bm\beta)$ in closed form,
%\todo{paul needs to update \cref{eq-dual-svgp-params}}
%\begin{align} \label{eq-dual-svgp-params}
%\bm\alpha_{n} &=  \nabla_{\meanParam{1}} \mathbb{E}_{q_{\inducingVariable}(f(\mathbf{x}_{n}))} \left[ \log p(\mathbf{y}_{n} \mid f(\mathbf{x}_{n}) ) \right] \\
%\bm\beta_{n} &=  \nabla_{\meanParam{1}} \mathbb{E}_{q_{\inducingVariable}(f(\mathbf{x}_{n}))} \left[ \log p(\mathbf{y}_{n} \mid f(\mathbf{x}_{n}) ) \right].
%\end{align}
%This simplifies SVGP inference \citep{hensmanGaussian2013} as it no longer requires the variational parameters $(\mathbf{m}, \mathbf{V})$ to be optimised.
%
%% Importantly, \cite{changFantasizingDualGPs2022} show that in the dual space,
%% conditioning on new observations reduces to suming the dual variables from the previous time
%% step with an update, given by,
%% \todo{pick best way to show new data (using superscript new or just time indexing?)}
%% \begin{align} \label{eq-dual-update-svgp}
%% \bm\alpha_{n} &=  \nabla_{\meanParam{1}} \mathbb{E}_{q_{\inducingVariable}(f(\mathbf{x}_{n}))} \left[ \log p(\mathbf{y}_{n} \mid f(\mathbf{x}_{n}) ) \right] \\
%% \bm\beta_{n} &=  \nabla_{\meanParam{1}} \mathbb{E}_{q_{\inducingVariable}(f(\mathbf{x}_{n}))} \left[ \log p(\mathbf{y}_{n} \mid f(\mathbf{x}_{n}) ) \right]
%% \end{align}
%
%% We follow \cite{csatoSparseOnlineGaussian2002} and express our GP posterior in the dual parameter space,
%% % to write GP posterior $p(f(\mathbf{X} ;\weights_{0:i}) \mid \dataset_{0:i})$ as,
%% \begin{align} \label{eq-gp-post}
%%   \mathbb{E}_{p(f(\mathbf{x}_{*}) \mid \mathbf{y}_{n})} \left[ f(\mathbf{x}_{*}) \right] &= \mu(\mathbf{x}_{*}) + \mathbf{k}_{\mathbf{x}*}^{T} \bm\alpha_{n} \\
%%   \mathbb{V}_{p(f(\mathbf{x}_{*}) \mid \mathbf{y}_{n})} \left[ f(\mathbf{x}_{*}) \right] &= k_{**} - \mathbf{k}_{\mathbf{x}*}^{T} \left( \mathbf{K}_{\mathbf{x} \mathbf{x}} + \text{diag}(\bm\beta_{n})^{-1} \right)^{-1} \mathbf{k}_{\mathbf{x}*}
%% \end{align}
%% % \begin{align} \label{eq-laplace-approx-function-space}
%% %   \mathbb{E}_{p(f_{*} \mid \mathbf{y}_{n})} \left[ f_{*} \right] &= \mathbf{k}_{\mathbf{x}*}^{T} \bm\alpha_{n} \\
%% %   \mathbb{V}_{p(f_{*} \mid \mathbf{y}_{n})} \left[ f_{*} \right] &= k_{**} - \mathbf{k}_{\mathbf{x}*}^{T} \bm\alpha_{n} \left( \mathbf{K}_{\mathbf{x} \mathbf{x}} + \diag(\bm\beta_{n})^{-1} \right)^{-1} \mathbf{k}_{\mathbf{x}*}
%% % \end{align}
%% where the dual parameters $(\bm\alpha_n, \bm\beta_n)$ are vectors of,
%% \begin{align} \label{eq-gp-dual-params}
%%   \bm\alpha_{n} \coloneqq \left\{ \mathbb{E}_{p(f(\mathbf{x}_{i}) \mid \mathbf{y}_{n})} \left[ \nabla_{f_{i}} \log p(y_{i} \mid f(\mathbf{x}_{i})) \right] \right\}_{i=1}^{N} \qquad
%%   \bm\beta_{n} \coloneqq \left\{ \mathbb{E}_{p(f(\mathbf{x}_{i}) \mid \mathbf{y}_{n})} \left[ \nabla^{2}_{f_{i}} \log p(y_{i} \mid f(\mathbf{x}_{i})) \right] \right\}_{i=1}^{N}
%% \end{align}
%% Importantly, this parameterisation
%
%% \textbf{dual-SVGP}
%% \begin{align} \label{eq-svgp-post}
%%   \mathbb{E}_{q_{\mathbf{u}}(f(\mathbf{x}_{i}))} \left[ f(\mathbf{x}_{*}) \right] &= \mu(\mathbf{x}_{*}) + \mathbf{k}_{\mathbf{z}*}^{T} \bm\alpha_{\mathbf{u}} \\
%%   \mathbb{V}_{q_{\mathbf{u}}(f(\mathbf{x}_{i}))} \left[ f(\mathbf{x}_{*}) \right] &= k_{**} - \mathbf{k}_{\mathbf{z}*}^{T} \left[ \mathbf{K}_{\mathbf{z}\mathbf{z}}^{-1} - \left( \mathbf{K}_{\mathbf{z} \mathbf{z}} + \bm\beta_{\mathbf{u}} \right)^{-1} \right] \mathbf{k}_{\mathbf{z}*}
%% \end{align}
%% % \begin{align} \label{eq-laplace-approx-function-space}
%% %   \mathbb{E}_{p(f_{*} \mid \mathbf{y}_{n})} \left[ f_{*} \right] &= \mathbf{k}_{\mathbf{x}*}^{T} \bm\alpha_{n} \\
%% %   \mathbb{V}_{p(f_{*} \mid \mathbf{y}_{n})} \left[ f_{*} \right] &= k_{**} - \mathbf{k}_{\mathbf{x}*}^{T} \bm\alpha_{n} \left( \mathbf{K}_{\mathbf{x} \mathbf{x}} + \diag(\bm\beta_{n})^{-1} \right)^{-1} \mathbf{k}_{\mathbf{x}*}
%% % \end{align}
%% where the dual parameters $(\bm\alpha_{\mathbf{u}}, \bm\beta_{\mathbf{u}})$ are vectors of,
%% \begin{align} \label{eq-svgp-dual-params}
%%   \bm\alpha_{\mathbf{u}} \coloneqq \mathbf{k}_{\mathbf{z}i} \mathbb{E}_{q_{\mathbf{u}}(f(\mathbf{x}_{i}))} \left[ \nabla_{f_{i}} \log p(y_{i} \mid f(\mathbf{x}_{i})) \right] \qquad
%%   \bm\beta_{\mathbf{u}} \coloneqq \mathbf{k}_{\mathbf{z}i} \mathbb{E}_{q_{\mathbf{u}}(f(\mathbf{x}_{i}))} \left[ \nabla^{2}_{f_{i}} \log p(y_{i} \mid f(\mathbf{x}_{i})) \right] \mathbf{k}_{\mathbf{z}i}^{T}
%% \end{align}
%
%% weight space posterior in \cref{eq-laplace-approx-weight-space} in
%% function space by linearising the BNN and interpreting it as a GP.
%% \begin{align} \label{eq-laplace-approx-function-space}
%%   \transitionFn_{\weights_{i}}(\cdot) &\sim \mathcal{N} \left( \mu_{\weights_{i}^{*}}(\cdot), K_{\weights_{i}^{*}}(\cdot, \cdot') \right) \quad
%%   \mu_{\weights_{i}^{*}}(\cdot) &= \transitionFn_{\weights^{*}_{i}}(\cdot) \quad
%%   K_{\weights_{i}^{*}}(\cdot, \cdot') &= \mathbf{J}_{\weights^{*}_{i}}(\cdot) \bm\Sigma_{\weights^{*}_{i}} \mathbf{J}_{\weights^{*}_{i}}(\cdot')^{T}
%% \end{align}
%% where the Jacobian is given by $\mathbf{J}_{\weights^{*}_{i}}(\cdot) = \odv{\transitionFnWithParams(\cdot)}{\weights}_{\weights=\weights_{i}^{*}}$.
%
%% \begin{align} \label{eq-laplace-approx-jacobian}
%% \mathbf{J}_{\weights^{*}_{i}}(\cdot) = \odv{\transitionFnWithParams(\cdot)}{\weights}_{\weights=\weights_{i}^{*}}
%% \end{align}
%
%
%% % Note that the posterior in \cref{eq-laplace-approx-weight-space} is in weight space.
%% We can represent the weight space posterior in \cref{eq-laplace-approx-weight-space} in
%% function space by linearising the BNN and interpreting it as a GP.
%% \begin{align} \label{eq-laplace-approx-function-space}
%%   \transitionFn_{\weights_{i}^{*}}(\cdot) &\sim \mathcal{N} \left( \mu_{\weights_{i}^{*}}(\cdot), K_{\weights_{i}^{*}}(\cdot, \cdot') \right) \quad
%%   \mu_{\weights_{i}^{*}}(\cdot) &= \transitionFn_{\weights^{*}_{i}}(\cdot) \quad
%%   K_{\weights_{i}^{*}}(\cdot, \cdot') &= \mathbf{J}_{\weights^{*}_{i}}(\cdot) \bm\Sigma_{\weights^{*}_{i}} \mathbf{J}_{\weights^{*}_{i}}(\cdot')^{T}
%% \end{align}
%% where the Jacobian is given by $\mathbf{J}_{\weights^{*}_{i}}(\cdot) = \odv{\transitionFnWithParams(\cdot)}{\weights}_{\weights=\weights_{i}^{*}}$.
%
%% \begin{align} \label{eq-laplace-approx-jacobian}
%% \mathbf{J}_{\weights^{*}_{i}}(\cdot) = \odv{\transitionFnWithParams(\cdot)}{\weights}_{\weights=\weights_{i}^{*}}
%% \end{align}
%
%
%\subsection{Fast Updates}
%Importantly, \cite{changFantasizingDualGPs2022} show that in the dual space,
%conditioning on new observations reduces to suming the dual variables from the previous time
%step with an update, given by,
%\todo{pick best way to show new data (using superscript new or just time indexing?)}
%\begin{align} \label{eq-dual-update-svgp}
%\dualParam{1}^{t+1} &\leftarrow \dualParam{1}^{t} +  \nabla_{\meanParam{1}} \mathbb{E}_{q_{\inducingVariable}(\latentFn(\state_{t}, \action_{t}))} \left[ \log p(\state_{t+1} \mid \latentFn(\state_{t}, \action_{t}) ) \right] \\
%\dualParam{2}^{t+1} &\leftarrow \dualParam{2}^{t} +  \nabla_{\meanParam{2}} \mathbb{E}_{q_{\inducingVariable}(\latentFn(\state_{t}, \action_{t}))}  \left[ \log p(\state_{t+1} \mid \latentFn(\state_{t}, \action_{t}) ) \right]
%\end{align}
%Importantly, for a single new observation $((\state_{t}, \action_{t}), \state_{t+1})$ this update has
%complexity $\mathcal{O}(\numInducing^{2})$.
%This is a significant improvement to naive GP conditioning, which has complexity $\mathcal{O}((\numDataNew + \numDataOld)^{3})$
%and sparse GP conditioning, which has complexity $\mathcal{O}((\numDataNew + \numDataOld)\numInducing^{2})$.
%\todo{double check these complexities are right and cite them/show equaitons}
%It is worth highlighting that the complexity of \cite{changFantasizingDualGPs2022} update does not increase during an episode.
%
%\subsubsection{Model-based RL}
%
%\subsubsection{Efficiently Sampling Functions for Posterior Sampling}
%\cite{wilsonEfficiently2020}
%\cite{wilsonPathwise2021}
%
%% \begin{align} \label{eq-dual-update-svgp}
%%  \dualParam{1}^{\text{new}} &\leftarrow \dualParam{1}^{\text{old}} +
%%   \nabla_{\meanParam{1}} \mathbb{E}_{q_{\inducingVariable}(\latentFn(\state_t^{\text{new}}, \action_t^{\text{new}}))}
%%  \left[ \log p(\state_{t+1}^{\text{new}} \mid \latentFn(\state_t^{\text{new}}, \action_t^{\text{new}}) ) \right] \\
%%  \dualParam{2}^{\text{new}} &\leftarrow \dualParam{2}^{\text{old}} +
%%   \nabla_{\meanParam{2}} \mathbb{E}_{q_{\inducingVariable}(\latentFn(\state_t^{\text{new}}, \action_t^{\text{new}}))}
%%  \left[ \log p(\state_t^{\horizon+1} \mid \latentFn(\state_t^{\text{new}}, \action_t^{\text{new}}) ) \right] \\
%%  \dualParam{1}^{\horizon+1} &\leftarrow \dualParam{1}^{\horizon} +
%%   \nabla_{\meanParam{1}} \mathbb{E}_{q_{\inducingVariable}(\latentFn(\state_{\horizon}, \action_{\horizon}))}
%%  \left[ \log p(\state_{\horizon+1} \mid \latentFn(\state_{\horizon}, \action_{\horizon}) ) \right] \\
%%  \dualParam{2}^{\horizon+1} &\leftarrow \dualParam{2}^{\horizon} +
%%   \nabla_{\meanParam{2}} \mathbb{E}_{q_{\inducingVariable}(\latentFn(\state_{\horizon}, \action_{\horizon}))}
%%  \left[ \log p(\state_{\horizon+1} \mid \latentFn(\state_{\horizon}, \action_{\horizon}) ) \right]
%% \end{align}
%
%
%\begin{assumption} \label{assumption-ntk-linearisation}
%  Something about NTK being a linearisation around $\theta^{*}_{i}$ but each update moves away from $\theta^{*}_{i}$
%\end{assumption}
%
%\cite{rossellApproximateLaplaceApproximations2021}



\section{Experiments}
\label{sec:experiments}

\todo{Overview of experiments}

Our experiments seek to answer the following questions:
\begin{enumerate}
  \item \textbf{Predictions} How do predictions with our sparse function-space approximation compare to weight-space approximations? Does our method's ability to consider the full data set offer benefits over subset function-space methods?
  % \item Does our method's ability to consider the full data set offer benefits over subset function-space methods?
  \item \textbf{Function-space updates} How fast are our function-space updates relative to retraining from scratch? Do they improve predictive performance? Are they as good as retraining from scratch?
  \item \textbf{Uncertainty} How good are our uncertainty estimates? Can they be used in downstream settings like RL?
  \item \textbf{Representation} Is our sparse function-space representation useful for continual learning?
\end{enumerate}

\subsection{Capturing uncertainty in UCI tasks under supervised learning}
%


\begin{table}[t!] 
  \centering\scriptsize
  \caption{Negative log predictive density (NLPD) (lower better) for the proposed model TODO} 
	\label{tbl:uci}
	% Control table spacing
	\renewcommand{\arraystretch}{1.}
	\setlength{\tabcolsep}{2pt}
	\setlength{\tblw}{0.14\textwidth}  
	
	% Custom error formatting
	\newcommand{\val}[2]{%
		$#1$\textcolor{gray}{\tiny ${\pm}#2$}
	} 

    % THE TABLE NUMBER ARE GENERATED BY A SCRIPT	
	\input{tables/uci.tex}
\end{table}
We trained a two-layer MLP for each of the $8$ classification tasks in UCI, see \cref{tbl:uci} for a list of the datasets. The neural network training was done using MAP, with a prior $\mathcal{N}(0,\delta^{-1} \MI)$ with prior precision $\delta$. After training, we constructed the SVGP dual and used the resulting SVGP model for uncertainty quantification. Depending on task dimension and complexity, our model can match the NN MAP in NLPD performance even with a low number of inducing points, see \cref{tbl:uci}. We performed hyperparameter search over the prior precision, and ran the experiment over $10$ seeds. During the initial NN training, we used a learning rate of $1e-3$.



\subsection{Supervised learning on image data sets}


\begin{table}[t!] 
  \centering\scriptsize
  \caption{Metrics for supervised learning with image data. SVGP is our method, and the number inside parentheses is the number of inducing points. SVGP NN is a modification of our method, where the mean is from the NN directly and the variance is from the GP model} 
	\label{tbl:imagesuper}
	% Control table spacing
	\renewcommand{\arraystretch}{1.}
	\setlength{\tabcolsep}{6pt}
	\setlength{\tblw}{0.15\textwidth}  
	
	% Custom error formatting
	\newcommand{\val}[2]{%
		$#1$\textcolor{gray}{\tiny ${\pm}#2$}
	} 

    % THE TABLE CAN BE FORMATTED MORE LIKE THIS
    \begin{tabular}{l l C{\tblw} C{\tblw} C{\tblw} C{\tblw}}
    \toprule
    & Method & ACC~$\uparrow$ & NLPD~$\downarrow$ & ECE~$\downarrow$ & OOD-AUC~$\uparrow$  \\
    \midrule
    \multirow{2}{*}{FMNIST} 
    & MAP & \val{0.000}{0.000} & \val{0.000}{0.000} & \val{0.000}{0.000} & \val{0.000}{0.000} \\
    & BNN predictive & \val{0.000}{0.000} & \val{0.000}{0.000} & \val{0.000}{0.000} & \val{0.000}{0.000} \\
    & BNN predictive \cite{todo} & \val{0.000}{0.000} & \val{0.000}{0.000} & \val{0.000}{0.000} & \val{0.000}{0.000} \\
    & GLM predictive & \val{0.000}{0.000} & \val{0.000}{0.000} & \val{0.000}{0.000} & \val{0.000}{0.000} \\
    & GP predictive & \val{0.000}{0.000} & \val{0.000}{0.000} & \val{0.000}{0.000} & \val{0.000}{0.000} \\
    & \our (NN) & \val{0.000}{0.000} & \val{0.000}{0.000} & \val{0.000}{0.000} & \val{0.000}{0.000} \\
    & \our & \val{0.000}{0.000} & \val{0.000}{0.000} & \val{0.000}{0.000} & \val{0.000}{0.000} \\    
    \midrule
    \multirow{2}{*}{CIFAR-10} 
    & MAP & \val{0.000}{0.000} & \val{0.000}{0.000} & \val{0.000}{0.000} & \val{0.000}{0.000} \\
    & BNN predictive & \val{0.000}{0.000} & \val{0.000}{0.000} & \val{0.000}{0.000} & \val{0.000}{0.000} \\
    & BNN predictive \cite{todo} & \val{0.000}{0.000} & \val{0.000}{0.000} & \val{0.000}{0.000} & \val{0.000}{0.000} \\
    & GLM predictive & \val{0.000}{0.000} & \val{0.000}{0.000} & \val{0.000}{0.000} & \val{0.000}{0.000} \\
    & GP predictive & \val{0.000}{0.000} & \val{0.000}{0.000} & \val{0.000}{0.000} & \val{0.000}{0.000} \\
    & \our (NN) & \val{0.000}{0.000} & \val{0.000}{0.000} & \val{0.000}{0.000} & \val{0.000}{0.000} \\
    & \our & \val{0.000}{0.000} & \val{0.000}{0.000} & \val{0.000}{0.000} & \val{0.000}{0.000} \\    
    \bottomrule
    \end{tabular}

    % THE TABLE NUMBER ARE GENERATED BY A SCRIPT	
	%\input{tables/img_super.tex}
\end{table}

Similarly to the UCI experiments, we trained neural networks (CNN, architexture matches \citet{immer2021improving}) for the FMNIST and CIFAR10 classification tasks. After training, we computed the duals for NN2SVGP and used the resulting SVGP for uncertainty estimates, see \cref{tbl:imagesuper}. We performed hyperparameter optimization over the prior precision, and found the optimal value to be [insert]. We ran the experiment over $5$ seeds. During the NN training, we used a batch size of $512$ and an Adam optimizer with learning rate $1e-3$.

In addition to uncertainty estimates, our method can update the posterior when given new data. We gave the SVGP model 10 \% of the test dataset used for evaluation, and compare the performance of the SVGP model and the retrained NN in [INSERT TABLE]. 

\subsection{Updating the  network representation for Continual learning}
<<<<<<< HEAD
%% Very rough draft
This experiment's section is meant to demonstrate the quality of our sparse representation to retain previous knowledge in the Continual learning setting. Unfortunately the CL literature is based on methods that require very diverse set of hyperparameters 
% Idea: it is very difficult to have everything under control, because model changes, settings change, optimizer change, and so on. Then what we did was trying to replicate as close as possible the results for the competing methods by using their codebases where available and choosing the hyperpameters accordingly to their choices.

% Why SH?
% TODO: there are at least two papers that clearly say MH is unrealistic and too simple as a consequence is not a good way to assess the quality of the method

% Architectures
We conduct the experiments on a set of three CL benchmarks Sequential-MNIST (S-MNIST), Sequential-FashionMNIST (S-FMNIST), and Permuted-MNIST (P-MNIST).  Following \cite{rudner2022continual, pan2020continual}, we used a two-layer MLP with 256 hidden units with ReLU activation for S-MNIST and S-FMNIST, and a two-layer with 100 hidden units for P-MNIST. 

% Methods
We compared our method to 1) weight-regularization based methods EWC, SI and VCL (which also has the addition of coresets); 2) function-based regularization based methods DER, FROMP, S-FSVI, SFR; 3) an ablation for which we replace $\bar{\MB}^{-1}$ with an identity matrix $\MI_m$, \ie which is equivalent to assuming a GP with iid realization \todo{Not sure this is 100$\%$ correct}.
% Inducing points
Following \citep{rudner2022continual}, we use 200 inducing points per tasks % this one can be difficult to justify since S-FSVI samples 200 context points and then iteratively samples 40 coresets points (or at least that's what I got)
on all the inducing points, and a lower number of inducing point for S-MNIST, to investigate if our method was still capable of capture more information due to its sparse formulation, as explained in \cref{todo}.

%% Questions: Should we also mention the Identity outside when not trained on those classes or just leave that for the appendix?


%% Comments on the results:
We get the best results on S-MNIST both 40 and 200 pts. per task

On S-FMNIST we are on par with DER, which is however exploiting a reservoir buffer technique, that iteratively samples new "inducing points"

On P-MNIST we are lower than S-FSVI, however % I'm still running experiments, so we can hope that it is not the best overall in the end


=======
%
% the problem is hard many hyperparams and also a lot of things can make huge differences
% we restrict ourselves to the SH setting, then some values 
>>>>>>> e962953a


\begin{table}[t!] 
  \centering\scriptsize
  \caption{
  TODO: CL Experiments. $^*$ Methods relying only on weight regularization. 
  \color{blue}{Results from \cite{rudner2022continual}.} 
  %\color{red}{Preliminary results need more runs or hyperparam tuning}
  }
	\label{tbl:cl_table_1}
	% Control table spacing
	\renewcommand{\arraystretch}{1.}
	\setlength{\tabcolsep}{2pt}
	\setlength{\tblw}{0.14\textwidth}  
	
	% Custom error formatting
	\newcommand{\val}[2]{%
		$#1$\textcolor{gray}{\tiny ${\pm}#2$}
	} 
	
	\input{tables/cl_table_1}
\end{table}


\subsection{Reinforcement learning}
% We now demonstrate the quaility of \our's uncertainty estimates by showing that it can improve sample efficiency in RL.
% Balancing the trade-off between exploration and exploitation is a key challenge in RL \cite{sutton2018reinforcement}.
% Should an agent select actions that it knows will lead to high reward (exploitation), or actions which it has not select before in the
% hope to discover new high reward actions (exploration)?

% when used in conjuction with an
% uncertainty-guided exploration strategy.


% In this section, we show that \our's uncertainty estimates can be used to balance this trade-off in a model-based RL algorithim,
% demonstrating the quality of our uncertainty estimates.

A key challenge in RL is balancing the trade-off between exploration and exploitation.
That is, should an agent select actions that it knows will lead to high reward (exploitation), or should it
select new ones in hope to discover actions leading to higher reward (exploration).
One promising direction is to model the uncertainty associated with a learned transition dynamics and use it to guide exploration.
Prior work has learned dynamics models using GPs \cite{deisenrothPILCO2011,kamtheDataEfficient2018},
ensembles of neural networks \cite{curiEfficient2020,chuaDeepReinforcementLearning2018}
and variational inference \cite{galImproving2016,houthooftVIME2017}.
There are then many ways to leverage uncertainty in model-based RL, for example,
taking an expectation over epistemic uncertainty  \cite{deisenrothPILCO2011,kamtheDataEfficient2018,chuaDeepReinforcementLearning2018},
sampling from the posterior, akin to Thompson sampling but referred to as posterior sampling RL
\cite{osbandMoreEfficientReinforcement2013},
and methods based on upper confidence bounds (UCB) \cite{curiEfficient2020}.


% Uncertainty-guided decision making strategies
We refer the reader to \cref{app:rl} for an overview of the reinforcement learning problem and more details of our experiments.

We test \our by using it to learn a dynamics model
our method on the cart pole swing up task in MuJoCo \cite{todorov2012mujoco}, a classic benchmark for nonlinear control, see \cref{fig:rl}.
The goal is to swing the pole up and balance it around the upward position.
We increase the  difficulty of exploration in this environment by using a sparse reward function.


We compare \our (cyan) to a Laplace-GGN with GLM predictions (red), an ensemble of neural networks (green) and a basic MLP wih no uncertainty (magenta).
To ensure a fair comparison, we use the same MLP architecture/training scheme and use them in the same model-based RL algorithm, detailed in \cref{app:rl}.
% See \cref{app:rl} for more details of our experiments.
We also compare to deep deterministic policy gradient (DDPG) \cite{lillicrapContinuousControlDeep2016}, a model-free RL algorithim (yellow).
% As expected DDPG is the least sample inefficient
The training curves in \cref{fig:rl} show that \our's uncertainty estimates are useful for guiding exploration as it converges in fewer episodes.

% \cite{deisenrothPILCO2011},
% Posterior sampling


% based on

% Model-based RL algorithims are more sample efficient than their model-free counterparts as they learn a model of the transition dynamics and
% use it to augment the RL loop.


% Prior work has used show that modelling uncertainty in the transition dynamics can further improve exploration and thus sample efficiency.
% For example, with GPs \cite{deisenrothPILCO2011,kamtheDataEfficient2018},
% ensembles of neural networks \cite{curiEfficient2020,chuaDeepReinforcementLearning2018}
% and variational inference \cite{galImproving2016,houthooftVIME2017}

% We now demonstrate the quaility of \our's uncertainty estimates by showing that it can improve sample efficiency in RL.

% In this section, we show that \our's uncertainty estimates can be used to balance this trade-off in a model-based RL algorithim,
% demonstrating the quality of our uncertainty estimates.
% In this section, we demonstrate  that our method's principled uncertainty estimates can be used to balance this trade-off in a model-based RL algorithim.

% It is an inherently unstable and underactuated mechanical system.

% by using it to learn a dynamics model and
% evaluate the
% We test \our by using it to learn a dynamics model
% our method on the cart pole swing up task in MuJoCo \cite{todorov2012mujoco}, a classic benchmark for nonlinear control, see \cref{fig:rl}.
% The goal is to swing the pole up and balance it around the upward position.
% We increase the  difficulty of exploration in this environment by using a sparse reward function.


% We compare our method to a Laplace-GGN with GLM predictions (red), an ensemble of neural networks (green) and a basic MLP wih no uncertainty (magenta).
% To ensure a fair comparison, we use the same MLP architecture/training scheme and use them in the same model-based RL algorithm, detailed in \cref{app:rl}.
% % See \cref{app:rl} for more details of our experiments.
% We also compare to deep deterministic policy gradient (DDPG) \cite{lillicrapContinuousControlDeep2016}, a model-free RL algorithim (yellow).
% % As expected DDPG is the least sample inefficient
% The training curves in \cref{fig:rl} show that \our's uncertainty estimates are good for exploration as it converges in fewer episodes.

% We compare our method with deep deterministic policy gradient (DDPG) \cite{lillicrapContinuousControlDeep2016} -- a model-free RL baseline --
% which is sample inefficient.








 \todo{I'm thinking we should take out the SFR with updates result}
\begin{figure}[!t]
 \centering
 \begin{subfigure}[c]{.24\textwidth}
 \resizebox{\textwidth}{!}{%
 \begin{tikzpicture}[inner sep=0,outer sep=0]

   % Draw decorated 'ground'
   \draw[postaction={draw, decorate, decoration={border, angle=-45,
					amplitude=1cm, segment length=.5cm}}] (-3,-1.5) -- (12,-1.5);

   % The cart
   \draw[draw=black,fill=black!50,draw=black,line width=3pt,rounded corners=1mm] (0,0) rectangle (9cm,3cm);
   \node[fill=black,circle,minimum size=.5cm] (dot) at (4.5cm,3cm) {};

   % Wheels
   \node[fill=white,draw=black,line width=3pt,circle,minimum size=2cm,,fill=black!50] at (2cm,-.5cm) {};
   \node[fill=white,draw=black,line width=3pt,circle,minimum size=2cm,fill=black!50] at (7cm,-.5cm) {};

   % The arm
   \node[anchor=north,minimum width=1cm,minimum height=14cm,draw=black,rotate=-20,rounded corners=5mm,yshift=7mm,xshift=-.3mm,fill=white,draw=black,line width=3pt] at (dot) {};
   \node[fill=black,circle,minimum size=.5cm] at (dot) {};

   % Markings
   \draw[loosely dashed,line width=1pt] (4.5,6) -- (4.5,-10);

   % Arrow
   \draw[->,black,line width=3pt,-{Latex[length=7mm,width=7mm]}] (1,5) --node[above,outer sep=8pt]{\scalebox{4}{$x$}} (4.5,5);

   \def\centerarc[#1](#2)(#3:#4:#5)% Syntax: [draw options] (center) (initial angle:final angle:radius)
   { \draw[#1] ($(#2)+({#5*cos(#3)},{#5*sin(#3)})$) arc (#3:#4:#5); }

   % Draw arc
   \centerarc[black,line width=3pt](dot)(250:270:11)
   \node at (2.5,-9) {\scalebox{4}{$\theta$}};

   %\node[white,minimum size=1cm] at (4.5,-13) {};

 \end{tikzpicture}}
 \end{subfigure}
 \hfill
 \begin{subfigure}[c]{.74\textwidth}
   \centering\scriptsize
   \setlength{\figurewidth}{\textwidth}
   \setlength{\figureheight}{.5\figurewidth}
   \pgfplotsset{axis on top,ymajorgrids,axis line style={draw=none},legend style={at={(1,1)},anchor=north west}}
   \pgfplotsset{grid style={line width=.1pt, draw=gray!10,dashed},legend style={fill=white}}
   \input{./fig/rl.tex}
 \end{subfigure}
 \hfill
 \caption{\textbf{Cartpole swingup with sparse reward} Training curves showing that \our's uncertainty estimates improve sample efficiency in RL.
   Our method (blue/green) converges in fewer environment steps than the baseline model-based RL method (magenta) and DDPG, the model-free baseline (yellow).}
 \label{fig:rl}
\end{figure}

%


% \begin{figure}
%   \centering
%   \includegraphics[width=0.5\textwidth, angle=270]{fig/weight-space-to-functio-space.pdf}
%   \caption{}
% \end{figure}

% \begin{figure}
%   \centering
%   \includegraphics[width=0.5\textwidth, trim=0 100 0 10]{fig/cartpole-training-curves.pdf}
%   \caption{}
% \end{figure}

% \begin{table}
%   \caption{Negative test log likelihood (lower is better) on UCI classification tasks (2 hidden layers, 50 tanh). Our SVGP predictive outperforms the GLM predictive. }
% \end{table}

\section{Discussion and conclusion}
\label{sec:conclusion}
%



It is worth noting that the NTK linearises the network around the MAP solution $\weights^{*}$,
so the function space prior (and thus posterior) is only a locally linear approximation.
In contrast to conventional GP kernels, the NTK does not have any hyperparameters which need to be learned.
It is also worth noting that the NTK may be highly non stationary and is dependent on the NN architecture, for example, the activation functions.






A reference implementation of the methods presented in this paper is currently available as supplementary material and will be made available under the MIT License on GitHub upon acceptance.


%\section*{Broader Impact}

% \section*{References}
%\small
%\printbibliography
%\normalsize
% TODO make bibliography small a better way

%References follow the acknowledgments. Use unnumbered first-level heading for
%the references. Any choice of citation style is acceptable as long as you are
%consistent. It is permissible to reduce the font size to \verb+small+ (9 point)
%when listing the references.
%Note that the Reference section does not count towards the page limit.
%\medskip

\clearpage


\phantomsection%
\addcontentsline{toc}{section}{References}
\begingroup
\small
\bibliographystyle{abbrvnat}
\bibliography{bibliography}%zotero-library
\endgroup

\clearpage

\nipstitle{
    {\Large Supplementary Material:} \\
    Sparse Function-space Representation \\ of Neural Networks}
\pagestyle{empty}

\appendix

This supplementary document is organized as follows. 
%
\cref{app:method} provides a more extensive overview of the techncical details of \our.
%
\cref{app:cl} covers the sparse-functional regularisation (SFR) setup for continual learning.
%
\cref{app:rl} provides a more extensive writeup of the reinforcement learning setup used in the experiments.
%
\cref{app:experiments} provides the full details of each individual experiments in the main paper.


\section{Method details}
\label{app:method}
%
Optionally include extra information (complete proofs, additional experiments and plots) in the appendix.
This section will often be part of the supplemental material.



\section{\our for continual learning}
\label{app:cl}
\subsection{Derivation of the regularizer term}
An alternative view of the dual variables is that they parameterize approximate likelihoods, as shown in \citep{adam2021dual, khan2017conjugate}. We can rewrite the GP posterior for $q(\vu)$ in terms of the following approximate normal distributions:
\begin{equation}
 q(\vu) \propto \Norm(0, \MKzz) \prod_{i=1}^n \exp \! \left(-\frac{\tilde{\beta}_i}{2}(\tilde{y}_i - \va_i^\top \vu)^2 \right) = \Norm(0, \MKzz) \, \exp\left((\bar{\vy} - \vu)^\top \bar{\MSigma}^{-1}(\bar{\vy} - \vu)\right)  
\end{equation}
The first normals are the approximate likelihoods where $\va_i^\top = \vkzi^\top \MKzz^{-1}$ and $\tilde{y}_i = \hat{\alpha}_i + f_{\vw^*}(\vx_i)\hat{\beta}$,  replacing $\va_i^\top \vu$ with $\vx_i^{\top}\vw$ and we can see the similarity between the sparse GP and a linear model where the kernel matrix determines the prior. To arrive at the MVN Gaussian, we need to rearrange the quadratic terms to match the prior sufficient statistics we present a derivation in [appendix]. Performing conjugate summation of prior and likelihood, we would arrive at the sparse GP posterior at the inducing points. The correlated covariance structure $\MSigma$ and the corresponding $\tilde{\vy}$ are simply a different form of the sparse dual variables,
\begin{equation}
\quad \bar{\MSigma} =  \MKzz \vbeta_\vu^{-1} \MKzz \quad \bar{\vy} = \MKzz \vbeta_{\vu}\valpha_{\vu}.
\end{equation}
Written as above, we can see that the spare dual variables can be interpreted as a sparse MVN representation. We now show how we use this for a regularizer in continual learning with more details in [appendix].

\subsection{Extending the CL regularizer to multi-class settings}
\begin{equation}
	\bar{\MB}^{-1}_s = \MKzz^{-1} \vbeta_\vu \MKzz^{-1} \in \R^{C \times m \times m} \quad \MKzz \in \R^{C \times m \times m} 
\end{equation}

\begin{equation}
	\mathcal{R_\textit{SFR}}(\mathbf{w}) = \sum_{s=1}^{t-1}	\sum_{k \in 	C}\left[\left(f_{\vw, k}(\MZ_{s}) - f_{\vw_{s}, k}(\MZ_s) \right)^\T \bar{\MB}^{-1}_{s} \left(f_{\vw, k}(\MZ_{s}) - f_{\vw_{s, k}}(\MZ_s) \right) \right] 
\end{equation}





\section{Sparse functional model-based reinforcement learning}
\label{app:rl}

We consider environments with states \(\state \in \stateDomain \subseteq \R^{D_{\state}} \),
actions \(\action \in \actionDomain \subseteq \R^{D_{\action}}\) and transition dynamics
\(\transitionFn: \stateDomain \times \actionDomain \rightarrow \stateDomain \), such that
$\state_{t+1} = \transitionFn(\state_{t}, \action_{t}) + \noise_{t}$, where  $\noise_{t}$
is i.i.d. transition noise.
We consider the episodic setting where the system is reset to an initial state $\state_{0}$ at each episode and we
assume that there is a known reward function $r : \stateDomain \times \actionDomain \rightarrow \R$.
% Following the Markov decision process formulation \cite{bellmanMarkovianDecisionProcess1957a}, we
% denote the states \(\state \in \stateDomain \subseteq \R^{D_{\state}} \) and actions \(\action \in \actionDomain \subseteq \R^{D_{\action}}\)
% of the sytem, the reward function $r : \stateDomain \times \actionDomain \rightarrow \R$, and transition dynamics
% \(\transitionFn: \stateDomain \times \actionDomain \rightarrow \stateDomain \), such that
% $\state_{t+1} = \transitionFn(\state_{t}, \action_{t}) + \noise_{t}$ where  $\noise_{t}$
% is i.i.d. transition noise.
% $\mathbb{E}_{\noise_{0:\infty}} \big[ \sum_{t=0}^{\infty} \discount^{t} \rewardFn(\state_{t},\action_{t}) \big]$
% \begin{align} \label{eq-model-free-objective}
% \policy^{*} = \arg \max_{\policy \in \policyDomain} J(\transitionFn, \policy) = \arg \max_{\policy \in \policyDomain} \mathbb{E}_{\noise_{0:\infty}} \bigg[ \sum_{t=0}^{\infty} \discount^{t} \rewardFn(\state_{t},\action_{t}) \bigg]
% \quad \text{s.t. } \state_{t+1} = \transitionFn(\state_{t}, \action_{t}) + \noise_{t},
% \end{align}
The goal of RL is to find the policy \(\pi : \stateDomain \rightarrow \actionDomain\)
(from a set of policies $\Pi$) that maximises the sum of discounted rewards
in expectation over the transition noise,
\begin{align} \label{eq-model-free-objective}
J(\transitionFn, \policy) = \mathbb{E}_{\noise_{0:\infty}} \bigg[ \sum_{t=0}^{\infty} \discount^{t} \rewardFn(\state_{t},\action_{t}) \bigg]
\quad \text{s.t. } \state_{t+1} = \transitionFn(\state_{t}, \action_{t}) + \noise_{t},
\end{align}
where $\gamma \in [0, 1)$ is a discount factor.
In this work, we consider model-based RL where a model of the transition dynamics is learned \(f_{\mathbf{w}} \approx \transitionFn\) and then used by a planning algorithm.
A simple approach is to use the learned dynamic model $f_{\mathbf{w}^{*}}$ and maximise the objective in \cref{eq-model-free-objective},
\begin{align} \label{eq-greedy}
  \policy^{\text{Greedy}} &= \arg \max_{\pi \in \Pi} J(f_{\mathbf{w}^{*}}, \pi).
\end{align}
However, we can leverage the method in \cref{sec:methods} to obtain a function-space posterior over the learned dynamics $q_{\mathbf{u}}(\hat{\transitionFn} \mid \dataset)$,
where $\mathcal{D}$ represents the state transition data set \(\mathcal{D} = \{(s_{i},a_{i}), s_{i+1}\}_{i=0}^{N}\).
Importantly, the uncertainty represented by this posterior distribution can be used to balance the exploration-exploitation trade-off,
using approaches such as posterior sampling \cite{osbandWhyPosteriorSampling2017,osbandMoreEfficientReinforcement2013},
\begin{align} \label{eq-posterior-sampling}
  \policy^{\text{PS}} &= \arg \max_{\pi \in \Pi} J(\hat{f}, \pi)
\quad \text{s.t. } \tilde{\transitionFn} \sim q_{\mathbf{u}}(\hat{\transitionFn} \mid \dataset),
\end{align}
where a function $\tilde{\transitionFn}$ is sampled from the (approximate) posterior $q_{\mathbf{u}}(\hat{\transitionFn} \mid \dataset)$ and used to find a policy as
in \cref{eq-greedy}.
Intuitively, this strategy will explore where the model has high uncertainty, which in turn will reduce the model's uncertainty as data is collected and used to
train the model.

\todo{could try to implement Pathwise conditioning in function-space}


Model Predictive Path Integral (MPPI) control
\cite{panSample2015}
\cite{williamsModel2017}
\todo{what is correct citation for MPPI?}

% \cref{alg-mbrl} shows the typical model-based RL loop.
\begin{align} \label{eq-fast-update-mpc}
  \policy_{i+1}^{\text{PS}}(\state) = \arg \max_{\action_{0}} \max_{\action_{1:\Horizon}}
\E \bigg[ \sum_{t=0}^{H-1} \gamma^{t} r(\state_{t},\action_{t}) \mid \state_{0}=\state  \bigg] + Q_{\theta}(\state_{\Horizon}, \action_{H})
\quad \text{s.t. } \state_{t+1} &= \hat{\transitionFn}(\state_{t}, \action_{t}) + \noise_{t}
\end{align}

with $\hat{\transitionFn} \sim p(\transitionFn \mid \dataset)$

We use deep deterministic policy gradient (DDPG) \cite{lillicrapContinuousControlDeep2016} to learn an action value function $Q_{\theta}$.
Note that we also learn a policy but its sole purpose is for learning the value function.

\subsection{Experiment Configuration}
This section details how we configured and ran our reinforcement learning experiments.

\textbf{Dynamic model}
In all experiments we used an MLP dynamic model with a single hidden layer of width 64 and TanH activation functions.
At each episode we used Adam \cite{adam} to optimise the NN parameters for $5000$ iterations with a learning rate of $0.001$.
We reset the optimizer after each episode.
As we are performing regression we instantiate the loss function in \cref{eq-empirical-risk} as the well-known mean squared error.
This corresponds to a Gaussian likelihood with unit variance.
We then set the prior precision as $\delta=0.0001$.
% It is worth noting that $\delta$ effects both the neur
In all experiments our sparse function-space representation uses $m=128$ inducing points and this seemed to be sufficient.



\textbf{Model predictive path integral (MPPI)}
MPPI is an online planning algorithim which iteratively improves the action trajectory $\action_{t:t+H}$ using samples.
At each iteration $j$, $N=256$ trajectories are sampled according to the currect action trajectory $\action^{j}_{t:t+H}$.
The $K=32$ top trajectories with highest returns $\sum_{h=0}^{H} = r(\state^{j}_{t+h}, \action^{j}_{t+h})$ are selected.
The next action trajectory $\action^{j+1}_{t:t+H}$ is then computed by taking the weighted average of the top $K=32$ trajectories
with weights from the softmax over returns from top $K=32$ trajectories.

$\gamma 0.9$
$\tau=0.005$
horizon $H=5$
temperature $0.5$
momentum $0.1$

\textbf{Initial data set}
We collect an initial data set using a random policy for one episode.

\textbf{DDPG}
action value function is an MLP with a single hidden layer of width $128$ with ELU activation functions.
We train the DDPG agent using Adam for $500$ iterations at each episode, using a learning rate $0.0001$.




\section{Experiment details}
\label{app:experiments}


\subsection{Uncertainty quantification on UCI data sets}
\label{app:uci}



\subsection{Uncertainty benchmarks for image data}
\label{app:image}


\subsection{\our for continual learning}
\label{app:cl-experiment}
\section{Extending the CL regularizer to multi-class settings}
\label{sec:cl_multioutput}
\begin{equation}
	\bar{\MB}^{-1}_s = \MKzz^{-1} \vbeta_\vu \MKzz^{-1} \in \R^{C \times m \times m} \quad \MKzz \in \R^{C \times m \times m} 
\end{equation}

\begin{equation}
	\mathcal{R_\textit{SFR}}(\mathbf{w}) = \sum_{s=1}^{t-1}	\sum_{k \in 	C}\left[\left(f_{\vw, k}(\MZ_{s}) - f_{\vw_{s}, k}(\MZ_s) \right)^\T \bar{\MB}^{-1}_{s} \left(f_{\vw, k}(\MZ_{s}) - f_{\vw_{s, k}}(\MZ_s) \right) \right] 
\end{equation}


\subsection{Reinforcement learning experiment}
\label{app:rl-experiment}




%
%\subsection{Model-based Reinforcement Learning (RL)}
%The goal of reinforcement learning is to find a policy \(\pi \in \Pi\) that maximises the sum of discounted
%rewards in expecation under the transition noise (aleatoric uncertainty),
%\begin{align} \label{eq-model-free-objective}
%\policy^{*} = \arg \max_{\policy \in \policyDomain} J(\transitionFn, \policy) = \arg \max_{\policy \in \policyDomain} \mathbb{E}_{\noise_{0:\infty}} \left[ \sum_{t=0}^{\infty} \discount^{t} \rewardFn(\state_{t},\action_{t}) \right],
%\end{align}
%where $\gamma \in [0, 1]$
%
%\textbf{Model-based}
%In Bayesian model-based RL, we obtain the posterior over the dynamics \(p(f\mid\mathcal{D})\) after performing (approximate) Bayesian
%inference given a state transition data set \(\mathcal{D} = \{\{(s_{t},a_{t}), s_{t+1}\}^{T_{i}}_{t=1}\}_{i=0}^{N}\).
%\cref{alg-mbrl} shows the typical model-based RL loop.
%Importantly, the dynamics are usually only updated after an episode $i$.
%
%\begin{algorithm}[!b]
%\caption{Model-based RL}\label{alg-mbrl}
%\begin{algorithmic}[1]
%  \Require Start state $\state_{0}$, initial data set $\dataset_{0}$, dynamics posterior $p(\transitionFn \mid \dataset_{0})$, policy $\policy_{0}$
%\For{$i  \in \{1, 2, \ldots, \text{num episodes} \}$}
%    \State Reset the system to $\state_{0}$ and reset trajectory buffers $\bm\tau_{t} = \emptyset \ \forall t$
%    \For{$t  \in \{1, 2, \ldots, \text{num steps} \}$}
%      % \State Collect  $\tau_{0:t} = \tau_{0:t-1} \cup (\state_{j}, \action_{j}, \state_{j+1}, r_{j+1})$
%      \State Use \cref{eq-greedy}/\cref{eq-posterior-sampling}/\cref{eq-ucrl} to collect data $\bm\tau_{t} = \bm\tau_{t-1} \cup (\state_{t}, \policy_{i}(\state_{t}), \transitionFn(\state_{t}, \policy_{i}(\state_{t})), r_{t+1})$
%      % \State Execute policy $\policy_{i}(\state_{t})$ in environment and update trajectory $\tau_{i+1} = \{\state_{j}, \action_{j}, \state_{j+1}, r_{j+1}) \}_{j=0}^{t}$
%    \EndFor
%    \State Update data set $\dataset_{0:i} = \dataset_{0:i-1} \cup \tau$
%    \State Train dynamics $p(\transitionFn \mid \dataset_{0:i}) \leftarrow \text{update\_dynamics}(\dataset_{0:i}, p(\transitionFn \mid \dataset_{0:i-1}))$
%    % \State Train dynamics $p(\transitionFn \mid \dataset_{0:i+1})$ using $\dataset_{0:i+1}$
%    % \State Improve policy $\pi_{i+1}$ using $p(\transitionFn \mid \dataset_{0:i+1})$ and/or $\dataset_{0:i+1}$
%    \State Improve policy $\pi_{i+1} \leftarrow \text{update\_policy}(p\left(\transitionFn \mid \dataset_{0:i}), \dataset_{0:i} \right)$
%    %\State Improve policy $\pi_{i+1}$ using $p(\transitionFn \mid \dataset_{0:i+1})$ and/or $\dataset_{0:i+1}$
%\EndFor
%\end{algorithmic}
%\end{algorithm}
%
%% \begin{minipage}{0.499\textwidth}
%% \begin{algorithm}[H]
%% \caption{Model-based RL}\label{alg-mbrl}
%% \begin{algorithmic}[1]
%%   \Require Initial data set $\dataset_{0}$, dynamics posterior $p(\transitionFn \mid \dataset_{0})$, policy $\policy_{0}$
%% \For{$i  \in \{0, 1, \ldots, \text{num episodes} \}$}
%%     \For{$t  \in \{0, 1, \ldots, \text{num steps} \}$}
%%       \State Execute policy $\policy_{i}(\state_{t})$ in environment
%%       \State $\tau_{i+1} = \{\state_{j}, \action_{j}, \state_{j+1}, r_{j+1}) \}_{j=0}^{t}$
%%     \EndFor
%%     \State Update data set $\mathcal{D}_{0:i+1} = \mathcal{D}_{0:i} \cup \tau_{i+1}$
%%     \State Train dynamics $p(\transitionFn \mid \dataset_{0:i+1})$
%%     \State Improve policy $\pi_{i+1}$
%%     %\State Improve policy $\pi_{i+1}$ using $p(\transitionFn \mid \dataset_{0:i+1})$ and/or $\dataset_{0:i+1}$
%% \EndFor
%% \end{algorithmic}
%% \end{algorithm}
%% \end{minipage}
%% \hfill
%% \begin{minipage}{0.499\textwidth}
%% \begin{algorithm}[H]
%% \caption{Model-based RL with fast updates}\label{alg-mbrl-fast-updates}
%% \begin{algorithmic}[1]
%%   \Require Initial data set $\dataset_{0}$, dynamics posterior $p(\transitionFn \mid \dataset_{0})$, policy $\policy_{0}$
%%     % ${p(\state_{\timeInd+1} \mid \singleInput, \dataset_{0})}$}
%% \For{$i  \in \{0, 1, \ldots, \text{num episodes} \}$}
%%     \For{$t  \in \{0, 1, \ldots, \text{num steps} \}$}
%%       \State Execute policy $\policy_{i}(\state_{t})$ in environment
%%       % \State Append transition $\state_{t}, \action_{t}, \state_{t+1}, r_{t+1})$ to trajectory $\tau_{i}$
%%       \State $\tau_{i+1} = \{\state_{j}, \action_{j}, \state_{j+1}, r_{j+1}) \}_{j=0}^{t}$
%%       \State {\color{blue}Update dynamics $p(\transitionFn \mid \dataset_{0:i} \cup \tau_{i+1})$}
%%     \EndFor
%%     \State Update data set $\mathcal{D}_{0:i+1} = \mathcal{D}_{0:i} \cup \tau_{i+1}$
%%     \State Train dynamics $p(\transitionFn \mid \dataset_{0:i+1})$
%%     \State Improve policy $\pi_{i+1}$
%%     %\State Improve policy $\pi_{i+1}$ using $p(\transitionFn \mid \dataset_{0:i+1})$ and/or $\dataset_{0:i+1}$
%% \EndFor
%% \end{algorithmic}
%% \end{algorithm}
%% \end{minipage}
%
%
%
%\subsection{Exploration Strategies}
%\textbf{Greedy exploitation}
%Given the posterior dynamics \(p(\transitionFn \mid \mathcal{D})\),
%a common approach is to simply take the expecation over both the aleatoric and epistemic uncertainty,
%\begin{align} \label{eq-greedy}
%\policy_{i+1}^{\text{greedy}} = \arg \max_{\policy \in \policyDomain} \mathbb{E}_{\transitionFn \sim p(\transitionFn \mid \dataset_{0:i})} \left[ J(\transitionFn, \policy) \right],
%\end{align}
%This approach has been widely adopted, for example, in PILCO, PETS, GP-MPC
%\cite{deisenrothPILCO2011,chuaDeepReinforcementLearning2018,kamtheDataEfficient2018}.
%This approach helps to alleviate model bias as the posterior ``knows what the model does not know''.
%This is because the predictive posterior \(p(f(s_{t},a_{t}) \mid (s_{t},a_{t}),  \mathcal{D} )\) will be (or should be) uncertain when making
%predictions far away from the training data.
%The expectation considers all possible dynamics models which prevents the policy optimisation from
%exploiting innacuracies in the model.
%This approach has no guarantees for exploration in the general case.
%However, under specific dynamics and reward structures (e.g. PILCO) this objective can achieve sublinear regret.
%\todo{need to double check sublinear regret statement. And give a reference}
%
%
%\textbf{Posterior sampling}
%\cite{osbandWhyPosteriorSampling2017,osbandMoreEfficientReinforcement2013}
%\begin{align} \label{eq-posterior-sampling}
%\policy_{i+1}^{\text{PS}} = \arg \max_{\policy \in \policyDomain} \left[ J(\transitionFn, \policy) \right] \quad \text{s.t. } \transitionFn \sim p(\transitionFn \mid \dataset_{0:i})
%\end{align}
%
%\textbf{Hallucinated upper confidence RL}
%A more theoretically grounded exploration strategy is UCRL \citep{jakschNearoptimal2010}, which optimises joinly over
%policies and models inside the set
%\(\mathcal{M} = \{ f \mid | f(s,a) - \mu_{i}(s, a) | \leq \beta_{i} \Sigma_{i}(s, a) \quad \forall s, a \in \mathcal{S} \times \mathcal{A} \}\), representing all statistically plausible
%models under the posterior \(p(f(s,a) \mid \mathcal{D}_{0:i} \cup (s,a)) = \mathcal{N}(f(s,a) \mid \mu_{i}(s,a), \Sigma_{i}(s,a))\) at episode \(i\).
%This strategy is given by,
%\begin{align} \label{eq-ucrl}
%\policy_{i+1}^{\text{UCRL}} = \arg \max_{\policy \in \policyDomain} \max_{\transitionFn \in \mathcal{M}} J(\transitionFn, \policy).
%\end{align}
%This strategy optimises an optimistic policy over the set of plausible dynamics models.
%Although this joint optimisation is intractable in general,
%\cite{curiEfficient2020} proposed a practical alternative which is detailed in \cref{sec-hucrl}.
%
%\textbf{MPC vs policy learning}
%It is worth noting that the strategies in \cref{eq-greedy,eq-posterior-sampling,eq-ucrl} can be used with both model predictive control (MPC)
%techniques, such as the cross entoropy method (CEM), and model-free RL techniques, such as soft actor-critic (SAC).
%
%
%In this work we are interested in how we can use \(p(f \mid \mathcal{D})\) to alleviate some of the issues in model-based RL,
%for example, model bias and the exploration-exploitation trade-off.
%
%
%
%\todo{show how to get new $\dualParam{1}$ and $\dualParam{2}$ in Train dynamics line of \cref{alg-mbrl-fast-updates}}
%\begin{algorithm}[!t]
%\caption{Model-based RL with fast updates}\label{alg-mbrl-fast-updates}
%\begin{algorithmic}[1]
%  \Require Start state $\state_{0}$, initial data set $\dataset_{0}$, dynamics posterior $p(\transitionFn \mid \dataset_{0})$ (inc. dual parameters $\dualParam{1}, \dualParam{2}$), policy $\policy_{0}$
%    % ${p(\state_{\timeInd+1} \mid \singleInput, \dataset_{0})}$}
%\For{$i  \in \{1, 2, \ldots, \text{num episodes} \}$}
%    \State Reset the system to $\state_{0}$ and reset trajectory buffers $\bm\tau_{t} = \emptyset \ \forall t$
%    \For{$t  \in \{1, 2, \ldots, \text{num steps} \}$}
%      % \State Execute policy $\policy_{i}(\state_{t})$ (\cref{eq-fast-update-mpc}) in environment
%      \State Use \cref{eq-fast-update-mpc} to collect data $\bm\tau_{t} = \bm\tau_{t-1} \cup (\state_{t}, \policy_{i}(\state_{t}), \transitionFn(\state_{t}, \policy^{\text{fast}}_{i}(\state_{t})), r_{t+1})$
%      % \State Append transition $\state_{t}, \action_{t}, \state_{t+1}, r_{t+1})$ to trajectory $\tau_{i}$
%      % \State $\tau_{i+1} = \{\state_{j}, \action_{j}, \state_{j+1}, r_{j+1}) \}_{j=0}^{t}$
%      %\State {\color{blue}Update dynamics $p(\transitionFn \mid \dataset_{0:i} \cup \tau_{i+1})$}
%      \State {\color{blue}Update dynamics posterior using \cref{eq-dual-update-svgp}, i.e. fast update}
%      % \begin{align}
%      % \dualParam{1}^{t+1} &\leftarrow \dualParam{1}^{t} +  \nabla_{\meanParam{1}} \mathbb{E}_{q_{\inducingVariable}(\latentFn(\state_{t}, \action_{t}))} \left[ \log p(\state_{t+1} \mid \latentFn(\state_{t}, \action_{t}) ) \right] \\
%      % \dualParam{2}^{t+1} &\leftarrow \dualParam{2}^{t} +  \nabla_{\meanParam{2}} \mathbb{E}_{q_{\inducingVariable}(\latentFn(\state_{t}, \action_{t}))}  \left[ \log p(\state_{t+1} \mid \latentFn(\state_{t}, \action_{t}) ) \right]
%      % \end{align}}
%    \EndFor
%    \State Update data set $\dataset_{0:i} = \dataset_{0:i-1} \cup \tau$
%    \State Train dynamics $p(\transitionFn \mid \dataset_{0:i}) \leftarrow \text{update\_dynamics}(\dataset_{0:i}, p(\transitionFn \mid \dataset_{0:i-1}))$
%    \State Improve policy $\pi^{\text{fast}}_{i+1} \leftarrow \text{update\_policy}(p\left(\transitionFn \mid \dataset_{0:i}), \dataset_{0:i} \right)$
%\EndFor
%\end{algorithmic}
%\end{algorithm}
%
%
%\subsubsection{Fast updates}
%
%
%In this section we extend these fast updates to environment's with high dimensional state spaces and large data sets.
%% Our method draws on the connection between BNNs and GPs and formulates a function space SVGP posterior given
%Our method uses a BNN dynamic model and draws on the connection between BNNs and GPs
%\citep{khanApproximate2019} to formulate a function space SVGP posterior,
%where we can apply the fast updates from \cref{eq-dual-update-svgp}.
%At a high-level, we first use Laplace's approximation to obtain a weight space posterior for our BNN.
%We then linearise our BNN around the optimal parameters and interpret it as a GP.
%Finally, we formulate a lower rank approximation of this GP posterior (i.e. a SVGP posterior) using inducing variables.
%% formulates a function space SVGP posterior by drawing on the connection between BNNs and GPs.
%
%
%The strategies in \cref{eq-greedy,eq-posterior-sampling,eq-hucrl} do not update the dynamic model during an episode.
%A better approach would be to update the posterior at every time step during an episode, for example,
%\begin{subequations}
%\begin{align} \label{eq-fast-update-mpc}
%  \policy_{i+1}^{\text{greedy}}(\state) &= \arg \max_{\action_{0}} \max_{\action_{1:\Horizon}}
%\E_{p(\transitionFn \mid \dataset_{0:i})} \left[J^{\Horizon}(\action_{0:\Horizon}, \transitionFn) \right] + \stateValueFn(\state_{\Horizon+1}) \\
%  \policy_{i+1}^{\text{PS}}(\state) &= \arg \max_{\action_{0}} \max_{\action_{1:\Horizon}}
%J^{\Horizon}(\action_{0:\Horizon}, \transitionFn) + \stateValueFn(\state_{\Horizon+1}) \quad \text{s.t. } \transitionFn \sim p(\transitionFn \mid \dataset_{0:i} \cup \bm\tau_{t}) \\
%  \policy_{i+1}^{\text{UCRL}}(\state) &= \arg \max_{\action_{0}} \max_{\action_{1:\Horizon}} \max_{\transitionFn \in \mathcal{M}}
%J^{\Horizon}(\action_{0:\Horizon}, \transitionFn) + \stateValueFn(\state_{\Horizon+1}) \quad \text{s.t. } \mathcal{M} = \{\transitionFn(\state_{t},\action_{t}) - \mu_{i,t}(\state_{t},\action_{t}) \leq \beta_{i,t} \Sigma_{i,t}(\state_{t}, \action_{t})\} \\
%  \stateValueFn(\state) &= \mathbb{E} \left[ \sum_{t=0}^{\infty}     \discount^{t} \rewardFn(\state_{t},\action_{t}) \mid \state_{0}=\state \right] \label{eq-value-fn}
%\end{align}
%\end{subequations}
%\begin{subequations}
%\begin{align} \label{eq-fast-update-mpc-old}
%  \policy^{\text{fast}}(\state) = \arg &\max_{\action_{0}} \max_{\action_{1}, \ldots, \action_{\Horizon}}
%  \mathbb{E}_{\state_{\horizon} \sim p(\state_{\horizon+1} \mid \transitionFn(\state_{\horizon}, \action_{\horizon}))} \left[ \sum_{\horizon=0}^{\Horizon}     \discount^{\horizon} \rewardFn(\state_{\horizon},\action_{\horizon}) \mid \state_{0}=\state \right] + \discount^{\Horizon+1} \stateValueFn(\state_{\Horizon+1}) \\
%  \stateValueFn(\state) &= \mathbb{E} \left[ \sum_{t=0}^{\infty}     \discount^{t} \rewardFn(\state_{t},\action_{t}) \mid \state_{0}=\state \right] \label{eq-fast-update-mpc}
%\end{align}
%\end{subequations}
%
%\begin{align} \label{}
%  \policy(\state) = \arg &\max_{\action_{0}} \max_{\action_{1}, \ldots, \action_{\Horizon}} \max_{\optimisticTransition \in \optimisticTransitionSet}
%  \sum_{\horizon=0}^{\Horizon}  \mathbb{E}_{\noise_{\horizon}} \left[  \discount^{\horizon} \rewardFn(\state_{\horizon},\action_{\horizon}) \right] + \discount^{\Horizon+1} \stateValueFn(\state_{\Horizon+1}) \\
%  \text{s.t. } \state_{\horizon+1} &= \optimisticTransition(\state_{\horizon}, \action_{\horizon}) + \noise_{\horizon} \\
%  \optimisticTransition(\state_{\horizon}, \action_{\horizon}) &=
%\optimisticTransitionMean(\state_{\horizon}, \action_{\horizon}) \pm \beta_{i}
%\optimisticTransitionCov(\state_{\horizon}, \action_{\horizon})
%\end{align}
%
%\input{proof.tex}
%
%
%\section{Hallucinated Upper Confidence Reinforcement Learning (H-UCRL)} \label{sec-hucrl}
%\cite{curiEfficient2020} introduced a tractable approximation which retains some of the theoretical guarantees whilst
%being applicable with deep model-based RL.
%They introduce a function \(\eta: \mathcal{S} \times \mathcal{A} \rightarrow [-1, 1]^{p}\) which acts as a hallucinated control input.
%The strategy is given by,
%\begin{align} \label{eq-hucrl}
%\pi_i^{\text{UCRL}} = \arg \max_{\policy \in \policyDomain} \max_{\eta(\cdot) \in [-1,1]} J(\transitionFn, \policy) \quad \text{s.t.} \quad \transitionFn = \mu_{i}(\state_{t}, \action_{t}) + \beta_{i} \Sigma_{i}(\state_{t}, \action_{t}) \eta(\state_{t},\action_{t}).
%\end{align}
%Intuitively, \(\eta(\state,\action) \in [-1,1]\) enables the optimisation to select any dynamics model
%\(\transitionFn\) within \(\pm \beta \Sigma_{i}(\state_{t}, \action_{t})\) of the posterior mean \(\mu_{i}(\state_{t}, \action_{t})\).
%
%\section{Laplace Approximation} \label{sec-laplace-approximation}
%
%\textbf{Laplace approximation}
%The Laplace approximation \todo{add citation of original paper} constructs a Gaussian approximation of the weight-space posterior $p(\weights \mid \dataset)$
%by using a second-order Taylor expansion of $\mathcal{L}$ around $\weights^{*}$.
%The posterior approximation is given by,
%\begin{align} \label{eq-laplace-approx-weight-space}
%  p(\weights \mid \dataset) \approx \mathcal{N} \left( \weights \mid \weights^{*} , \bm\Sigma_{\weights^{*}} \right)
%  \quad \text{with} \quad \bm\Sigma_{\weights} =
% - \nabla_{\weights \weights}^{2} \mathcal{L} ( \dataset ; \weights)|_{\weights=\weights^{*}}
%\end{align}
%That is, it sets the posterior precision to the Hessian of the loss at the optimal parameters $\weights^{*}$.
%It is worth noting that computing the Hessian of the loss can be computationally intractable for large networks.
%The prior terms are usually trivial, so we focus on the likelihood here.
%The Jacobian and Hessian of the log likelihood can be expressed per data point,
%\begin{align} \label{eq-jac}
%  \nabla_{\weights} \log p(\mathbf{y} \mid \mathbf{f}(\mathbf{x}; \weights)) &= \mathbf{J}(\mathbf{x})^{T} \mathbf{r}(\mathbf{y} ; \mathbf{f}) \\
%  \nabla^{2}_{\weights\weights} \log p(\mathbf{y} \mid \mathbf{f}(\mathbf{x}; \weights)) &= \mathbf{H}(\mathbf{x})^{T}
%  \mathbf{r}(\mathbf{y};\mathbf{f}) - \mathbf{J}(\mathbf{x})^{T} \bm\Lambda(\mathbf{y};\mathbf{f}) \mathbf{J}(\mathbf{x}),
%\label{eq-hess}
%\end{align}
%through the Jacobian $\mathbf{J} \in \R^{C \times P}$ and Hessian $\mathbf{H} \in \R^{C \times P \times P}$ of the feature extractor $\mathbf{f}(\mathbf{x}; \bm\weights)$,
%\begin{align} \label{eq-jac}
%[\mathbf{J}(\cdot)]_{ci} = \odv{f_{c}(\cdot ; \weights)}{\weights_{i}}_{\weights=\weights^{*}} \qquad
%[\mathbf{H}(\cdot)]_{cij} = \odv{f_{c}(\cdot ; \weights)}{\weights_{i}\weights_{j}}_{\weights=\weights^{*}}
%\end{align}
%where
%$\mathbf{r}(\mathbf{y}; \mathbf{f}) = \nabla_{\mathbf{f}} \log p(\mathbf{y} \mid \mathbf{f})$ can be interpreted as a residual and
%$\bm\Lambda(\mathbf{y} ; \mathbf{f}) = \nabla^{2}_{\mathbf{f} \mathbf{f}} \log p(\mathbf{y} \mid \mathbf{f})$
%as per-input noise.
%Many approximations exist and can be used alongsied our method.
%We refer the reader to \cite{daxbergerLaplace2021} for more details.
%See \cref{sec-laplace-approximation} for further details on the Laplace approximation.
%
%
%\section{Experiment details}
%
%\subsection{UCI}
%
%\begin{table}[t!] 
%  \centering\scriptsize
%  \caption{Negative log predictive density (NLPD) (lower better) for the proposed model TODO} 
%	\label{tbl:uci_all}
%	% Control table spacing
%	\renewcommand{\arraystretch}{1.}
%	\setlength{\tabcolsep}{2pt}
%	\setlength{\tblw}{0.14\textwidth}  
%	
%	% Custom error formatting
%	\newcommand{\val}[2]{%
%		$#1$\textcolor{gray}{\tiny ${\pm}#2$}
%	} 
%
%    % THE TABLE NUMBER ARE GENERATED BY A SCRIPT	
%	\input{tables/uci_all.tex}
%\end{table}
%
%\section{Template stuff}
%\subsection{Generate TikZ Figures from Python}
%We can generate figures in \texttt{.tex} format directly from Python:
%\begin{verbatim}
%tikzplotlib.save("fig.tex", axis_width="\\figurewidth", axis_height="\\figureheight")
%\end{verbatim}
%\cref{fig:example} shows that we get nicely formatted lables/titles/etc when we include them in our paper.
%\begin{figure}[h]
%    \centering\footnotesize
%
%    % Set your figure size here
%    \setlength{\figurewidth}{.33\textwidth}
%    \setlength{\figureheight}{.75\figurewidth}
%
%    % Customize your plot here
%    % (scale only axis applies the size to the axis box and not entire figure)
%    \pgfplotsset{grid style={dotted},title={Foo},scale only axis}
%
%    % Use the subcaption package (= subfigure) for sub-plots, that is
%    % plot the separate plots separately in Python
%    \begin{subfigure}{.4\textwidth}
%        \centering
%        \input{./fig/example_fig.tex}
%    \end{subfigure}
%    \hfill
%    \begin{subfigure}{.4\textwidth}
%        \centering
%        \input{./fig/example_fig.tex}
%    \end{subfigure}
%    \caption{Foo}
%    \label{fig:example}
%\end{figure}
%
%\subsection{Generate Tables from Python}
%We can also generate tables straight from python using \href{https://github.com/astanin/python-tabulate}{tabulate}:
%\begin{verbatim}
%table = [["Sun",696000,1989100000],["Earth",6371,5973.6],
%        ["Moon",1737,73.5],["Mars",3390,641.85]]
%headers = ["Planet","R (km)", "mass (x 10^29 kg)"]
%table = tabulate(table, headers=headers, tablefmt="latex")
%with open("table.tex", 'w') as file:
%    file.write(table)
%\end{verbatim}
%
%\begin{table}[h]
%    \centering
%    \input{./tables/example_table.tex}
%\end{table}

\subsection{Biblatex}
Rember when using biblatex to use 'parencite' for \citep{kamtheDataEfficient2018} and when using natbib to use 'citep'.

%\bibliography{biblio.bib}
\end{document}<|MERGE_RESOLUTION|>--- conflicted
+++ resolved
@@ -1047,7 +1047,6 @@
 In addition to uncertainty estimates, our method can update the posterior when given new data. We gave the SVGP model 10 \% of the test dataset used for evaluation, and compare the performance of the SVGP model and the retrained NN in [INSERT TABLE]. 
 
 \subsection{Updating the  network representation for Continual learning}
-<<<<<<< HEAD
 %% Very rough draft
 This experiment's section is meant to demonstrate the quality of our sparse representation to retain previous knowledge in the Continual learning setting. Unfortunately the CL literature is based on methods that require very diverse set of hyperparameters 
 % Idea: it is very difficult to have everything under control, because model changes, settings change, optimizer change, and so on. Then what we did was trying to replicate as close as possible the results for the competing methods by using their codebases where available and choosing the hyperpameters accordingly to their choices.
@@ -1075,11 +1074,6 @@
 On P-MNIST we are lower than S-FSVI, however % I'm still running experiments, so we can hope that it is not the best overall in the end
 
 
-=======
-%
-% the problem is hard many hyperparams and also a lot of things can make huge differences
-% we restrict ourselves to the SH setting, then some values 
->>>>>>> e962953a
 
 
 \begin{table}[t!] 
