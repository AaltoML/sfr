--- conflicted
+++ resolved
@@ -627,16 +627,16 @@
 
 
 \subsection{Continual Learning}
-
-
+In Continal Learning,
 
 \begin{equation}
- 	\bar{\MB}^{-1}_s = \MKzz^{-1} \vbeta_\vu \MKzz^{-1} \in \R^{m \times m}
+ 	\bar{\MB}^{-1}_s = \MKzz^{-1} \vbeta_\vu \MKzz^{-1} \in \R^{m \times m}, \quad \forall s \in [1, t-1]
  \end{equation}
 
 \begin{equation}
-	\mathcal{R_\textit{SFR}}(\mathbf{w}) = \sum_{s=1}^{t-1}\left[\left(f_{\vw}(\MZ_{s}) - f_{\vw_{s}}(\MZ_s) \right)^\T \bar{\MB}^{-1}_{s} \left(f_{\vw}(\MZ_{s}) - f_{\vw_{s}}(\MZ_s) \right) \right] \in \R
-\end{equation}
+	\mathcal{R_\textit{SFR}}(\mathbf{w}) = \sum_{s=1}^{t-1}\left[\left(f_{\vw}(\MZ_{s}) - f_{\vw_{s}}(\MZ_s) \right)^\T \bar{\MB}^{-1}_{s} \left(f_{\vw}(\MZ_{s}) - f_{\vw_{s}}(\MZ_s) \right) \right]
+\end{equation} 
+with $f_\vw(\MZ_{s}), f_{\vw_s}(\MZ_s) \in \R^m$ are vectors of the outputs of the neural 
 
 
 \subsection{Reinforcement learning}
@@ -1192,27 +1192,7 @@
 \E \bigg[ \sum_{t=0}^{H-1} \gamma^{t} r(\state_{t},\action_{t}) \mid \state_{0}=\state  \bigg] + Q_{\theta}(\state_{\Horizon}, \action_{H})
 \quad \text{s.t. } \state_{t+1} &= \hat{\transitionFn}(\state_{t}, \action_{t}) + \noise_{t}
 \end{align}
-<<<<<<< HEAD
-\begin{assumption}
-  (system properties) The environment's dynamics are $L_{\transitionFn}\text{-Lipschitz}$ continuous and the transition noise $\noise_{t}$ is $\sigma\text{-sub-Gaussian}$ for all $t \geq 0$.
-\end{assumption}
-
-
-\section{Extending the CL regularizer to multi-class settings}
-
-
-\begin{align}
- 	\bar{\MB}^{-1}_s &= \MKzz^{-1} \vbeta_\vu \MKzz^{-1} \in \R^{C \times m \times m}\\
- 	& \Kzz \in \R^{C \times m \times m} 
- \end{align}
-
-\begin{equation}
-	\mathcal{R_\textit{SFR}}(\mathbf{w}) = \sum_{s=1}^{t-1}\left[\left(f_{\vw}(\MZ_{s}) - f_{\vw_{s}}(\MZ_s) \right)^\T \bar{\MB}^{-1}_{s} \left(f_{\vw}(\MZ_{s}) - f_{\vw_{s}}(\MZ_s) \right) \right] \in \R
-\end{equation}
-
-
-
-=======
+
 with $\hat{\transitionFn} \sim p(\transitionFn \mid \dataset)$
 
 We use deep deterministic policy gradient (DDPG) \cite{lillicrapContinuousControlDeep2016} to learn an action value function $Q_{\theta}$.
@@ -1252,7 +1232,21 @@
 \textbf{DDPG}
 action value function is an MLP with a single hidden layer of width $128$ with ELU activation functions.
 We train the DDPG agent using Adam for $500$ iterations at each episode, using a learning rate $0.0001$.
->>>>>>> 834a9a61
+
+
+\section{Extending the CL regularizer to multi-class settings}
+\begin{equation}
+	\bar{\MB}^{-1}_s = \MKzz^{-1} \vbeta_\vu \MKzz^{-1} \in \R^{C \times m \times m} \quad \MKzz \in \R^{C \times m \times m} 
+\end{equation}
+
+\begin{equation}
+	\mathcal{R_\textit{SFR}}(\mathbf{w}) = \sum_{s=1}^{t-1}	\sum_{k \in 	C}\left[\left(f_{\vw, k}(\MZ_{s}) - f_{\vw_{s}, k}(\MZ_s) \right)^\T \bar{\MB}^{-1}_{s} \left(f_{\vw, k}(\MZ_{s}) - f_{\vw_{s, k}}(\MZ_s) \right) \right] 
+\end{equation}
+
+
+
+
+
 
 %
 %\subsection{Model-based Reinforcement Learning (RL)}
