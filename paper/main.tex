% !TeX spellcheck = en_US
\documentclass{article}

% Pass options to natbib
\PassOptionsToPackage{numbers, compress}{natbib}

% NeurIPS packages
\usepackage[]{neurips_2023}
\usepackage[utf8]{inputenc} % allow utf-8 input
\usepackage[T1]{fontenc}    % use 8-bit T1 fonts
%\usepackage{hyperref}       % hyperlinks
\usepackage{url}            % simple URL typesetting
\usepackage{booktabs}       % professional-quality tables
\usepackage{amsfonts}       % blackboard math symbols
\usepackage{nicefrac}       % compact symbols for 1/2, etc.
\usepackage{microtype}      % microtypography
\usepackage{xcolor}         % colors

% Redefine paragraph to be tighter
\renewcommand{\paragraph}[1]{{\bf #1}~~}

% Array/table packages
\usepackage{tabularx}
\usepackage{array,multirow}
\usepackage{colortbl}
\newcommand{\PreserveBackslash}[1]{\let\temp=\\#1\let\\=\temp}
\newcolumntype{C}[1]{>{\PreserveBackslash\centering}p{#1}}
\newlength{\tblw}

% Latin
\usepackage{xspace}
\newcommand{\eg}{\textit{e.g.\@}\xspace}
\newcommand{\ie}{\textit{i.e.\@}\xspace}
\newcommand{\cf}{\textit{cf.\@}\xspace}
\newcommand{\etc}{\textit{etc.\@}\xspace}
\newcommand{\etal}{\textit{et~al.\@}\xspace}

% Our method
\newcommand{\our}{\textsc{sfr}\xspace}

% Tikz
\usepackage{tikz}
\usepackage{pgfplots}
\usetikzlibrary{patterns}
\usetikzlibrary{decorations,backgrounds,arrows.meta,calc}
\usetikzlibrary{shapes,arrows,positioning}

% Appendix/supplement title
\newcommand{\nipstitle}[1]{{%
    % rules for title box at top and bottom
    \def\toptitlebar{\hrule height4pt \vskip .25in \vskip -\parskip} 
    \def\bottomtitlebar{\vskip .29in \vskip -\parskip \hrule height1pt \vskip .09in} 
    \phantomsection\hsize\textwidth\linewidth\hsize%
    \vskip 0.1in%
    \toptitlebar%
    \begin{minipage}{\textwidth}%
        \centering{\LARGE\bf #1\par}%
    \end{minipage}%
    \bottomtitlebar%
    \addcontentsline{toc}{section}{#1}%
}}

% Bibliography
%\usepackage[maxcitenames=1, maxbibnames=4, doi=false, isbn=false, eprint=true, backend=bibtex, hyperref=true, url=false, style=authoryear-comp]{biblatex}
%\addbibresource{zotero-library.bib}
% \addbibresource{paper/zotero-library.bib}

% Let's use good old bibtex instead

% Figure customization: Tight legend box
\pgfplotsset{every axis/.append style={
		legend style={inner xsep=1pt, inner ysep=0.5pt, nodes={inner sep=1pt, text depth=0.1em},draw=none,fill=none}
}}

% Our packages
\usepackage{todonotes}
\usepackage[colorlinks=true,linkcolor=black,allcolors=black,urlcolor=black,citecolor=black]{hyperref}
\usepackage{amsmath}
\usepackage{bm}
\usepackage{algpseudocode}
\usepackage{algorithm}
\usepackage{derivative}
\usepackage{wrapfig}

\usepackage{tikz,pgfplots}
\usepackage{subcaption}
\usetikzlibrary{}

\input{aidans-utils.tex}

% Short section names etc
% This must be imported last!
%\usepackage{cleveref}
\usepackage[capitalise,nameinlink]{cleveref}
\crefname{section}{Sec.}{Secs.}
\crefname{algorithm}{Alg.}{Algs.}
\crefname{appendix}{App.}{Apps.}
\crefname{definition}{Def.}{Defs.}
\crefname{table}{Table}{Tables}

% Config for Arno's awesome TikZ plotting stuff
\newlength{\figurewidth}
\newlength{\figureheight}


% Variables
\newcommand{\state}{\ensuremath{\mathbf{s}}}
\newcommand{\action}{\ensuremath{\mathbf{a}}}
\newcommand{\noise}{\ensuremath{\bm\epsilon}}
\newcommand{\discount}{\ensuremath{\gamma}}
\newcommand{\inducingInput}{\ensuremath{\mathbf{Z}}}
\newcommand{\inducingVariable}{\ensuremath{\mathbf{u}}}
\newcommand{\dataset}{\ensuremath{\mathcal{D}}}
\newcommand{\dualParam}[1]{\ensuremath{\bm{\lambda}_{#1}}}
\newcommand{\meanParam}[1]{\ensuremath{\bm{\mu}_{#1}}}

% Indexes
\newcommand{\horizon}{\ensuremath{h}}
\newcommand{\Horizon}{\ensuremath{H}}
\newcommand{\numDataNew}{\ensuremath{N^{\text{new}}}}
\newcommand{\numDataOld}{\ensuremath{N^{\text{old}}}}
\newcommand{\numInducing}{\ensuremath{M}}

% Domains
\newcommand{\stateDomain}{\ensuremath{\mathcal{S}}}
\newcommand{\actionDomain}{\ensuremath{\mathcal{A}}}
\newcommand{\inputDomain}{\ensuremath{\mathbb{R}^{D}}}
\newcommand{\outputDomain}{\ensuremath{\mathbb{R}^{C}}}
\newcommand{\policyDomain}{\ensuremath{\Pi}}

% Functions
\newcommand{\rewardFn}{\ensuremath{r}}
\newcommand{\transitionFn}{\ensuremath{f}}
\newcommand{\latentFn}{\ensuremath{f}}

\newcommand{\optimisticTransition}{\ensuremath{\hat{f}}}
\newcommand{\optimisticTransitionMean}{\ensuremath{\mu_{\optimisticTransition}}}
\newcommand{\optimisticTransitionCov}{\ensuremath{\mu_{\optimisticTransition}}}
\newcommand{\optimisticTransitionSet}{\ensuremath{\mathcal{M}}}


% Parameters
% \newcommand{\weights}{\ensuremath{\bm\phi}}
\newcommand{\weights}{\ensuremath{\mathbf{w}}}
\newcommand{\valueFnParams}{\ensuremath{\psi}}
\newcommand{\policyParams}{\ensuremath{\theta}}

% Networks
\newcommand{\transitionFnWithParams}{\ensuremath{\transitionFn_{\weights}}}
\newcommand{\valueFn}{\ensuremath{\mathbf{Q}}}
\newcommand{\stateValueFn}{\ensuremath{\mathbf{V}}}
% \newcommand{\valueFn}{\ensuremath{\mathbf{Q}_{\valueFnParams}}}
\newcommand{\policy}{\ensuremath{\pi}}
\newcommand{\pPolicy}{\ensuremath{\pi_{\policyParams}}}


% Packages for bold math
\usepackage{bm}
\newcommand{\mathbold}[1]{\bm{#1}}
\newcommand{\mbf}[1]{\mathbf{#1}}
\renewcommand{\mid}{\,|\,}


% Math Macros
\newcommand{\MB}{\mbf{B}}
\newcommand{\MC}{\mbf{C}}
\newcommand{\MZ}{\mbf{Z}}
\newcommand{\MV}{\mbf{V}}
\newcommand{\MX}{\mbf{X}}
\newcommand{\MA}{\mbf{A}}
\newcommand{\MK}{\mbf{K}}
\newcommand{\MI}{\mbf{I}}
\newcommand{\MH}{\mbf{H}}
\newcommand{\T}{\top}
\newcommand{\vzeros}{\mbf{0}}
\newcommand{\vtheta}[0]{\mathbold{\theta}}
\newcommand{\valpha}[0]{\mathbold{\alpha}}
\newcommand{\vkappa}[0]{\mathbold{\kappa}}
\newcommand{\vbeta}[0]{\mathbold{\beta}}
\newcommand{\MBeta}[0]{\mathbold{B}}
\newcommand{\vlambda}[0]{\mathbold{\lambda}}
\newcommand{\diag}{\text{{diag}}}

\newcommand{\vm}{\mbf{m}}
\newcommand{\vz}{\mbf{z}}
\newcommand{\vf}{\mbf{f}}
\newcommand{\vu}{\mbf{u}}
\newcommand{\vx}{\mbf{x}}
\newcommand{\vy}{\mbf{y}}
\newcommand{\vw}{\mbf{w}}
\newcommand{\va}{\mbf{a}}

\newcommand{\Jac}[2]{\mathcal{J}_{#1}(#2)}
\newcommand{\JacT}[2]{\mathcal{J}_{#1}^\top(#2)}


\newcommand{\GP}{\mathcal{GP}}
\newcommand{\KL}[2]{\mathrm{D}_\textrm{KL} \dbar*{#1}{#2}}
\newcommand{\MKzz}{\mbf{K}_{\mbf{z}\mbf{z}}}
\newcommand{\MKxx}{\mbf{K}_{\mbf{x}\mbf{x}}}
\newcommand{\MKzx}{\mbf{K}_{\mbf{z}\mbf{x}}}
\newcommand{\MKxz}{\mbf{K}_{\mbf{x}\mbf{z}}}
\newcommand{\vkzi}{\mbf{k}_{\mbf{z}i}}
\newcommand{\vkzs}{\mbf{k}_{\mbf{z}i}}
\newcommand{\vk}{\mbf{k}}
\newcommand{\MLambda}[0]{\mathbold{\Lambda}}
\newcommand{\MSigma}[0]{\mathbold{\Sigma}}
\definecolor{matplotlib-blue}{HTML}{1f77b4}
\newcommand{\N}{\mathrm{N}}
%\newcommand{\R}{\mathrm{R}}
\newcommand{\myexpect}{\mathbb{E}}

\DeclareMathOperator*{\argmax}{arg\,max}
\DeclareMathOperator*{\argmin}{arg\,min}
\newcommand{\Norm}{\mathcal{N}}


%\title{Investigatin Uncertainty Quantification in Model-based Reinforcement Learning}
% \title{Model-based Reinforcement Learning with Fast Posterior Updates}
%\title{Sequential Decision-Making under Uncertainty with Big Data}
% \title{Neural Network to Vatiational Sparse Gaussian Process: For Adaptive Exploration}
% \title{Neural Network to Sparse Variational Gaussian Process: For Updates in Sequential Decision Making}
% \title{Adapting Neural Networks to New Data For Updates in Sequential Decision Making via Gaussian Processes}
% \title{Converting Neural Networks to Gaussian Processes for Sequential Decision-Making Under Uncertainty}
%\title{Sparse Function Space Representation of Neural Networks for Exploration and Retention}
%\title{Sparse Function-space Neural Networks}
\title{Sparse Function-space Representation \\ of Neural Networks}% for Adaptation and Retention}
\author{%
  Aidan Scannell\textsuperscript{\star} \\
  Aalto University \\
  Finnish Center for Artificial Intelligence \\
  \texttt{aidan.scannell@aalto.fi}
  \And
  Riccardo Mereu\textsuperscript{\star} \\
  Aalto University\\
  \texttt{riccardo.mereu@aalto.fi}
  \And
  Paul Chang \\
  Aalto University\\
  \texttt{paul.chang@aalto.fi}
  \And
  Ella Tamir \\
  Aalto University\\
  \texttt{ella.tamir@aalto.fi}
  \And
  Joni Pajarinen \\
  Aalto University\\
  \texttt{joni.pajarinen@aalto.fi}
  \And
  Arno Solin \\
  Aalto University\\
  \texttt{arno.solin@aalto.fi}
}


\begin{document}

\maketitle

\begin{abstract}
% OLDER VERSION
%Sequential learning paradigms such as Continual Learning (CL) or Reinforcement Learning (RL) pose a challenge for gradient-based deep learning techniques as they struggle to incorporate new data and retain previous knowledge. Existing methods for converting neural networks from weight to function space allow a probabilistic treatment of the distribution over the function learned by the neural networks but are computationally expensive. We propose a method that converts a neural network to a low-rank functional representation as a sparse Gaussian process. With this approach, we can build a compact representation of the function encoded by the neural network that can replace previous data in continual settings and be used for fast adaptation in RL, avoiding full retraining of the model. 
%
% Rewrite on 2023-05-10
%Deep neural networks are known to lack uncertainty estimates, struggle to incorporate new data, and fail to retain previous knowledge. We present a method that mitigates these issues by transforming a weight-space neural network to a low-rank function-space representation, via the so-called dual parameters. In contrast to previous work, we model the joint distribution across the entire data set rather than a subset. This offers a compact and principled way of capturing uncertainty and enables us to incorporate new data without retraining whilst retaining predictive performance. We demonstrate the proposed approach for quantifying uncertainty in supervised learning and maintaining a compact representation in sequential learning.\looseness-1

Deep neural networks are known to lack uncertainty estimates, struggle to incorporate new data, and suffer from catastrophic forgetting. We present a method that mitigates these issues by converting neural networks from weight-space to a low-rank function-space representation, via the so-called dual parameters. In contrast to previous work, our sparse representation captures the joint distribution over the entire data set, rather than only over a subset. This offers a compact and principled way of capturing uncertainty and enables us to incorporate new data without retraining whilst retaining predictive performance. We demonstrate the proposed approach for quantifying uncertainty in supervised learning and maintaining an expressive functional representation for sequential learning.\looseness-1

\end{abstract}

%, maintaining a summary representation in continual learning,

\section{Introduction}
\label{sec:intro}
%
Deep learning \cite{goodfellow2016deep} has become the cornerstone of contemporary artificial intelligence, proving remarkably effective in tackling supervised and unsupervised learning tasks in the {\em large data}, {\em offline}, and {\em gradient-based training} regime. Despite its success, gradient-based learning techniques exhibit limitations. Firstly, how can we efficiently quantify uncertainty without resorting to expensive and hard-to-interpret sampling in the model's weight-space? Secondly, how to update the weights of an already trained model with new batches of data without compromising the performance on past data? These questions become central when applied to sequential learning paradigms, such as continual learning (CL, \citep{parisi2019continual, de2021continual}) and reinforcement learning (RL, \cite{sutton2018reinforcement}). In CL, access to the previous data is lost, and then the challenge is retaining a compact representation of the problem to alleviate forgetting over the life-long learning horizon~\cite{mccloskey1989catastrophic}. Similarly, in RL, the model must adapt to environmental observations through exploration, while leveraging prediction uncertainties to assess potential future paths.\looseness-1

%Secondly, how to retain information from previous tasks whilst learning new tasks where the tasks are such as Continual Learning (CL, \cite{de2021continual})
%Thirdly and differently from the CL problem is that given some data from the same distribution 


%Current state of affairs 
Recent techniques (\eg, \cite{ritter2018kfac,khan2019approximate,daxberger2021laplace,fortuin2021bayesian,immer2021scalable}) apply a Laplace-GGN approximation to convert trained neural networks into Bayesian neural networks, that can provide uncertainty without sacrificing additional resources to training \cite{foong2019between}. Furthermore, the resultant weight-space posterior can be converted to the function-space as shown in \cite{khan2019approximate, immer2021improving}. The function-space representation allows for a principled mathematical approach for analyzing the behaviour \cite{cho2009kernel,meronen2020stationary}, performing probabilistic inference \cite{khan2019approximate}, and quantifying uncertainty in neural networks \cite{foong2019between}. These methods rely on the linearization of the neural network and the resultant neural tangent kernel (NTK, \cite{jacot2018neural}). The neural network is characterized in function-space by its first two moment functions, a mean function and covariance function (or kernel)---defining a Gaussian process (GP, \cite{rasmussen2006gaussian}). GPs provide a widely-used probabilistic toolkit with principled uncertainty estimates. They serve as a standard surrogate model for Bayesian optimization \citep{garnett_bayesoptbook_2022} and are effective in model-based reinforcement learning \citep{deisenroth2011pilco} with theoretical guarantees on regret bounds \citep{srinivas2009gaussian}.  
%Yet many problems lie in high dimensional input space; for example, images are where GPs cannot learn representations. In such scenarios such as in many reinforcement learning environments neural networks are used as the surrogate model. However, uncertainty is still essential to ensure effective exploration for sequential algorithms. Successful approaches have attempted to blend neural networks with uncertainty estimates around predictions, allowing for sophisticated exploration strategies. However, there has been limited use of hybrid models that possess the feature representation ability of neural networks but also attractive the properties of GPs, such a hybrid method we propose in this paper.

%Need for adaptive learning methods + failures with current methods
Given an approximate inference technique, we demonstrate that the neural network emits `dual' parameters which are the building blocks of a GP~\cite{csato2002sparse, adam2021dual, chang2020fast} . In contrast to previous work that utilizes subsets of training data \cite{immer2021scalable},
this parameterization allows capturing the contributions from {\em all} data points into a sparse representation, essential for predictive uncertainty. Crucially, the resulting GP directly predicts in the same space as the original trained neural network, with the benefit of avoiding the complexity introduced by working in weight-space and the notorious cubic complexity of vanilla GPs.
%\todo{Could make it clearer that the GP predicts in the output space while avoiding the NN parameter space}
%, a feature not present in previous approaches, while avoiding the notorious cubic complexity of vanilla GPs. 
Through the dual parameter formulation, we establish a connection between the neural network, full GPs, and a sparse approximation similar to sparse variational GPs~\cite{titsias2009variational}. We refer to our method as Sparse Function-space Representation (\our)---a sparse GP derived from a trained neural network. Moreover, this dual parameterization can be exploited to perform dual conditioning \citep{chang2022fantasizing}, \ie, an effective approach to condition on new incoming data into our model without need of retraning the model (see \cref{fig:teaser}).
%As \our is in the dual parameters, we can perform dual conditioning recently shown effective in \cite{chang2022fantasizing}, that is, avoid retraining and condition new data into our model (see \cref{fig:teaser}) \todo{Effective compared to what?}.
\looseness-2

%Need uncertainty and adaptive methods
%Dual formulation in GPs space solves this
%Talk about planning and exploration in RL.


The contributions of this paper are that:
%
{\em (i)}~We introduce \our, a new approach for building a sparse functional representation of a neural network.
{\em (ii)}~We demonstrate that, despite its sparsity, our method effectively captures predictive uncertainty, provides means of updating the model post-training, and gives a a compact regularizer suitable for continual learning.
{\em (iii)}~We provide extensive experiments for showcasing our approach and demonstrate significance and applicability across supervised, continual, and reinforcement learning, aiming to stimulate future use of the approach.

%List the contributions.
%The contributions of the paper our is as follows:
%\begin{itemize}
%\item We show how to take a trained neural network and convert it to a dual sparse GP. We are able to do this without retraining a variational objective for the Sparse GP. Our sparse GP uses the variational formulation, and thus gives better uncertainty estimates than other no variational sparse approaches used previously.
%\item The sparse GP now gives us a compact representation of our parameters in the function space. We can therefore take advantage of the dual parameters formulation for fast conditioning of new data in to our posterior avoiding retraining of the neural network. Crucially this allows for fast adaptation of models that our used in sequential decision making. We show how this is effective in the planning stage of model-based reinforcement exploration.
%\end{itemize}




%
%
%\begin{itemize}
%  \item Many real-world problems require learning-based systems that can adapt to new data.
%  \begin{itemize}
%    % \item For example, in domains such as robotics and healthcare,
%    \item For example, when controlling robots in non-stationary environments it is important for the robot to adapt to the changing dynamics.
%    \item However neural networks rely upon gradient-based optimisation.
%    \item Uncertainty can be used to improve sample efficiency via targeted exploration.
%    \item Uncertainty can be used to handle risk in decision making.
%  \end{itemize}
%
%  \item Gaussian processes can easily adapt to new data and they offer well-calibrated uncertainty estimates.
%  \begin{itemize}
%    \item However, they don't scale to high-dimensional and large data sets.
%  \end{itemize}
%  \item
%  \begin{itemize}
%    \item
%  \end{itemize}
%\end{itemize}




\begin{figure}[t!]
  \centering\scriptsize
  % Figure options
  \pgfplotsset{axis on top,scale only axis,width=\figurewidth,height=\figureheight, ylabel near ticks,ylabel style={yshift=-2pt},y tick label style={rotate=90},legend style={nodes={scale=1., transform shape}},tick label style={font=\tiny,scale=1}}
  \pgfplotsset{xlabel={Input, $x$},axis line style={rounded corners=2pt}}
  % Set figure 
  \setlength{\figurewidth}{.28\textwidth}
  \setlength{\figureheight}{\figurewidth}
  %
  \def\inducing{\large Sparse inducing points}
  %
  \begin{subfigure}[c]{.34\textwidth}
    \raggedleft
    \pgfplotsset{ylabel={Output, $y$}}
    \input{./fig/regression-nn.tex}%
  \end{subfigure}
  \hfill  
  \begin{subfigure}[c]{.01\textwidth}
    \centering
    \tikz[overlay,remember picture]\node(p0){};
  \end{subfigure}  
  \hfill
  \begin{subfigure}[c]{.28\textwidth}
    \raggedleft
    \pgfplotsset{yticklabels={,,},ytick={\empty}}
    \input{./fig/regression-nn2svgp.tex}%
  \end{subfigure}
  \hfill  
  \begin{subfigure}[c]{.01\textwidth}
    \centering
    \tikz[overlay,remember picture]\node(p1){};
  \end{subfigure}  
  \hfill
  \begin{subfigure}[c]{.28\textwidth}
    \raggedleft
    \pgfplotsset{yticklabels={,,},ytick={\empty}}        
    \input{./fig/regression-update.tex}%
  \end{subfigure}
  \caption{\textbf{Regression example on an MLP with two hidden layers.} Left:~Predictions from the trained neural network. Middle:~Our approach summarizes all the training data with the help of an inducing set of points. The model captures the predictive mean and uncertainty, and (right) makes it possible to update the model with new data without degrading previous performance.}
  \label{fig:teaser} 
  % 
  \begin{tikzpicture}[remember picture,overlay]
    % Arrow style
    \tikzstyle{myarrow} = [draw=black!80, single arrow, minimum height=14mm, minimum width=2pt, single arrow head extend=4pt, fill=black!80, anchor=center, rotate=0, inner sep=5pt, rounded corners=1pt]
    % Arrows
    \node[myarrow] (p0-arr) at ($(p0) + (1em,1.5em)$) {};
    \node[myarrow] (p1-arr) at ($(p1) + (1em,1.5em)$) {};
    % Arrow labels
    \node[font=\scriptsize\sc,color=white] at (p0-arr) {\our};
    \node[font=\scriptsize\sc,color=white] at (p1-arr) {new data};   
  \end{tikzpicture}
\end{figure}





\subsection{Related work}
\label{sec:related}
%
% General Bayesian deep learning
\textbf{Bayesian deep learning}
Probabilistic methods in deep learning~\cite{Wilson:ensembles,neal1995bayesian} have recently gained increasing attention in the machine learning community as a means for uncertainty quantification (\eg, \cite{kendall2017what,wilson2020bayes}) and model selection (\eg,~\cite{immer2021scalable,antoran2022marginal}) with advancements in prior specification (\eg, \cite{cho2009kernel,meronen2020stationary,meronen2021periodic,fortuin2021bayesian,nalisnick2018do}) and efficient approximate inference under the specified model.
Calculating the posterior distribution of a Bayesian neural network is usually intractable, and approximate inference techniques need to be used, such as variational inference \cite{blei2017variational}, deep ensembles \cite{lakshminarayanan2017simple}, MC dropout \cite{gal2016dropout}, or Laplace approximation \cite{ritter2018kfac,kristiadi2020being,immer2021improving}---each with its own set of strengths and weaknesses.


%\textbf{Function-space methods}
%One common approach for uncertainty with neural networks is a Laplace-GGN approximation \citep{daxberger2021laplace}, which takes a trained neural network and linearises it around the optimal weights. The Hessian can be efficiently approximated using the generalized Gauss--Newton approximation (GGN)~\cite{botev2017practical} but typically involves a cubic scaling in the number of parameters, in practice a further approximation such as the Kronecker factorisation \cite{martens2015optimizing,ritter2018kfac} is needed. The resulting linear model can be used to obtain uncertainty estimates and refine the neural network predictions \citep{immer2021scalable}, and is linear with respect to the weights. Therefore, as shown in \cite{immer2021scalable, khan2019approximate,maddox2021fast}, the linear model can be converted to a GP, which is then used to obtain the uncertainty estimates. 

% Introduce the laplace GGN + shortcomings
\textbf{Function-space methods}
Function-space perspectives on uncertainty in neural networks often use a Laplace-GGN approximation \citep{daxberger2021laplace}, which linearizes a trained neural network around MAP weights and approximates the neural network's Hessian using the generalized Gauss--Newton approximation (GGN, \cite{botev2017practical}).
%\todo{Could modify the sentence a bit, maybe "The Laplace-GGN approximates the Hessian by using..."}
%The Hessian can be efficiently approximated using the generalized Gauss--Newton approximation . 
While efficient, it suffers from cubic scaling in parameter count, necessitating approximations like Kronecker factorisation \cite{martens2015optimizing, ritter2018kfac}. This linear model (linear in the weights) refines predictions and provides uncertainty estimates \citep{immer2021scalable}. It has a convenient interpretation as a GP \cite{immer2021scalable, khan2019approximate, maddox2021fast}.
%
However, the GP's cubic $\mathcal{O}(N^3)$ scaling with data points $N$ requires costly approximations, often resorting to using data subsets \cite{immer2021scalable}. In the GP community, sparse approximations have mitigated this scaling issue (\eg, \cite{titsias2009variational,hensman2013gaussian}), but combining neural network linearization with sparse methods remains unclear without resorting to subset methods or separately retraining a GP model \cite{ortega2023variational}. Our work addresses this by utilizing the GP's dual parameters \cite{csato2002sparse}, previously applied to non-conjugate likelihood models \cite{adam2021dual}.

% \todo{Could add something on subset methods here, for example 'which do not retain information from the full dataset' or something like that}.
%wang2019exact
%
%However, the GP introduces a cubic $\mathcal{O}(N^3)$ scaling in the number of data points $N$. Previous approaches apply crude approximations to alleviate the computational costs, \eg, by considering only a subset of the training data \cite{immer2021scalable}. In the GP community, the scaling problem is not seen as an issue any more due to efficient and stochastic methods for sparse approximations (\eg, \cite{hensman2013gaussian,wang2019exact}). However, it is not entirely clear how to combine the linearization of the neural network with sparse methods \cite{titsias2009variational} without falling back to crude subset methods. We tackle this problem by framing the problem in the dual parameters \cite{csato2002sparse} of the GP that has previously been used for non-conjugate likelihood models in GPs \cite{adam2021dual}. 


% CL section
%\textbf{Function-space methods for sequential learning} The central problem in continual learning is how to deal with the non-stationary nature of the training distribution, which causes the training process to overwrite the previously learnt parameters---leading to the model forgetting the previously learnt functions. 
%The approaches proposed in the CL literature can be categorized into inference-based, rehearsal-based, and model-based methods; we refer the reader to \citep{parisi2019continual, de2021continual} for complete reviews. The methods in the first category usually tackle this problem with weight-space regularization, such as EWC~\citep{kirkpatrick2017overcoming}, SI~\citep{zenke2017continual}), or VCL~\citep{nguyen-tuongModel2009} that induce retention of previously learned information in the weights alone.
%However, encoding functional knowledge in the weights does not guarantee a good quality of the predictions, thus a better to introduce a function-space regularization \citep{li2018lwf, benjamin2018measuring, titsias2019functional, buzzega2020dark, pan2020continual, rudner2022continual}. These methods bridge the gap between objective and rehearsal-based methods since they rely on a subset of the training data for each task to compute the regularization term. Recently proposed methods, such as DER~\citep{buzzega2020dark}, FROMP~\citep{pan2020continual}, and S-FSVI~\citep{rudner2022continual} achieve state-of-the-art performances among the objective-based techniques in several CL benchmarks. 

\textbf{Function-space methods for sequential learning} 
Continual learning (CL) hinges on how to deal with a non-stationary training distribution, wherein the training process may overwrite previously learned parameters, causing catastrophic forgetting \citep{mccloskey1989catastrophic}. CL approaches fall into inference-based, rehearsal-based, and model-based methods (see \cite{parisi2019continual, de2021continual} for an overview). The methods in the first category usually tackle this problem with weight-space regularization, such as EWC~\citep{kirkpatrick2017overcoming}, SI~\citep{zenke2017continual}), or VCL~\citep{nguyen-tuongModel2009}, that induce retention of previously learned information in the weights alone. However, regularizing the weights does not guarantee good quality predictions. Function-space regularization techniques~\cite{li2018lwf, benjamin2018measuring, titsias2019functional, buzzega2020dark, pan2020continual, rudner2022continual} address this by relying on training data subsets for each task to compute a regularization term. 
These methods can be seen as a hybrid between objective and rehearsal-based methods, since they also store a subset of training data for each task to construct the regularization term.
Recent function-based methods, \eg, DER~\citep{buzzega2020dark}, FROMP~\citep{pan2020continual}, and S-FSVI~\citep{rudner2022continual}, achieve state-of-the-art performance among the objective-based techniques in several CL benchmarks. 
\looseness-2

\textbf{Uncertainty quantification in RL}
A key challenge in RL is balancing the trade-off between exploration and exploitation \cite{sutton2018reinforcement}.
%That is, should an agent select actions that it knows will lead to high reward %(exploitation), or should it
%select new ones in hope to discover actions leading to higher reward (exploration).
One promising direction to balancing this trade-off is to model the uncertainty associated with a learned transition dynamics model and use it to guide exploration.
Prior work has taken an expectation over the dynamic model's posterior \cite{deisenroth2011pilco,kamtheDataEfficient2018,chuaDeepReinforcementLearning2018},
sampled from it (akin to Thompson sampling but referred to as posterior sampling in RL) \cite{dearden1999model,osbandMoreEfficientReinforcement2013},
and used it to implement optimism in the face of uncertainty using upper confidence bounds \cite{curiEfficient2020,jaksch2010near}.
No single strategy has emerged as a go-to method and we highlight that these strategies are only as good as their uncertainty estimates.
Previous approaches have used GPs \cite{deisenroth2011pilco,kamtheDataEfficient2018},
ensembles of neural networks \cite{curiEfficient2020,chuaDeepReinforcementLearning2018}
and variational inference \cite{galImproving2016,houthooftVIME2017}.
However, each method has its pros and cons.
In this paper, we present a method which combines some of the pros from NNs with the benefits of GPs.

%However, there has been little leveraging

% Another classical and provable exploration theory in RL is based on optimism
% \todo{cite UCRL paper}
% Recent work has even extended these ideas to deep RL \cite{curiEfficient2020}.

% An alternative approach is to sample from the dynamic model's posterior, akin to Thompson sampling but referred to as posterior sampling RL
% Another classical and provable exploration theory in RL is based on optimism in the face of uncertainty.
% \todo{cite UCRL paper}
% Recent work has even extended these ideas to deep RL \cite{curiEfficient2020}.
% These strategies are only as good as their uncertainty estimates.
% Prior work has learned dynamics models using GPs \cite{deisenrothPILCO2011,kamtheDataEfficient2018},
% ensembles of neural networks \cite{curiEfficient2020,chuaDeepReinforcementLearning2018}
% and variational inference \cite{galImproving2016,houthooftVIME2017}.



%%

% It should be written clearly that our method actually is doing a "functional" reharsal, because we store a set of inducing points that are replayed in order to check if the logits change.

% Other methods that could be worth citing are 
% Learning without forgetting \citep{li2018lwf} :  first paper proposing to use functional regularization computes a smoothed version of the current logits for the new examples at the beginning of each task, minimizing their drift during training. It doesn't have any set of inducing points
% \citep{benjamin2018measuring} this is not a proper CL paper, but it's usually referred in the functional regularization papers, because shows how to improve Adam with measuring the network difference in function space. They also have some easy CL examples there.



%Why we need uncertainty and adaptiveness
%How to adapt to new information is a limitation of current machine learning models. The problem is specifically relevant when we combine a model with a decision-making process. In such a sequential setting, an agent typically makes decisions in an environment and obtains new information and would ideally incorporate the information into their parameters. Not only do we need models that adapt to new informatoion but all express uncertainty over the models predictions. The reason being twofold: in many applications, \eg\ healthcare, autonomous driving is an essential requirement, and many advanced exploration techniques require uncertainty to determine where to query next.



\begin{figure}[t!]
  \centering
  % Set figure size
  \setlength{\figurewidth}{.31\textwidth}
  \setlength{\figureheight}{\figurewidth}
  %
  % Colours
  \definecolor{C0}{HTML}{DF6679}
  \definecolor{C1}{HTML}{69A9CE}
  %
  \begin{tikzpicture}[outer sep=0,inner sep=0]

    \newcommand{\addfig}[2]{
    \begin{scope}
      \clip[rounded corners=3pt] ($(#1)+(-.5\figurewidth,-.5\figureheight)$) rectangle ++(\figurewidth,\figureheight);
      \node (#2) at (#1) {\includegraphics[width=1.05\figurewidth]{./fig/#2}};
    \end{scope}
    %\draw[rounded corners=3pt,line width=1.2pt,black!60] ($(#1)+(-.5\figurewidth,-.5\figureheight)$) rectangle ++(\figurewidth,\figureheight);
    }

    % The neural network
    \addfig{0,0}{banana-nn}

    % The nn2svgp
    \addfig{1.1\figurewidth,0}{banana-nn2svgp}

    % The update
    \addfig{2.2\figurewidth,0}{banana-hmc}

    % The arrow
    \tikzstyle{myarrow} = [draw=black!80, single arrow, minimum height=14mm, minimum width=2pt, single arrow head extend=4pt, fill=black!80, anchor=center, rotate=0, inner sep=5pt, rounded corners=1pt]
    \tikzstyle{myblock} = [draw=black!80, minimum height=4mm, minimum width=7mm, fill=black!80, anchor=center, rotate=0, inner sep=5pt, rounded corners=1pt]
    \node[myarrow] (first-arr) at ($(banana-nn)!0.5!(banana-nn2svgp)$) {};
    \node[myblock] (second-arr) at ($(banana-nn2svgp)!0.5!(banana-hmc)$) {};

    % Arrow labels
    \node[font=\scriptsize\sc,color=white] at (first-arr) {\our};
    \node[font=\scriptsize\sc,color=white] at (second-arr) {\normalsize$\bm\approx$};
         
    % Labels
    \node[anchor=north, font=\small] at ($(banana-nn) + (0,-.55\figureheight)$) {Neural network prediction};
    \node[anchor=north, font=\small] at ($(banana-nn2svgp) + (0,-.55\figureheight)$) {Sparse function-space representation};
    \node[anchor=north, font=\small] at ($(banana-hmc) + (0,-.55\figureheight)$) {HMC result as baseline};      

  \end{tikzpicture}
  \newcommand{\mycircle}{\protect\tikz[baseline=-.6ex]\protect\node[circle,inner sep=2pt,draw=black,fill=C0,opacity=.5]{};}
  \newcommand{\mysquare}{\protect\tikz[baseline=-.6ex]\protect\node[inner sep=2.5pt,draw=black,fill=C1,opacity=.5]{};}
  \newcommand{\myinducing}{\protect\tikz[baseline=-.7ex]\protect\node[circle,inner sep=1.5pt,draw=black,fill=black]{};}
  %
  \caption{\textbf{Uncertainty quantification} for binary classification (\mysquare~vs.~\mycircle). We convert the trained neural network (left) to a sparse GP model that summarizes all data onto a sparse set of inducing points~\myinducing\ (middle). This gives similar behaviour as would running full Hamiltonian Monte Carlo (HMC) on the original neural network model weights (right). Marginal uncertainty depicted by colour intensity.\looseness-1}
  \label{fig:banana}  
\end{figure}



\section{Background: Function-space representation of neural networks}
\label{sec:methods}
%
%In this section, we recap how a trained neural network (NN) can be converted to a Gaussian process by locally linearising its weights.
% a GP posterior -- can be obtained
% around the Maximum a Posteriori (MAP) weights.

% by linearising a neural network around the Maximum a Posteriori (MAP) weights.
% a GP posterior -- can be obtained
%
In supervised learning, given a data set $\dataset = \{(\vx_{i} , \vy_{i})\}_{i=1}^{N}$, with input $\vx_i \in \inputDomain$ and output $\vy_i \in \outputDomain$ pairs, the weights $\weights \in \R^{P}$ of a neural network, $f_\mathbf{w}: \inputDomain \to \outputDomain$ (yet, to simplify the notation we restrict presentation to scalar output), are usually trained to minimize the (regularized) empirical risk,\looseness-1
%
\begin{equation} \label{eq-empirical-risk}
  \weights^{*} = 
  \arg \min_{\weights} \mathcal{L}(\dataset,\weights) =
  \arg \min_{\weights} \textstyle\sum_{i=1}^{N} \ell(f_\weights(\mathbf{x}_{i}), y_i) + \delta \mathcal{R}(\weights).
\end{equation}
%
If $\ell(f_\weights(\vx_{i}), y_i) = -\log(p(y \mid f_\weights(\vx_{i}))$ and the regularizer $\mathcal{R}(\weights) = \frac{1}{2}\|\weights\|^{2}_2$, then we can view \cref{eq-empirical-risk} as the maximum {\it a~posteriori} (MAP) solution to a Bayesian objective, where the regularization weight takes the role of a prior precision parameter, \ie, $p(\vw) = \Norm(\vzeros, \delta^{-1} \MI)$.
%Bayesian inference offers a principled approach to quantifying uncertainty in neural networks.
%The goal is to find the posterior over the weights ${p(\vw \mid \vy) \propto p(\vy \mid f_{\weights}(\vx)) \, p(\weights)}$ as it represents our belief in the parameters after combining data $\dataset$ with our prior $p(\vw)$.
%Although the true posterior $p(\vw \mid \dataset)$ is intractable given the non-linearities of the neural network, one can resort to sampling techniques such as Hamiltonian Monte-Carlo (HMC).
%However, for most applications their high computational costs make them impractical so we need approximate inference techniques.
%In \cref{fig:banana}, we show a qualitative example of the induced function-space posterior obtained with our method compared to the posterior obtained through HMC sampling on the Banana toy dataset. 
The posterior over the weights ${p(\vw \mid \dataset) \propto p(y \mid f_{\weights}(\vx)) \, p(\weights)}$ is generally not available in closed form. Sampling methods that characterize the posterior with a finite set of samples in weight-space---such as the Hamiltonian Monte Carlo (HMC) baseline used in \cref{fig:banana} (right)---are general-purpose, but computationally heavy and impractical for downstream applications.

\textbf{Neural Network Function-space} %\todo{Could be titled some other way, like Function-space representation}
%As a neural network is a deterministic mapping, the weight-space posterior induces a distribution over the function values.
%Intuitively, if one was to sample from the weight posterior, the corresponding functions created can
%be viewed as perturbed versions of the function at the MAP estimate $f_{\vw^*}$.
%In most applications, we care about predictions from the neural network and not the weights themselves.
%As such, it is the distribution over function values that we are actually interested in.
Neural networks are deterministic parametric functions, but even if the training is typically an optimization in the weight-space, in most applications, we are interested in the parametrized function and not in the weights themselves.
%While neural networks are deterministic mappings defined by their weights, the ultimate goal of training a neural network is to optimize the function it represents, not the weights themselves. 
Consequently, the weight-space posterior corresponds to a distribution over function values. 
Intuitively, if one was to sample from the weight posterior, the corresponding functions created can be viewed as perturbed versions of the function at the MAP estimate $f_{\vw^*}$. This perspective aligns better with the main objective of making representative predictions given the observations.


\textbf{Linearization gives rise to a Gaussian process}
Our goal is to capture the distribution over the neural network model functions through their first two moments. The first moments characterize a Gaussian process with a mean function $\mu(\cdot)$ and a covariance function (kernel) $\kappa(\cdot,\cdot)$. 
Recent work \cite{khan2019approximate,maddox2021fast} has shown that linearizing approximations in the weight space lead to function-space equivalent approximations.
As Gaussian distributions remain tractable under linear transformations, a linear function in terms of parameters can be converted from the weight space to the function space (see Ch.~2.1 in \cite{rasmussen2006gaussian}) as follows:
%
\begin{equation} \label{eq:weight_func}
f_\weights(\vx) \approx 
%g_\weights(\mathbf{x}) = 
\phi^\top\!(\vx) \, \vw \quad\implies\quad \mu(\vx) = 0 \quad \text{and} \quad \kappa(\vx, \vx') = \frac{1}{\delta} \phi^\T\!(\vx) \, \phi(\vx').
\end{equation}
% The posterior structure directly relates to the optimization loss around the MAP weights $\vw^*$.
A common approach is to approximate the correlation structure of a distribution centred at the MAP estimate as done in the Laplace-GGN~\cite{khan2019approximate, daxberger2021laplace, maddox2021fast}. 
The Laplace-GGN takes the MAP solution and approximates the Hessian of the loss function
with the GGN.
Following the work of \citet{khan2019approximate}, we can view this approximation as building an approximate linear model of the neural network as $f_{\weights^*}(\vx) \approx 
%g_{\weights}(\vx) = 
\Jac{\weights_*}{\vx} \, \weights$, where $\Jac{\weights}{\vx} \coloneqq \left[ \nabla_\weights f_\weights(\vx)\right]^\top \in \R^{1 \times P}$ is the Jacobian at the MAP.

Using the Hessian of the approximate model, we arrive at the Laplace-GGN approximate posterior over $\vw$.
Therefore, the Laplace-GGN linear model can be used to convert our weight space model to the function space,
\begin{equation}
\label{eq-laplace-approx-function-space}
% g(\vx) \sim \GP \left( \mu(\vx), \kappa(\vx, \vx') \right) \quad \text{with} \quad
  \mu(\vx) =  0 \quad \text{and} \quad
  \kappa(\vx, \vx')
  = \frac{1}{\delta} \Jac{\weights^*}{\vx} \, \JacT{\weights^*}{\vx'}, 
\end{equation}
where the kernel is the so-called Neural Tangent Kernel (NTK, \cite{jacot2018neural}).
For notational conciseness, we % \cref{eq-laplace-approx-function-space},
restrict our notatin to a single function output dimension. The extension to multiple outputs is straightforward.
We can combine this kernel function with the data set $\dataset$ to construct the posterior.
%
\citet{khan2019approximate} took a similar approach, but instead of fitting the GP posterior to the actual $\vy$, they rely on a transformation of $\vy$. Similarly, \citet{immer2021improving} obtain the same covariance function but use a different mean because they rely on a first-order approximation of the neural network to form a Bayesian GLM model. Both approaches attempted to adjust the GP posterior mean function to ensure the predictions are from the neural network $f_{\vw^*}(\vx)$. 
Contrarily, our methodology intends to make predictions directly from the derived GP, thus evading such adjustments. Next, we will present the general formulation of the sparse functional representation of our trained neural network based on the non-sparse approximation. 



\section{\our: Sparse function-space representation of neural networks}
%\paragraph{GP in the dual parameters}
The seminal work by \citet{csato2002sparse} (parameterization Lemma~1) gives a parameterization for the posterior process that can be found through the Bayesian update using the GP prior and the likelihood function. This gives a `dual' parameterization, $\valpha$ and $\vbeta$,
%
\begin{equation}  \label{eq:gp_pred}
  \myexpect_{p(f_i \mid\vy)}[f_i]= \vk_{\vx i}^\top \valpha \quad \text{and} \quad
  \mathrm{Var}_{p(f_i \mid \vy)}[f_i] = k_{ii} - \vk_{\vx i}^\top ( \MKxx + \diag(\vbeta)^{-1})^{-1} \vk_{\vx i},
\end{equation}
%
where the $ij$\textsuperscript{th} entry of the matrix $\MKxx \in \R^{N \times N}$ is $\kappa(\vx_i,\vx_j)$, $\vk_{\vx i}$ denotes a vector where each $j$\textsuperscript{th} element is $\kappa(\vx_i, \vx_j)$, and $k_{ii} = \kappa(\vx_i, \vx_i)$. \cref{eq:gp_pred} states that the resultant posterior process, which may not be a GP, first two moments can be parameterized via the dual parameters, which are the vectors $\valpha, \vbeta \in \R^{N}$, defined as:\looseness-1
%
\begin{equation}
  \label{eq:dual_param}
  \alpha_i \coloneqq \myexpect_{p(\vw \mid \vy)}[\nabla_{f}\log p(y_i \mid f) |_{f=f_i}]
  \quad \text{and} \quad
  \beta_i \coloneqq - \myexpect_{p(\vw \mid \vy)}[\nabla^2_{f f}\log p(y_i \mid f_i) |_{f=f_i}],
\end{equation}
%
where $f_\vw(\vx_i) = f_i$ is the function output at input $\vx_i$. The relationships specified are valid for generic likelihoods, and involve no approximations since the expectation is under the exact posterior, but given that the model can be expressed in a kernel formulation. \cref{eq:gp_pred} and \cref{eq:dual_param} highlight that the approximate inference technique, usually viewed as a posterior approximation, can be alternatively interpreted as an approximation of the expectation of gradients of loss/likelihoods.

Originally \citet{csato2002sparse} iteratively find dual variables using an expectation propagation (EP, \cite{minka2001expectation}) method. More recently, \cite{khan2017conjugate,adam2021dual} have shown this relationship for variational Gaussian processes where the above expectation is with respect to the approximate variational posterior. Meanwhile in \citet{wilkinson2023bayes}, they show links between linearization methods and how they solve the \cref{eq:dual_param}.

\paragraph{Dual parameters from NN}
Given that we use a Laplace approximation of the neural network, we remove the expectation over the posterior (see Ch.~3.4.1 in \cite{rasmussen2006gaussian} for derivation) and we get the the following formulation of the dual variables,
%
\begin{equation}
  \label{eq:dual_param_laplace}
  \hat{\alpha}_i \coloneqq \nabla_{f}\log p(y_i \mid f) |_{f=f_i}
  \quad \text{and} \quad
  \hat{\beta}_i \coloneqq - \nabla^2_{ff}\log p(y_i \mid f) |_{f=f_i}.
\end{equation}
%
Substituting \cref{eq:dual_param_laplace} into \cref{eq:gp_pred}, we obtain our GP model based on the converged neural network. Again, this is similar to what was derived in \citet{immer2021improving} for the posterior variance function. However, they use the $f_{\vw^*}$ for the posterior mean and do not emphasize the significance of the dual variables. The problem with \cref{eq:gp_pred} is that to make predictions and compute variances we must incur a cost of $O(N^3)$ which limits the use of the GP on large data sets.

\paragraph{Sparsifying the NN GP}
\label{sec:sparse-dual-gp}
%
Sparse Gaussian processes reduce the computational complexity by representing the GP as a low-rank approximation induced by a sparse set of input points (see \cite{quinonero2005unifying} for an early overview). Given that we have computed the dual variables derived from our neural network predictions and a kernel function, we could essentially employ any of these sparsification methods. In this work, we opt for the approach suggested by \citet{titsias2009variational} (also used in the DTC approximation, see \cite{quinonero2005unifying}), which defines the marginal predictive distribution as $q_{\vu}(f_i)  = \int p(f_i  \mid \vu) \, q(\vu) \, \mathrm{d}\vu$. Given that we have $p(f_i \mid \vu)$ determined by our GP prior, the goal is to find a $q(\vu)$. 

As demonstrated in \cite{adam2021dual}, the posterior under this model bears a structure akin to \cref{eq:gp_pred}. The authors of that paper exploit the dual variables for approximate inference, but write them using the natural parameterization, primarily because this form is more suitable for optimization through natural gradients. In order to link the dual variables defined in \cref{eq:dual_param}, we write them in the sparse GP using the dual variables
%
\begin{equation} \textstyle
  \valpha_{\vu}  =  \sum_{i=1}^N  \vkzi \, \hat{\alpha}_{i}
  \quad \text{and} \quad
  \MBeta_{\vu} =  \sum_{i=1}^N \vkzi \,\hat{\beta}_{i} \, \vkzi^{\T} ,    
\label{eq:dual_sparse}
\end{equation}
%
where the sparse dual variables are now a sum over \emph{all data points}, with $\valpha_{\vu} \in \R^{M}$ and $\MBeta_{\vu} \in \R^{M  \times M}$. Using this sparse definition of the dual variables, our sparse GP posterior takes the following form:
\begin{equation}\label{eq:dual_sparse_post}
   \myexpect_{q_{\vu}(\vf)}[f_i] = \vkzs^{\T} \MKzz^{-1} \valpha_{\vu}
   \quad \text{and} \quad 
   \textrm{Var}_{q_{\vu}(\vf)}[f_i]  = k_{ii} - \vkzs^\top [\MKzz^{-1} - (\MKzz + \MBeta_{\vu})^{-1} ]\vkzs
\end{equation}
where $\MKzz$ and $\vkzs$ are defined similarly to $\MKxx$ and $\vk_{\vx i}$ but over the inducing points $\{\vz_j\}_{i=1}^M$, $\vz \in \R^{D}$, instead of the full data set $\dataset$. The key quantities we need to make predictions from our sparse GP from the converged neural network are $(\hat{\alpha}_i, \hat{\beta}_i)$ (\cref{eq:dual_param_laplace}) and a kernel function $\kappa$ (\cref{eq-laplace-approx-function-space}). Contrasting \cref{eq:dual_sparse_post} and \cref{eq:gp_pred}, we can see that the computational complexity went from $\mathcal{O}(N^3)$ to $\mathcal{O}(M^3)$, with $M \ll N$.  Crucially, given the structure of our probabilistic model, our sparse dual variables \cref{eq:dual_sparse} are a compact representation of the full model projected using the kernel. 

Unlike our approach, \citet{immer2021improving} employ a subset of the data points to construct a sparse GP model, reducing computational complexity. However, the method could be considered less principled for building a sparse model, as it ignores contribution from the complete dataset. It is important to note that the sparsifying process is independent of the approximate inference technique because the dual variables of \cref{eq:dual_param} are computed using \cref{eq-empirical-risk} and a Laplace approximation. More complicated inference techniques, such as variational inference, could be used, but given its simplicity, in our experiments we used the Laplace-GGN approximation with the trained neural network. Furthermore, our dual variable view of approximate inference means we do not need to retrain a separate sparse GP model.%\todo{shouldn't this sentence be clear from the context? we derive the mean/kernel function that define the process, then we have a sparse GP already}






\section{Maintaining a sparse function-space representation in sequential learning}
\label{sec:sequential}
%
We have presented a method for converting trained neural networks into a sparse function-space representations. The sparse representation opens an avenue for maintaining (and updating) a representation of the neural network, an important feature for sequential learning, such as continual learning.\looseness-1
%In this section, we demonstrate how sequential learning methods can benefit from our function-space representation and it's associated uncertainty estimates.



\paragraph{\our for continual learning}
% Definition of CL -> a sequence of tasks 
In the continual learning setting, the training is divided into $T$ tasks, each with its training data set $\dataset_t = \{(\mathbf{x}_{i}, \mathbf{y}_{i})\}_{i=1}^{N_t}$, which after the task is discarded and cannot be accessed in the following stages of the training. Rehearsal and function regularization-based models keep a subset of the training data for each task to help the model alleviate forgetting. In the same way, after each task, we can use \our method to build a compact representation of the neural network and then exploit this representation to construct a functional regularizer to add to the training loss for the subsequent tasks. Recently proposed GP-based regularizers \cite{ pan2020continual, rudner2022continual} have shown better performances than weight space equivalents getting state-of-the-art results on CL benchmarks. However, they are limited to using subset approximations of the posterior. Instead, we use the sparse data term posterior, see \cref{app:cl} for details.
%, which in practice means randomly selecting some data computing its posterior at only those points and then using that as the regularizer. 
\our is a more principled approach since the resultant GP is a low-rank approximation of the full data which ensures information is not lost. %, essentially what the sparse dual variables do.   \todo{this term is replacing the missing data}
% Where the regularizer comes from

In practice this means, that at the end of the training for each task $t$, we compute the approximated kernel function for the current model and randomly select $M$ inducing points. Given the issues described in the previous sections, related to computing the full covariance posterior $\MKxx$ for $\dataset_t$, we can exploit the dual parameterization to efficiently encode the information from  $\dataset_t$ using the dual parameterization, as follows, 
%
\begin{equation}\textstyle
 	\bar{\MB}^{-1}_t = \MKzz^{-1} \MBeta_\vu \MKzz^{-1} \in \R^{M \times M}, 
 	\quad \text{s.t.} \quad
 	\MBeta_{\vu} =  \sum_{i \in \dataset_t} \vkzi \,\hat{\beta}_{i} \, \vkzi^{\T} ,    
 	% \quad \forall t \in [1, T]
\end{equation}
%
where $\MKzz$ and $\vkzi$ are the gram matrix and vector computed on the inducing points $\mathcal{Z}_t = \{\vz_i\}_{i=1}^M$ selected from $\dataset_t$.\
%
We keep a memory buffer $\mathcal{M} = \{(\mathcal{Z}_t, \vu_t, \bar{\MB}^{-1}_t)\}_{t=1}^T$, where $\vu_t \in \R^{M}$ is a vector with entries $u_{t, i} = f_{\vw_t^*}(\vz_i), \forall \vz_i \in \mathcal{Z}_t$, are the neural network outputs computed on the inducing points with the MAP estimate $\weights_t^*$ after task $t$. For notational convenience, we restrict ourselves here to single-output neural networks and refer the reader to \cref{sec:cl_multioutput} for details on the multi-output setting. 

After each task, we update $\mathcal{M}$, and can construct a regularizer term, which aims to reduce the drift of the current model from diverging on the inducing points $\MZ_s$ for all previous tasks $ s = 1, \ldots, t-1$. This means that for training  the successive task, the new objective to minimize becomes $\weights_t^* = \arg\min_{\weights} \mathcal{L}(\mathcal{D}_t, \weights) + \tau \, \mathcal{R}_\textrm{\our}(\weights, \mathcal{M})$, with weight $\tau$ and regularizer
%
\begin{equation}\label{eq-cl-regularizer}\textstyle
  \mathcal{R}_\mathrm{\our}(\weights, \mathcal{M}) = \frac{1}{2} \sum_{s=1}^{t-1} \frac{1}{M} 
	\left\lVert 
	\vu - \vu_s % f_{\weights_{s}}(\MZ_s)
	\right\rVert_{\bar{\MB}^{-1}_{s}}, \quad \vu \in \R^M \text{~with~} u_{i} = f_{\weights}(\vz_{i}),~\forall {\vz_i} \in \mathcal{Z}_s .
\end{equation}

\paragraph{\our for dual conditioning} Adding new data to a trained neural network without retraining from scratch is a non-trivial problem. Some approaches exist \citep{kirsch2022marginal, spiegelhalter1990sequential} but are in the weight space formulation, which makes conditioning harder to formulate. As pointed out in \cite{chang2022fantasizing}, dual parameter conditioning updates are straightforward and were the original motivation of \cite{csato2002sparse}. This involves integrating data into the sum in \cref{eq:dual_sparse}. Thus, we need to find the data dual variables $\hat{\alpha}$ and $\hat{\beta}$ for the new data subset $\mathcal{D}_\textrm{new} = \{(\vx_i,\vy_i)\}_{i=1}^{N_{\textrm{new}}}$ and compute the corresponding kernel terms. As pointed out in \cite{chang2022fantasizing}, for GPs, these updates are exact under a Gaussian likelihood and the kernel remains constant. For non-Gaussian likelihoods, the results are almost the same as retraining with all the data. However, it is worth noting that our kernel's dependency on the trained neural network $\Jac{\weights_*}{\vx}$ (via the Jacobian) becomes outdated as we add more data. Nevertheless, we can still improve predictions without retraining by conditioning on new data.
%[SEE EXPERIMENT ???].
%%The resulting regularizer can be computed as follows
%%\begin{equation}
%%	\mathcal{R}_\textit{SFR}(\weights, \mathcal{M}) = \sum_{s=1}^{t-1} \frac{1}{m} \left[\left(f_{\weights}(\MZ_{s}) - f_{\weights_{s}}(\MZ_s) \right)^\T \bar{\MB}^{-1}_{s} \left(f_{\weights}(\MZ_{s}) - f_{\weights_{s}}(\MZ_s) \right) \right].
%%\end{equation}
%%
%\begin{equation}
%	\mathcal{R}_\mathrm{\our}(\weights, \mathcal{M}) = \frac{1}{2} \sum_{s=1}^{t-1} \frac{1}{M} 
%	\left\lVert 
%	f_{\weights}(\MZ_{s}) - \vu_t % f_{\weights_{s}}(\MZ_s)
%	\right\rVert_{\bar{\MB}^{-1}_{s}}.
%\end{equation}
%%\todo{choose one option}
%% where $f_\vw(\MZ_{s}) \in \R^m$ are the outputs of neural networks with the current weights $\vw$ and stored function outputs of the neural network at the MAP optimum for task $s$, i.e., each $i$th entry is $f_\cdot(\vz_i) \in \R$.
%%\begin{equation}
%%	\argmin_{\weights} \sum_{i=1}^{n} \ell(f_\weights(\mathbf{x}_{i}), \mathbf{y}_i) + \delta \mathcal{R}(\weights) + \tau \mathcal{R}_\textit{SFR}(\weights)
%%\end{equation}
%Then, when the training on the successive task, the new objective to minimize takes the following form
%\begin{equation}
%	\weights_t^* = \argmin_{\weights} \mathcal{L}(\mathcal{D}_t, \weights) + \tau \mathcal{R}_\textit{SFR}(\weights, \mathcal{M})
%\end{equation}







\section{Experiments}
\label{sec:experiments}
%
We present a series of experiments specifically designed to showcase the robustness and effectiveness of \our. The experiments are aimed at answering the following key questions:
\textbf{Predictions:}~Does our method's ability to consider the full data set offer benefits over subset function-space methods? (\cref{sec:uci}) How do predictions with our sparse function-space approximation compare to weight-space approximations? 
% \textbf{Function-space updates:} How fast are our function-space updates relative to retraining from scratch? Do they improve predictive performance?
\textbf{Representation:} Can a sparse function-space representation help retain knowledge from previous tasks in CL? (\cref{sec:cl-exp})
\textbf{Uncertainty:} Can our uncertainty estimates help exploration in RL? (\cref{sec:rl-exp}) We implement all methods in PyTorch~\cite{paszke2019pytorch} and run the benchmarks using a GPU cluster. We provide full experiment details in \cref{app:experiments}. 

\paragraph{Toy examples} For illustrative purposes, we show our approach on a 1D regression problem (\cref{fig:teaser}) and on the 2D {\sc Banana} classification task (\cref{fig:banana}). In \cref{fig:teaser}, we train an MLP neural network with two hidden layers (64 hidden units each, tanh activation) and pass it through \our. The middle panel shows the \our result on a sparse set of data examples, while the rightmost panel demonstrates fast dual conditioning on new data (from \cref{sec:sequential}). In \cref{fig:banana}, we use an MLP with two hidden layers (64 units, sigmoid) and compare to a HMC sampling result obtained by hamiltorch~\cite{cobb2020scaling}. The HMC result is more expressive, but the results are still similar in terms of quantifying the uncertainty in low-data regions.


%Initially, we explore the capability of our method to capture predictive uncertainty through supervised learning tasks using UCI datasets. Subsequently, we extend our supervised learning experiment to image datasets, demonstrating our method's robustness and adaptability to more complex, high-dimensional data. Next, we investigate the potential of our method in a continual learning context, where we update the neural network representation in response to incoming data without necessitating retraining. Lastly, we delve into the realm of reinforcement learning to ascertain the applicability of our approach in an environment that requires sequential decision-making. Each experiment is designed to illuminate a different facet of our method, thereby exemplifying its broad range of applicability and potential for future utilization.

%
%Our experiments seek to answer the following questions:
%\begin{enumerate}
%  \item \textbf{Predictions:} How do predictions with our sparse function-space approximation compare to weight-space approximations? Does our method's ability to consider the full data set offer benefits over subset function-space methods?
%  % \item Does our method's ability to consider the full data set offer benefits over subset function-space methods?
%  \item \textbf{Function-space updates:} How fast are our function-space updates relative to retraining from scratch? Do they improve predictive performance? Are they as good as retraining from scratch?
%  \item \textbf{Uncertainty:} How good are our uncertainty estimates? Can they be used in downstream settings like RL?
%  \item \textbf{Representation:} Is our sparse function-space representation useful for continual learning?
%\end{enumerate}


\begin{table}[t!] 
  \centering\scriptsize
  \caption{Comparisons and ablations on UCI data with negative log predictive density (NLPD\textcolor{gray}{\footnotesize$\pm$std}, lower better). Our sparse \our ($M=256$) is on par with full models (left) and outperforms the GP subset approach of \cite{immer2021improving} (right). Results for methods marked with * as reported in the original benchmark~\cite{immer2021improving}. See \cref{app:uci} for additional tables with comparisons.}
	\label{tbl:uci}
	\vspace*{-4pt}
	
	% Control table spacing
	\renewcommand{\arraystretch}{1.}
	\setlength{\tabcolsep}{1.2pt}
	\setlength{\tblw}{0.083\textwidth}  
	
	% Custom error formatting
	\newcommand{\val}[2]{%
		$#1$\textcolor{gray}{\tiny ${\pm}#2$}
	} 

    % THE TABLE NUMBER ARE GENERATED BY A SCRIPT	
	\input{tables/uci.tex}
\end{table}

\begin{figure}[t]
  \centering\scriptsize
  \setlength{\figurewidth}{.26\textwidth}
  \setlength{\figureheight}{\figurewidth}
  \pgfplotsset{axis on top,scale only axis,y tick label style={rotate=90}, x tick label style={font=\footnotesize},y tick label style={font=\footnotesize},title style={yshift=-4pt,font=\large}, y label style={font=\large},x label style={font=\large},grid=major, width=\figurewidth, height=\figureheight}
  \pgfplotsset{grid style={line width=.1pt, draw=gray!10,dashed}}
  \pgfplotsset{xlabel={$M$},ylabel style={yshift=-12pt}}  
  %
  \begin{minipage}[t]{.17\textwidth}
    \raggedleft
    \pgfplotsset{ylabel=NLPD}
    \input{./fig/australian.tex}
  \end{minipage}
  \hfill
%  \begin{minipage}[t]{.16\textwidth}
%    \raggedleft
%    \input{./fig/breast_cancer.tex}
%  \end{minipage}
%  \hfill
%  \begin{minipage}[t]{.16\textwidth}
%    \raggedleft
%    \input{./fig/ionosphere.tex}
%  \end{minipage}
%  \hfill
  \begin{minipage}[t]{.16\textwidth}
    \raggedleft
    \input{./fig/glass.tex}
  \end{minipage}
  \hfill
  \begin{minipage}[t]{.16\textwidth}
    \raggedleft
    \input{./fig/vehicle.tex}
  \end{minipage}
  \hfill
  \begin{minipage}[t]{.16\textwidth}
    \raggedleft
    \input{./fig/waveform.tex}
  \end{minipage}
  \hfill
  \begin{minipage}[t]{.16\textwidth}
    \raggedleft
    \input{./fig/digits.tex}
  \end{minipage}
  \hfill
  \begin{minipage}[t]{.16\textwidth}
    \raggedleft
    \input{./fig/satellite.tex}
  \end{minipage}\\[-1em]
  %
  % Legend  
  \definecolor{steelblue31119180}{RGB}{31,119,180}
  \definecolor{darkorange25512714}{RGB}{255,127,14}  
  \newcommand{\myline}[1]{\protect\tikz[baseline=-.5ex,line width=1.6pt]\protect\draw[draw=#1](0,0)--(1.2em,0);}
  \caption{Comparison of convergence in terms of number of inducing points $M$ in NLPD (mean over 10 seeds) on UCI classification tasks: \our (thick) vs.\ subsets (\cite{immer2021improving}, thin). Orange lines (\myline{darkorange25512714}) use the GP mean, whereas blue lines (\myline{steelblue31119180}) the NN MAP estimate as mean. Our \our converges fast for all cases.\looseness-1}
  \label{fig:uci}
  %\vspace*{-6pt}
\end{figure}



\subsection{Capturing uncertainty in UCI tasks under supervised learning}
\label{sec:uci}
%
We first evaluate \our on eight UCI benchmarks~\cite{UCI}, a variety of binary and multi-class classification tasks with different data set sizes.
We train a two-layer MLP for each of the classification tasks and follow the experiment set up in \cite{immer2021improving}.
%by using the same hyperparameters, performing a hyperparameter search over the prior precision $\delta$,
% We follow \cite{immer2021improving} by using the same hyperparameters, performing a hyperparameter search over the prior precision $\delta$,
% and run the experiment over $10$ random splits.
% That is, after training we construct the \our dual and use the resulting model for uncertainty quantification.
% for the neural network training as in the UCI experiments of
\cref{tbl:uci} (left) shows that \our with $M=256$ either matches or outperforms the predictive performance of the NN MAP, mean-field VI, Bayesian NN, and GLM
predictions %in terms of negative log-predictive density (NLPD).
(baselines from \cite{immer2021improving}).
That is, we match predictive performance despite being sparse.

In \cref{tbl:uci} (right) we compare to the subset GP method from \cite{immer2021improving} whilst using only $M=32$ inducing points.
It shows that \our is able to summarize the full data set more effectively than the GP subset method as it maintains predictive performance
whilst using fewer inducing points.
\cref{fig:uci} further shows that as the number of inducing points is lowered $M=512,\ldots, 16$, \our is able to maintain a much better NLPD than the GP subset.
These results demonstrate \our's sparse representation captures information from the entire data set and as a result provides good uncertainty estimates.
We provide further details of our experiments in \cref{app:uci}.
% as well as further results with varying number of inducing poitns ,64,128,256$
% We provide full details of our experiments as well as further experiments with varying number of inducing poitns and further results using $M=16,32,64,128,256$ in \cref{app:uci}.
% benefits of \our in summarizing the full data distribution onto a small set of inducing
% points over just picking a random subset.



% We match the predictive performance despite being sparse (here, $M=256$).


% This is
% However, our method used

% despite being sparse (here, $M=256$).

% (left), we compare our model to the NN MAP estimate, mean-field VI, a Bayesian NN, and a GLM model (see \cite{immer2021improving} for the baselines) in negative log-predictive density (NLPD).
% In \cref{tbl:uci} (left), we compare our model to the NN MAP estimate, mean-field VI, a Bayesian NN, and a GLM model (see \cite{immer2021improving} for the baselines) in negative log-predictive density (NLPD).
% We match the predictive performance despite being sparse (here, $M=256$).
% Results for $M=16,32,64,128,256$ are included in \cref{app:uci} with full experiment details.

% \cref{tbl:uci} (right) shows that \our is able to summarize the information of the full data set more efficiently than the sparse GP subset method.
% As a result, it maintains predictive performance whilst using fewer inducing points.
% This is even more apparent from \cref{fig:uci} which shows the benefits of \our in summarizing the full data distribution onto a small set of inducing points over just picking a random subset.

% In \cref{tbl:uci} (right), we also include an ablation and comparison study (to \cite{immer2021improving}) with a fixed low number of inducing points ($M=32$).
% The comparison shows that our sparse method is able to summarize the information of the full data set more efficiently than sparse subset methods, and can match the performance of the full GP even with a low number of inducing points. This is even more apparent from \cref{fig:uci} which shows the benefits of \our in summarizing the full data distribution onto a small set of inducing points over just picking a random subset.



% see \cref{tbl:uci} for a list of the datasets. The neural network training was done using MAP, with a prior $\mathcal{N}(0,\delta^{-1} \MI)$ with prior precision $\delta$. After training, we constructed the SVGP dual and used the resulting SVGP model for uncertainty quantification. Depending on task dimension and complexity, our model can match the NN MAP in NLPD performance even with a low number of inducing points, see \cref{tbl:uci}. We performed hyperparameter search over the prior precision, and ran the experiment over $10$ seeds. During the initial NN training, we used a learning rate of $1e-3$.

%\begin{figure}
%  \raggedleft\scriptsize
%  \setlength{\figurewidth}{\textwidth}
%  \setlength{\figureheight}{.55\figurewidth}
%  %\pgfplotsset{axis on top,ymajorgrids,axis line style={draw=none},legend style={at={(-.1,-.1)},anchor=north east}}
%  %\pgfplotsset{grid style={line width=.1pt, draw=gray!10,dashed}}
%  %\def\our{{\sc sfr} (ours)}
%  \input{./fig/MNIST_acc.tex}
%  \caption{Foo}
%  \label{fig:mnist}
%\end{figure}
%





\subsection{Supervised learning on image data sets}
\label{sec:image}

\begin{table}[t!] 
  \centering\scriptsize
  \caption{Metrics for supervised learning on image data with a CNN. We report accuracy, NLPD, and expected calibration error (mean$\pm$std) over 10 seeds. Our \our method is able to match the full methods using only a sparse set. For the GP predictive sparse subset method and \our we report results both using the NN MAP as mean (NN) and using the GP mean.} 
	\label{tbl:imagesuper}
	% Control table spacing
	\renewcommand{\arraystretch}{1.}
	\setlength{\tabcolsep}{6pt}
	\setlength{\tblw}{0.095\textwidth}  
	
	% Custom error formatting
	\newcommand{\val}[2]{%
		$#1$\textcolor{gray}{\tiny ${\pm}#2$}
	} 

    % THE TABLE CAN BE FORMATTED MORE LIKE THIS
    % \begin{tabular}{l l C{\tblw} C{\tblw} C{\tblw} C{\tblw}}
    % \toprule
    % & Method & ACC~$\uparrow$ & NLPD~$\downarrow$ & ECE~$\downarrow$ & OOD-AUC~$\uparrow$  \\
    % \midrule
    % \multirow{2}{*}{FMNIST}
    % & MAP & \val{0.000}{0.000} & \val{0.000}{0.000} & \val{0.000}{0.000} & \val{0.000}{0.000} \\
    % & BNN predictive & \val{0.000}{0.000} & \val{0.000}{0.000} & \val{0.000}{0.000} & \val{0.000}{0.000} \\
    % & BNN predictive \cite{todo} & \val{0.000}{0.000} & \val{0.000}{0.000} & \val{0.000}{0.000} & \val{0.000}{0.000} \\
    % & GLM predictive & \val{0.000}{0.000} & \val{0.000}{0.000} & \val{0.000}{0.000} & \val{0.000}{0.000} \\
    % & GP predictive & \val{0.000}{0.000} & \val{0.000}{0.000} & \val{0.000}{0.000} & \val{0.000}{0.000} \\
    % & \our (NN) & \val{0.000}{0.000} & \val{0.000}{0.000} & \val{0.000}{0.000} & \val{0.000}{0.000} \\
    % & \our & \val{0.000}{0.000} & \val{0.000}{0.000} & \val{0.000}{0.000} & \val{0.000}{0.000} \\
    % \midrule
    % \multirow{2}{*}{CIFAR-10}
    % & MAP & \val{0.000}{0.000} & \val{0.000}{0.000} & \val{0.000}{0.000} & \val{0.000}{0.000} \\
    % & BNN predictive & \val{0.000}{0.000} & \val{0.000}{0.000} & \val{0.000}{0.000} & \val{0.000}{0.000} \\
    % & BNN predictive \cite{todo} & \val{0.000}{0.000} & \val{0.000}{0.000} & \val{0.000}{0.000} & \val{0.000}{0.000} \\
    % & GLM predictive & \val{0.000}{0.000} & \val{0.000}{0.000} & \val{0.000}{0.000} & \val{0.000}{0.000} \\
    % & GP predictive & \val{0.000}{0.000} & \val{0.000}{0.000} & \val{0.000}{0.000} & \val{0.000}{0.000} \\
    % & \our (NN) & \val{0.000}{0.000} & \val{0.000}{0.000} & \val{0.000}{0.000} & \val{0.000}{0.000} \\
    % & \our & \val{0.000}{0.000} & \val{0.000}{0.000} & \val{0.000}{0.000} & \val{0.000}{0.000} \\
    % \bottomrule
    % \end{tabular}
  \newcommand{\myline}{\protect\tikz[baseline=-.5ex,line width=.7pt]\protect\draw[draw=gray](0,0)--(7em,0);}
  \begin{tabular}{l c C{\tblw} C{\tblw} C{\tblw} C{\tblw} C{\tblw} C{\tblw}}
    \toprule
            &     &  \multicolumn{3}{c}{\myline~MNIST~\myline} & \multicolumn{3}{c}{\myline~FMNIST~\myline} \\
     Method & $M$ & ACC~$\uparrow$ & NLPD~$\downarrow$ & ECE~$\downarrow$ & ACC~$\uparrow$ & NLPD~$\downarrow$ & ECE~$\downarrow$ \\
    \midrule
    %\multirow{2}{*}{MNIST}
    MAP & -- & \val{98.22}{0.13} & \val{0.061}{0.004} & \val{0.006}{0.001}
          & \val{91.39}{0.11} & \val{0.258}{0.004} & \val{0.017}{0.001} \\
    BNN predictive \cite{immer2021improving} & -- & \val{93.14}{0.05} & \val{0.304}{0.002} & \val{0.111}{0.003}
                                               & \val{84.42}{0.12} & \val{0.942}{0.016} & \val{0.411}{0.008} \\
    BNN predictive \cite{ritter2018kfac} & -- & \val{93.03}{0.13} & \val{0.369}{0.003} & \val{0.168}{0.001}
                                           & \val{91.20}{0.07} & \val{0.265}{0.004} & \val{0.024}{0.002} \\
    GLM predictive \cite{immer2021improving} & -- & \val{98.40}{0.05} & \val{0.054}{0.002} & \val{0.007}{0.001}
                                               & \val{92.25}{0.10} & \val{0.244}{0.003} & \val{0.012}{0.003} \\\arrayrulecolor{black!10}\midrule 
    GP predictive \cite{immer2021improving} & $3200$ & \val{\textbf{98.22}}{0.13} & \val{\textbf{0.058}}{0.001} & \val{\textbf{0.003}}{0.000}
                                                     & \val{91.36}{0.11} & \val{\textbf{0.25}}{0.004} & \val{\textbf{0.007}}{0.001} \\

    GP predictive (NN) & $1024$ & \val{97.70}{0.07} & \val{0.080}{0.002} & \val{0.011}{0.001}
                              & \val{\textbf{91.47}}{0.41} & \val{0.289}{0.009} & \val{0.033}{0.003} \\

    GP predictive & $1024$  & \val{76.28}{1.85} & \val{0.702}{0.029} & \val{0.070}{0.022}
                            & \val{83.98}{0.35} & \val{0.503}{0.012} & \val{0.052}{0.006} \\
    \our (NN) & $1024$ &  \val{98.02}{0.12} & \val{0.066}{0.003} & \val{0.007}{0.001}
                     & \val{\textbf{91.93}}{0.45} & \val{0.267}{0.011} & \val{0.028}{0.003} \\
    \our & $1024$ & \val{\textbf{98.07}}{0.06} & \val{0.063}{0.003} & \val{0.005}{0.001}
                  & \val{\textbf{91.56}}{0.35} & \val{\textbf{0.253}}{0.006} & \val{0.012}{0.001} \\
%    \multirow{2}{*}{FMNIST}
%    & MAP & \val{91.39}{0.11} & \val{0.258}{0.004} & \val{0.017}{0.001} \\
    %& BNN predictive \cite{immer2021improving} & \val{84.42}{0.12} & \val{0.942}{0.016} & \val{0.411}{0.008} \\
    % & BNN predictive \cite{ritter2018kfac} & \val{91.20}{0.07} & \val{0.265}{0.004} & \val{0.024}{0.002} \\
    % & GLM predictive \cite{immer2021improving} & \val{92.25}{0.10} & \val{0.244}{0.003} & \val{0.012}{0.003} \\
    %& GP predictive \cite{immer2021improving} $m=3200$ & \val{91.36}{0.11} & \val{0.25}{0.004} & \val{0.007}{0.001} \\
    % & GP predictive NN $m=1024$ &  \val{0}{0.07} & \val{0}{0.002} & \val{0}{0.001} \\
    % & GP predictive $m=1024$  &  \val{0}{1.85} & \val{0}{0.029} & \val{0}{0.022} \\
    % & \our NN $m=1024$ &  \val{0}{0.0} & \val{0}{0.003} & \val{0}{0.001} \\
    % & \our $m=1024$ &  \val{0}{0.06} & \val{0}{0.003} & \val{0}{0.001} \\
    \arrayrulecolor{black}
    \bottomrule
  \end{tabular}

% & \sc \sc gp predictive  &  \val{76.28333}{1.849} & \val{0.70168}{0.02883} & \val{0.07049}{0.02154} \\
% & \sc \sc gp predictive NN \cite{immer2021improving} &  \val{97.70333}{0.074} & \val{0.08027}{0.00248} & \val{0.01052}{0.00097} \\
% & \sc \our &  \val{98.06667}{0.060} & \val{0.06312}{0.00284} & \val{0.00493}{0.00086} \\
% & \sc \our NN &  \val{98.02000}{0.122} & \val{0.06583}{0.00294} & \val{0.00714}{0.00096} \\
% M=512
% & \sc \our &  \val{96.05}{0.00} & \val{0.85}{0.01} & \val{0.50}{0.00} \\
% & \sc \sc gp predictive  &  \val{14.79}{0.01} & \val{2.30}{0.02} & \val{0.02}{0.01} \\
% & \sc \sc gp predictive NN \cite{immer2021improving} &  \val{91.49}{0.01} & \val{1.25}{0.01} & \val{0.61}{0.00} \\
% & \sc \our NN &  \val{96.96}{0.00} & \val{0.63}{0.00} & \val{0.40}{0.00} \\

% M=1024

    % THE TABLE NUMBER ARE GENERATED BY A SCRIPT	
	%\input{tables/img_super.tex}
\end{table}

Similarly to the UCI experiments, we seek to demonstrate \our on image data that features more complicated data manifolds and model structures.
We consider the MNIST and Fashion-MNIST (FMNIST) classification tasks, and use an MLP and a CNN architecture respectively (matching the setup in \cite{immer2021improving}).
After training, we computed the duals for \our and use the model for prediction (full experiment details in \cref{app:image}).
In \cref{tbl:imagesuper}, we compare to baselines also used in \cite{immer2021improving}.
We report accuracy (ACC), NLPD, and expected calibration error (ECE).
For \our and the GP predictive subset method by \cite{immer2021improving}, we provide results when predicting with GP mean and when using the neural network (NN) and
fix the number of inducing points $M=1024$.
For completeness, we also include the GP predictive result from \cite{immer2021improving} which used more inducing points $M=3200$.
The results in \cref{tbl:imagesuper} agree with the conclusions drawn from the UCI experiments showing that \our is able to more efficiently capture the posterior using a sparse set of points.
They further demonstrate that \our's predictive mean (GP) significantly outperforms the GP predictive subset.
This is an interesting result as we cannot rely on the NN's prediction if we wish to condition on new data, using the dual conditioning from \label{sec:sequential}.
In this setting, we must rely on our GP's predictive mean.
% Other approaches, \cite{immer2021improving} never inten
% The resutls demonstrate that \our's predictive GP mean significantly outperforms the
These results on image data sets motivate experiments beyond the supervised learning setting, which we now detail.

% For \our and the GP predictive subset method by \cite{immer2021improving} we fix the number of points $M=1024$.



%We performed hyperparameter optimization over the prior precision, and found the optimal value to be [insert]. We ran the experiment over $5$ seeds. During the NN training, we used a batch size of $512$ and an Adam optimizer with learning rate $1e-3$.

%In addition to uncertainty estimates, our method can update the posterior when given new data. We gave the SVGP model 10 \% of the test dataset used for evaluation, and compare the performance of the SVGP model and the retrained NN in [INSERT TABLE]. 



\subsection{Updating the network representation in continual learning}
\label{sec:cl-exp}
%
%%% Very rough draft
%This experiment's section is meant to demonstrate the quality of our sparse representation to retain previous knowledge in the Continual learning setting. Unfortunately the CL literature is based on methods that require very diverse set of hyperparameters 
%% Idea: it is very difficult to have everything under control, because model changes, settings change, optimizer change, and so on. Then what we did was trying to replicate as close as possible the results for the competing methods by using their codebases where available and choosing the hyperpameters accordingly to their choices.
%
%% Why SH?
%% TODO: there are at least two papers that clearly say MH is unrealistic and too simple as a consequence is not a good way to assess the quality of the method
%
%% Architectures
%We conduct the experiments on a set of three CL benchmarks Sequential-MNIST (S-MNIST), Sequential-FashionMNIST (S-FMNIST), and Permuted-MNIST (P-MNIST).  Following \cite{rudner2022continual, pan2020continual}, we used a two-layer MLP with 256 hidden units with ReLU activation for S-MNIST and S-FMNIST, and a two-layer with 100 hidden units for P-MNIST. 
%
%% Methods
%We compared our method to 1) weight-regularization based methods EWC, SI and VCL (which also has the addition of coresets); 2) function-based regularization based methods DER, FROMP, S-FSVI, SFR; 3) an ablation for which we replace $\bar{\MB}^{-1}$ with an identity matrix $\MI_m$, \ie which is equivalent to assuming a GP with iid realization \todo{Not sure this is 100$\%$ correct}.
%% Inducing points
%Following \citep{rudner2022continual}, we use 200 inducing points per tasks % this one can be difficult to justify since S-FSVI samples 200 context points and then iteratively samples 40 coresets points (or at least that's what I got)
%on all the inducing points, and a lower number of inducing point for S-MNIST, to investigate if our method was still capable of capture more information due to its sparse formulation, as explained in \cref{todo}.
%
%%% Questions: Should we also mention the Identity outside when not trained on those classes or just leave that for the appendix?



\setlength{\columnsep}{8pt}
\setlength{\intextsep}{0pt}
\begin{wraptable}{R}{.65\textwidth}
  \centering\scriptsize
  \caption{Continual learning experiments. We report accuracy${\pm}$std and bold based on a $t$-test. $^*$Methods rely on weight regularization.}
  %\textcolor{blue}{Results from \cite{rudner2022continual}
  %\color{red}{Preliminary results need more runs or hyperparam tuning}
	\label{tbl:cl_table_1}
	
	% Control table spacing
	\renewcommand{\arraystretch}{1.}
	\setlength{\tabcolsep}{1pt}
	\setlength{\tblw}{0.14\textwidth}  
	
	% Custom error formatting
	\newcommand{\val}[2]{%
		$#1$\textcolor{gray}{\tiny ${\pm}#2$}
	} 
	
	\vspace*{-4pt}
	
	% Import table content
	\input{tables/cl_table_1}
\end{wraptable}
%
% Overview
We show how the regularizer described in \cref{sec:sequential} can be used in continual learning to retain a compact representation of the neural network.
The experiments are run only in the single-head (SH) setting that is harder and more realistic than multi-head (MH) (see discussion in \citep{van2019three}).	
% Benchmarks/architectures
 Our regularizer is evaluated on three CL benchmarks, specifically Split-MNIST (S-MNIST), Split-FashionMNIST (S-FMNIST), and the 10-tasks Permuted-MNIST (P-MNIST). We adhere to the same setups outlined in \cite{rudner2022continual, pan2020continual}, which use a two-layer MLP with 256 hidden units and ReLU activation for S-MNIST and S-FMNIST and a two-layer MLP with 100 hidden units for P-MNIST, to ensure consistency (see \cref{app:cl-exp} for full details).

% Methods
We compare our method against two categories of methods: {\em (i)}~weight-regularization methods: EWC, SI, and VCL (with coresets), and {\em(ii)}~function-based regularization methods: DER, FROMP, and S-FSVI. We also introduce an ablation study where we replace our $\bar{\MB}_t^{-1}$ with an identity matrix $\MI_M$, equivalent to having an L2 regularization between current and old function outputs.
In \cref{tbl:cl_table_1}, we use 200 points for each task, and we further demonstrate our method's ability to compress the task data set information on a lower number of points for S-MNIST.

%% Comments on the results:
From \cref{tbl:cl_table_1}, it is clear that the weight-space regularization methods fail entirely compared to the function-space methods on S-MNIST and S-FMNIST but are still comparable on P-MNIST.
Considering only function-space methods, we can see that \our achieves the best results on most data sets and is particularly effective when using fewer points per task.
<<<<<<< HEAD
On S-FMNIST, our method obtains close results to DER, which regularizes the model by taking the mean squared error between current and old function outputs without accounting for the covariance structure of the loss similar to our L2 ablation. However, DER resorts to a reservoir sampling \citep{vitter1985random} that continuously update the set of points instead of selecting them at the task boundary.
The \our-based regularizer obtains comparable results to the best-performing method on P-MNIST, S-FSVI, which requires heavy computations compared to \our to perform variational inference. Finally, it is worth noticing as our ablation already provides a very solid baseline consistently over all data sets.
=======
On S-FMNIST, our method obtains close results to DER, which regularizes the model by taking the mean squared error between current and old function outputs without accounting for the covariance structure of the loss similar to our L2 ablation. However, DER differs from our ablation since it resorts to a reservoir sampling \citep{vitter1985random} to continuously update the set of points instead of picking them at the task boundary.
Finally, \our-based regularizer obtains comparable results to the best-performing method on P-MNIST, S-FSVI, which has the downside of requiring computational intensive based on performing variational inference, compared to \our. \todo{on PMNIST our method is not really super-fast, so that could be not the best thing to say here} % we could also say that P-MNIST is known to be a bad/ill-posed data set for CL 
Finally, it is worth noticing our ablation already provides a very solid baseline consistently over all data sets.
>>>>>>> 21908148





\subsection{Reinforcement learning under sparse rewards}
\label{sec:rl-exp}
% We now demonstrate the quaility of \our's uncertainty estimates by showing that it can improve sample efficiency in RL.
% Balancing the trade-off between exploration and exploitation is a key challenge in RL \cite{sutton2018reinforcement}.
% Should an agent select actions that it knows will lead to high reward (exploitation), or actions which it has not select before in the
% hope to discover new high reward actions (exploration)?

% when used in conjuction with an
% uncertainty-guided exploration strategy.


% In this section, we show that \our's uncertainty estimates can be used to balance this trade-off in a model-based RL algorithim,
% demonstrating the quality of our uncertainty estimates.

% A key challenge in RL is balancing the trade-off between exploration and exploitation.
% That is, should an agent select actions that it knows will lead to high reward (exploitation), or should it
% select new ones in hope to discover actions leading to higher reward (exploration).
% One promising direction is to model the uncertainty associated with a learned transition dynamics and use it to guide exploration.
% Prior work has learned dynamics models using GPs \cite{deisenrothPILCO2011,kamtheDataEfficient2018},
% ensembles of neural networks \cite{curiEfficient2020,chuaDeepReinforcementLearning2018}
% and variational inference \cite{galImproving2016,houthooftVIME2017}.
% There are then many ways to leverage uncertainty in model-based RL, for example,
% taking an expectation over epistemic uncertainty  \cite{deisenrothPILCO2011,kamtheDataEfficient2018,chuaDeepReinforcementLearning2018},
% sampling from the posterior, akin to Thompson sampling but referred to as posterior sampling RL
% \cite{osbandMoreEfficientReinforcement2013},
% and methods based on upper confidence bounds (UCB) \cite{curiEfficient2020}.

% Make custom TikZ command (argument: colour)
\newcommand{\lab}[1]{\protect\tikz[baseline=-.5ex]{\protect\node[minimum width=1.5em,minimum height=.8em,fill=#1,opacity=.1](a){};\protect\draw[#1,semithick](a.west)--(a.east);}}

% The methods
\definecolor{darkgray176}{RGB}{176,176,176} % darkgray176
\definecolor{color-our}{RGB}{0,191,191} %darkturquoise0191191
\definecolor{color-mlp}{RGB}{191,0,191} % darkviolet1910191
\definecolor{color-ddpg}{RGB}{191,191,0} % goldenrod1911910
\definecolor{color-ensemble}{RGB}{0,127,0} % green01270
\definecolor{lightgray204}{RGB}{204,204,204} % lightgray204



As a final experiment, we demonstrate the capability of \our to use its uncertainty estimates as guidance for exploration in model-based reinforcement learning (RL); this serves as a practical test to the quality of our uncertainty estimates. We use \our to help learn a dynamics model within a model-based RL strategy that employs posterior sampling to guide exploration \cite{osbandMoreEfficientReinforcement2013,osbandWhyPosteriorSampling2017}.
%
We use the cartpole swingup task in MuJoCo \cite{todorov2012mujoco}, a classic benchmark for nonlinear control (see \cref{fig:rl}).
The goal is to swing the pole up and balance it around the upward position.
We increase the difficulty of exploration by using a sparse reward function.
See \cref{app:rl} for an overview of the reinforcement learning problem, details of the algorithm, and the experiment setup.


%\cref{fig:rl} shows training curves using \our as the dynamic model (cyan) as well as a Laplace-GGN with GLM predictions (red), an ensemble of neuralnetworks (green) and a basic MLP wih no uncertainty (magenta). To ensure a fair comparison, we use the same MLP architecture/training scheme and use them in the same model-based RL algorithm, detailed in \cref{app:rl}. We also compare to deep deterministic policy gradient (DDPG) \cite{lillicrapContinuousControlDeep2016}, a model-free RL algorithim (yellow). The training curves show that \our's uncertainty estimates are useful for guiding exploration as it converges in fewer episodes, i.e. it is more sample efficient. As expected, the MLP strategy (without uncertainty) was not able to successfuly explore the environment.(), (\lab{color-mlp}),

\cref{fig:rl} shows training curves for using \our as the dynamic model (\lab{color-our}), along with a Laplace-GGN~\cite{todo} with GLM predictions (\lab{red}), an ensemble of neural networks (\lab{color-ensemble}), and a basic MLP without uncertainty (\lab{color-mlp}). To ensure a fair comparison, we maintain the same MLP architecture/training scheme across all these methods and incorporate them into the same model-based RL algorithm (see \cref{app:rl}). We also compare our results with Deep Deterministic Policy Gradient (DDPG, \cite{lillicrapContinuousControlDeep2016}), a model-free RL algorithm (\lab{color-ddpg}).
%
The training curves clearly show that \our's uncertainty estimates help exploration as it converges in fewer episodes, demonstrating higher sample efficiency. As expected, the MLP strategy (without uncertainty) was not able to successfuly explore the environment.


% We compare \our (cyan) to a Laplace-GGN with GLM predictions (red), an ensemble of neural networks (green) and a basic MLP wih no uncertainty (magenta).
% To ensure a fair comparison, we use the same MLP architecture/training scheme and use them in the same model-based RL algorithm, detailed in \cref{app:rl}.
% See \cref{app:rl} for more details of our experiments.
% As expected DDPG is the least sample inefficient
% The training curves in \cref{fig:rl} show that \our's uncertainty estimates are useful for guiding exploration as it converges in fewer episodes.

% \cite{deisenrothPILCO2011},
% Posterior sampling


% based on

% Model-based RL algorithims are more sample efficient than their model-free counterparts as they learn a model of the transition dynamics and
% use it to augment the RL loop.


% Prior work has used show that modelling uncertainty in the transition dynamics can further improve exploration and thus sample efficiency.
% For example, with GPs \cite{deisenrothPILCO2011,kamtheDataEfficient2018},
% ensembles of neural networks \cite{curiEfficient2020,chuaDeepReinforcementLearning2018}
% and variational inference \cite{galImproving2016,houthooftVIME2017}

% We now demonstrate the quaility of \our's uncertainty estimates by showing that it can improve sample efficiency in RL.

% In this section, we show that \our's uncertainty estimates can be used to balance this trade-off in a model-based RL algorithim,
% demonstrating the quality of our uncertainty estimates.
% In this section, we demonstrate  that our method's principled uncertainty estimates can be used to balance this trade-off in a model-based RL algorithim.

% It is an inherently unstable and underactuated mechanical system.

% by using it to learn a dynamics model and
% evaluate the
% We test \our by using it to learn a dynamics model
% our method on the cart pole swing up task in MuJoCo \cite{todorov2012mujoco}, a classic benchmark for nonlinear control, see \cref{fig:rl}.
% The goal is to swing the pole up and balance it around the upward position.
% We increase the  difficulty of exploration in this environment by using a sparse reward function.


% We compare our method to a Laplace-GGN with GLM predictions (red), an ensemble of neural networks (green) and a basic MLP wih no uncertainty (magenta).
% To ensure a fair comparison, we use the same MLP architecture/training scheme and use them in the same model-based RL algorithm, detailed in \cref{app:rl}.
% % See \cref{app:rl} for more details of our experiments.
% We also compare to deep deterministic policy gradient (DDPG) \cite{lillicrapContinuousControlDeep2016}, a model-free RL algorithim (yellow).
% % As expected DDPG is the least sample inefficient
% The training curves in \cref{fig:rl} show that \our's uncertainty estimates are good for exploration as it converges in fewer episodes.

% We compare our method with deep deterministic policy gradient (DDPG) \cite{lillicrapContinuousControlDeep2016} -- a model-free RL baseline --
% which is sample inefficient.



\begin{figure}[!t]
 \centering\scriptsize
 \begin{subfigure}[c]{.24\textwidth}
 \centering
 \textbf{Cartpole swingup setup}\\[1em]
 \resizebox{\textwidth}{!}{%
 \begin{tikzpicture}[inner sep=0,outer sep=0]

   % Draw decorated 'ground'
   \draw[postaction={draw, decorate, decoration={border, angle=-45,
					amplitude=1cm, segment length=.5cm}}] (-3,-1.5) -- (12,-1.5);

   % The cart
   \draw[draw=black,fill=black!50,draw=black,line width=3pt,rounded corners=1mm] (0,0) rectangle (9cm,3cm);
   \node[fill=black,circle,minimum size=.5cm] (dot) at (4.5cm,3cm) {};

   % Wheels
   \node[fill=white,draw=black,line width=3pt,circle,minimum size=2cm,,fill=black!50] at (2cm,-.5cm) {};
   \node[fill=white,draw=black,line width=3pt,circle,minimum size=2cm,fill=black!50] at (7cm,-.5cm) {};

   % The arm
   \node[anchor=north,minimum width=1cm,minimum height=14cm,draw=black,rotate=-20,rounded corners=5mm,yshift=7mm,xshift=-.3mm,fill=white,draw=black,line width=3pt] at (dot) {};
   \node[fill=black,circle,minimum size=.5cm] at (dot) {};

   % Markings
   \draw[loosely dashed,line width=1pt] (4.5,6) -- (4.5,-10);

   % Arrow
   \draw[->,black,line width=3pt,-{Latex[length=7mm,width=7mm]}] (1,5) --node[above,outer sep=8pt]{\scalebox{4}{$x$}} (4.5,5);

   \def\centerarc[#1](#2)(#3:#4:#5)% Syntax: [draw options] (center) (initial angle:final angle:radius)
   { \draw[#1] ($(#2)+({#5*cos(#3)},{#5*sin(#3)})$) arc (#3:#4:#5); }

   % Draw arc
   \centerarc[black,line width=3pt](dot)(250:270:11)
   \node at (2.5,-9) {\scalebox{4}{$\theta$}};

   %\node[white,minimum size=1cm] at (4.5,-13) {};

 \end{tikzpicture}}\\[2em]~
 \end{subfigure}
 \hfill
 \begin{subfigure}[c]{.7\textwidth}
   \raggedleft\scriptsize
   \setlength{\figurewidth}{\textwidth}
   \setlength{\figureheight}{.55\figurewidth}
   \pgfplotsset{axis on top,ymajorgrids,axis line style={draw=none},legend style={at={(-.1,-.1)},anchor=south east}}
   \pgfplotsset{grid style={line width=.1pt, draw=gray!10,densely dotted}}
   \hspace*{-1.7cm}%
   \def\our{{\sc sfr} (ours)}
   \input{./fig/rl.tex}
 \end{subfigure}\\[-1.5em]
 \caption{\textbf{Cartpole swingup with sparse reward.} Training curves showing that \our's uncertainty estimates improve sample efficiency in RL.
   Our method (\lab{color-our}) converges in fewer environment steps than the baseline model-based RL method and DDPG, the model-free baseline. The dashed lines mark the asymptotic return for the methods not coverged in the plot.}
 \label{fig:rl}
\end{figure}

%


% \begin{figure}
%   \centering
%   \includegraphics[width=0.5\textwidth, angle=270]{fig/weight-space-to-functio-space.pdf}
%   \caption{}
% \end{figure}

% \begin{figure}
%   \centering
%   \includegraphics[width=0.5\textwidth, trim=0 100 0 10]{fig/cartpole-training-curves.pdf}
%   \caption{}
% \end{figure}

% \begin{table}
%   \caption{Negative test log likelihood (lower is better) on UCI classification tasks (2 hidden layers, 50 tanh). Our SVGP predictive outperforms the GLM predictive. }
% \end{table}

\section{Discussion and conclusion}
\label{sec:conclusion}
%
In this paper, we have introduced \our, a novel approach for representing neural networks in sparse function space, exploiting the dual parameters for an efficient low-rank approximation that accommodates information from the entire data distribution. Our method offers a powerful mechanism for capturing predictive uncertainty, updating the model with new data without retraining, and providing a compact representation suitable for continual learning. These aspects were demonstrated in a wide range of problems, data sets, and learning contexts. We showcased our method's ability to capture uncertainty in UCI classification tasks (\cref{sec:uci}), demonstrated robustness on image data sets (\cref{,sec:image}), established its potential for continual learning (\cref{sec:cl-exp}), and finally, verified its applicability in reinforcement learning scenarios (\cref{sec:rl-exp}).

% Discussion points
In practical terms, our model serves a role similar to a sparse GP. However, unlike a conventional GP, it does not provide a straightforward method for specifying or tuning the prior covariance function. This limitation can be addressed indirectly: the architecture of the neural network and the choice of activation functions can be used to implicitly specify and tune the prior assumptions, thereby incorporating a broad range of inductive biases into the model. It is important to note that the Laplace-GGN approach linearizes the network around the MAP solution $\weights^{*}$, resulting in the function-space prior (and consequently the posterior) being only a locally linear approximation of the neural network model.\looseness-1



%In contrast to conventional GP kernels, the NTK does not have any hyperparameters which need to be learned.
%On the other hand, the NTK may be highly non-stationary and is dependent on the NN architecture, for example, the activation functions.

The broader impact of this work lies in its potential to provide tooling for how neural networks are utilized, offering more efficient and principled ways of handling uncertainty and continual learning. This contribution, we believe, has significant implications for future applications of machine learning in dynamic, real-world settings where data is unevenly distributed, uncertain, and continuously evolves.\looseness-1

A reference implementation of the methods presented in this paper is currently available as supplementary material and will be made available under the MIT License on GitHub upon acceptance.


%\section*{Broader Impact}

% \section*{References}
%\small
%\printbibliography
%\normalsize
% TODO make bibliography small a better way

%References follow the acknowledgments. Use unnumbered first-level heading for
%the references. Any choice of citation style is acceptable as long as you are
%consistent. It is permissible to reduce the font size to \verb+small+ (9 point)
%when listing the references.
%Note that the Reference section does not count towards the page limit.
%\medskip

\clearpage


\phantomsection%
\addcontentsline{toc}{section}{References}
\begingroup
\small
\bibliographystyle{abbrvnat}
\bibliography{bibliography}%zotero-library
\endgroup

\clearpage

\nipstitle{
    {\Large Supplementary Material:} \\
    Sparse Function-space Representation \\ of Neural Networks}
\pagestyle{empty}

\appendix

This supplementary document is organized as follows. 
%
\cref{app:method} provides a more extensive overview of the techncical details of \our.
%
\cref{app:cl} covers the sparse-functional regularisation (SFR) setup for continual learning.
%
\cref{app:rl} provides a more extensive writeup of the reinforcement learning setup used in the experiments.
%
\cref{app:experiments} provides the full details of each individual experiments in the main paper.


\section{Method details}
\label{app:method}
%
Optionally include extra information (complete proofs, additional experiments and plots) in the appendix.
This section will often be part of the supplemental material.



\section{\our for continual learning}
\label{app:cl}
\subsection{Derivation of the regularizer term}
An alternative view of the dual variables is that they parameterize approximate likelihoods, as shown in \citep{adam2021dual, khan2017conjugate}. We can rewrite the GP posterior for $q(\vu)$ in terms of the following approximate normal distributions:
\begin{equation}
 q(\vu) \propto \Norm(0, \MKzz) \prod_{i=1}^n \exp \! \left(-\frac{\tilde{\beta}_i}{2}(\tilde{y}_i - \va_i^\top \vu)^2 \right) = \Norm(0, \MKzz) \, \exp\left((\bar{\vy} - \vu)^\top \bar{\MSigma}^{-1}(\bar{\vy} - \vu)\right)  
\end{equation}
The first normals are the approximate likelihoods where $\va_i^\top = \vkzi^\top \MKzz^{-1}$ and $\tilde{y}_i = \hat{\alpha}_i + f_{\vw^*}(\vx_i)\hat{\beta}$,  replacing $\va_i^\top \vu$ with $\vx_i^{\top}\vw$ and we can see the similarity between the sparse GP and a linear model where the kernel matrix determines the prior. To arrive at the MVN Gaussian, we need to rearrange the quadratic terms to match the prior sufficient statistics we present a derivation in [appendix]. Performing conjugate summation of prior and likelihood, we would arrive at the sparse GP posterior at the inducing points. The correlated covariance structure $\MSigma$ and the corresponding $\tilde{\vy}$ are simply a different form of the sparse dual variables,
\begin{equation}
\quad \bar{\MSigma} =  \MKzz \vbeta_\vu^{-1} \MKzz \quad \bar{\vy} = \MKzz \vbeta_{\vu}\valpha_{\vu}.
\end{equation}
Written as above, we can see that the spare dual variables can be interpreted as a sparse MVN representation. We now show how we use this for a regularizer in continual learning with more details in [appendix].

\subsection{Extending the CL regularizer to multi-class settings}
\begin{equation}
	\bar{\MB}^{-1}_s = \MKzz^{-1} \vbeta_\vu \MKzz^{-1} \in \R^{C \times m \times m} \quad \MKzz \in \R^{C \times m \times m} 
\end{equation}

\begin{equation}
	\mathcal{R_\textit{SFR}}(\mathbf{w}) = \sum_{s=1}^{t-1}	\sum_{k \in 	C}\left[\left(f_{\vw, k}(\MZ_{s}) - f_{\vw_{s}, k}(\MZ_s) \right)^\T \bar{\MB}^{-1}_{s} \left(f_{\vw, k}(\MZ_{s}) - f_{\vw_{s, k}}(\MZ_s) \right) \right] 
\end{equation}





\section{Sparse functional model-based reinforcement learning}
\label{app:rl}

We consider environments with states \(\state \in \stateDomain \subseteq \R^{D_{\state}} \),
actions \(\action \in \actionDomain \subseteq \R^{D_{\action}}\) and transition dynamics
\(\transitionFn: \stateDomain \times \actionDomain \rightarrow \stateDomain \), such that
$\state_{t+1} = \transitionFn(\state_{t}, \action_{t}) + \noise_{t}$, where  $\noise_{t}$
is i.i.d. transition noise.
We consider the episodic setting where the system is reset to an initial state $\state_{0}$ at each episode and we
assume that there is a known reward function $r : \stateDomain \times \actionDomain \rightarrow \R$.
% Following the Markov decision process formulation \cite{bellmanMarkovianDecisionProcess1957a}, we
% denote the states \(\state \in \stateDomain \subseteq \R^{D_{\state}} \) and actions \(\action \in \actionDomain \subseteq \R^{D_{\action}}\)
% of the sytem, the reward function $r : \stateDomain \times \actionDomain \rightarrow \R$, and transition dynamics
% \(\transitionFn: \stateDomain \times \actionDomain \rightarrow \stateDomain \), such that
% $\state_{t+1} = \transitionFn(\state_{t}, \action_{t}) + \noise_{t}$ where  $\noise_{t}$
% is i.i.d. transition noise.
% $\mathbb{E}_{\noise_{0:\infty}} \big[ \sum_{t=0}^{\infty} \discount^{t} \rewardFn(\state_{t},\action_{t}) \big]$
% \begin{align} \label{eq-model-free-objective}
% \policy^{*} = \arg \max_{\policy \in \policyDomain} J(\transitionFn, \policy) = \arg \max_{\policy \in \policyDomain} \mathbb{E}_{\noise_{0:\infty}} \bigg[ \sum_{t=0}^{\infty} \discount^{t} \rewardFn(\state_{t},\action_{t}) \bigg]
% \quad \text{s.t. } \state_{t+1} = \transitionFn(\state_{t}, \action_{t}) + \noise_{t},
% \end{align}
The goal of RL is to find the policy \(\pi : \stateDomain \rightarrow \actionDomain\)
(from a set of policies $\Pi$) that maximises the sum of discounted rewards
in expectation over the transition noise,
\begin{align} \label{eq-model-free-objective}
J(\transitionFn, \policy) = \mathbb{E}_{\noise_{0:\infty}} \bigg[ \sum_{t=0}^{\infty} \discount^{t} \rewardFn(\state_{t},\action_{t}) \bigg]
\quad \text{s.t. } \state_{t+1} = \transitionFn(\state_{t}, \action_{t}) + \noise_{t},
\end{align}
where $\gamma \in [0, 1)$ is a discount factor.
In this work, we consider model-based RL where a model of the transition dynamics is learned \(f_{\mathbf{w}} \approx \transitionFn\) and then used by a planning algorithm.
A simple approach is to use the learned dynamic model $f_{\mathbf{w}^{*}}$ and maximise the objective in \cref{eq-model-free-objective},
\begin{align} \label{eq-greedy}
  \policy^{\text{Greedy}} &= \arg \max_{\pi \in \Pi} J(f_{\mathbf{w}^{*}}, \pi).
\end{align}
However, we can leverage the method in \cref{sec:methods} to obtain a function-space posterior over the learned dynamics $q_{\mathbf{u}}(\hat{\transitionFn} \mid \dataset)$,
where $\mathcal{D}$ represents the state transition data set \(\mathcal{D} = \{(s_{i},a_{i}), s_{i+1}\}_{i=0}^{N}\).
Importantly, the uncertainty represented by this posterior distribution can be used to balance the exploration-exploitation trade-off,
using approaches such as posterior sampling \cite{osbandWhyPosteriorSampling2017,osbandMoreEfficientReinforcement2013},
\begin{align} \label{eq-posterior-sampling}
  \policy^{\text{PS}} &= \arg \max_{\pi \in \Pi} J(\hat{f}, \pi)
\quad \text{s.t. } \tilde{\transitionFn} \sim q_{\mathbf{u}}(\hat{\transitionFn} \mid \dataset),
\end{align}
where a function $\tilde{\transitionFn}$ is sampled from the (approximate) posterior $q_{\mathbf{u}}(\hat{\transitionFn} \mid \dataset)$ and used to find a policy as
in \cref{eq-greedy}.
Intuitively, this strategy will explore where the model has high uncertainty, which in turn will reduce the model's uncertainty as data is collected and used to
train the model.

\todo{could try to implement Pathwise conditioning in function-space}


Model Predictive Path Integral (MPPI) control
\cite{panSample2015}
\cite{williamsModel2017}
\todo{what is correct citation for MPPI?}

% \cref{alg-mbrl} shows the typical model-based RL loop.
\begin{align} \label{eq-fast-update-mpc}
  \policy_{i+1}^{\text{PS}}(\state) = \arg \max_{\action_{0}} \max_{\action_{1:\Horizon}}
\E \bigg[ \sum_{t=0}^{H-1} \gamma^{t} r(\state_{t},\action_{t}) \mid \state_{0}=\state  \bigg] + Q_{\theta}(\state_{\Horizon}, \action_{H})
\quad \text{s.t. } \state_{t+1} &= \hat{\transitionFn}(\state_{t}, \action_{t}) + \noise_{t}
\end{align}

with $\hat{\transitionFn} \sim p(\transitionFn \mid \dataset)$

We use deep deterministic policy gradient (DDPG) \cite{lillicrapContinuousControlDeep2016} to learn an action value function $Q_{\theta}$.
Note that we also learn a policy but its sole purpose is for learning the value function.

\subsection{Experiment Configuration}
This section details how we configured and ran our reinforcement learning experiments.

\textbf{Dynamic model}
In all experiments we used an MLP dynamic model with a single hidden layer of width 64 and TanH activation functions.
At each episode we used Adam \cite{adam} to optimise the NN parameters for $5000$ iterations with a learning rate of $0.001$.
We reset the optimizer after each episode.
As we are performing regression we instantiate the loss function in \cref{eq-empirical-risk} as the well-known mean squared error.
This corresponds to a Gaussian likelihood with unit variance.
We then set the prior precision as $\delta=0.0001$.
% It is worth noting that $\delta$ effects both the neur
In all experiments our sparse function-space representation uses $m=128$ inducing points and this seemed to be sufficient.



\textbf{Model predictive path integral (MPPI)}
MPPI is an online planning algorithim which iteratively improves the action trajectory $\action_{t:t+H}$ using samples.
At each iteration $j$, $N=256$ trajectories are sampled according to the currect action trajectory $\action^{j}_{t:t+H}$.
The $K=32$ top trajectories with highest returns $\sum_{h=0}^{H} = r(\state^{j}_{t+h}, \action^{j}_{t+h})$ are selected.
The next action trajectory $\action^{j+1}_{t:t+H}$ is then computed by taking the weighted average of the top $K=32$ trajectories
with weights from the softmax over returns from top $K=32$ trajectories.

$\gamma 0.9$
$\tau=0.005$
horizon $H=5$
temperature $0.5$
momentum $0.1$

\textbf{Initial data set}
We collect an initial data set using a random policy for one episode.

\textbf{DDPG}
action value function is an MLP with a single hidden layer of width $128$ with ELU activation functions.
We train the DDPG agent using Adam for $500$ iterations at each episode, using a learning rate $0.0001$.




\section{Experiment details}
\label{app:experiments}


\subsection{Uncertainty quantification on UCI data sets}
\label{app:uci}

\begin{table}[t!] 
  \centering\scriptsize
  \caption{Negative log predictive density (NLPD) (lower better) for SVGP (sparse GP mean and variance), SVGP NN (NN mean and sparse GP variance), GP subset (subset GP mean and variance) and GP NN subset (NN mean and GP subset variance) for inducing points in $[16, 32, 64, 128, 256]$. } 
	\label{tbl:uci-appendix}
	% Control table spacing
	\renewcommand{\arraystretch}{1.}
	\setlength{\tabcolsep}{2pt}
	\setlength{\tblw}{0.14\textwidth}  
	
	% Custom error formatting
	\newcommand{\val}[2]{%
		$#1$\textcolor{gray}{\tiny ${\pm}#2$}
	} 

    % THE TABLE NUMBER ARE GENERATED BY A SCRIPT	
	\input{tables/uci_all.tex}
\end{table}


\subsection{Uncertainty benchmarks for image data}
\label{app:image}


\subsection{\our for continual learning}
\label{app:cl-exp}


\section{Extending the CL regularizer to multi-class settings}
\label{sec:cl_multioutput}
\begin{equation}
	\bar{\MB}^{-1}_s = \MKzz^{-1} \vbeta_\vu \MKzz^{-1} \in \R^{C \times m \times m} \quad \MKzz \in \R^{C \times m \times m} 
\end{equation}

\begin{equation}
	\mathcal{R_\textit{SFR}}(\mathbf{w}) = \sum_{s=1}^{t-1}	\sum_{k \in 	C}\left[\left(f_{\vw, k}(\MZ_{s}) - f_{\vw_{s}, k}(\MZ_s) \right)^\T \bar{\MB}^{-1}_{s} \left(f_{\vw, k}(\MZ_{s}) - f_{\vw_{s, k}}(\MZ_s) \right) \right] 
\end{equation}


\subsection{Reinforcement learning experiment}
\label{app:rl-experiment}





%\begin{table}[h]
%    \centering
%    \input{./tables/example_table.tex}
%\end{table}

\subsection{Biblatex}
Rember when using biblatex to use 'parencite' for \citep{kamtheDataEfficient2018} and when using natbib to use 'citep'.

%\bibliography{biblio.bib}
\end{document}<|MERGE_RESOLUTION|>--- conflicted
+++ resolved
@@ -1098,15 +1098,8 @@
 %% Comments on the results:
 From \cref{tbl:cl_table_1}, it is clear that the weight-space regularization methods fail entirely compared to the function-space methods on S-MNIST and S-FMNIST but are still comparable on P-MNIST.
 Considering only function-space methods, we can see that \our achieves the best results on most data sets and is particularly effective when using fewer points per task.
-<<<<<<< HEAD
 On S-FMNIST, our method obtains close results to DER, which regularizes the model by taking the mean squared error between current and old function outputs without accounting for the covariance structure of the loss similar to our L2 ablation. However, DER resorts to a reservoir sampling \citep{vitter1985random} that continuously update the set of points instead of selecting them at the task boundary.
-The \our-based regularizer obtains comparable results to the best-performing method on P-MNIST, S-FSVI, which requires heavy computations compared to \our to perform variational inference. Finally, it is worth noticing as our ablation already provides a very solid baseline consistently over all data sets.
-=======
-On S-FMNIST, our method obtains close results to DER, which regularizes the model by taking the mean squared error between current and old function outputs without accounting for the covariance structure of the loss similar to our L2 ablation. However, DER differs from our ablation since it resorts to a reservoir sampling \citep{vitter1985random} to continuously update the set of points instead of picking them at the task boundary.
-Finally, \our-based regularizer obtains comparable results to the best-performing method on P-MNIST, S-FSVI, which has the downside of requiring computational intensive based on performing variational inference, compared to \our. \todo{on PMNIST our method is not really super-fast, so that could be not the best thing to say here} % we could also say that P-MNIST is known to be a bad/ill-posed data set for CL 
-Finally, it is worth noticing our ablation already provides a very solid baseline consistently over all data sets.
->>>>>>> 21908148
-
+The \our-based regularizer obtains comparable results to the best-performing method on P-MNIST, S-FSVI, which requires heavy computations compared to \our to perform 
 
 
 
