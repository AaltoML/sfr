% !TeX spellcheck = en_US
\documentclass{article}

% Pass options to natbib
\PassOptionsToPackage{numbers, compress}{natbib}

% NeurIPS packages
\usepackage[]{neurips_2023}
\usepackage[utf8]{inputenc} % allow utf-8 input
\usepackage[T1]{fontenc}    % use 8-bit T1 fonts
%\usepackage{hyperref}       % hyperlinks
\usepackage{url}            % simple URL typesetting
\usepackage{booktabs}       % professional-quality tables
\usepackage{amsfonts}       % blackboard math symbols
\usepackage{nicefrac}       % compact symbols for 1/2, etc.
\usepackage{microtype}      % microtypography
\usepackage{xcolor}         % colors

% Redefine paragraph to be tighter
\renewcommand{\paragraph}[1]{{\bf #1}~~}

% Array/table packages
\usepackage{tabularx}
\usepackage{array,multirow}
\usepackage{colortbl}
\newcommand{\PreserveBackslash}[1]{\let\temp=\\#1\let\\=\temp}
\newcolumntype{C}[1]{>{\PreserveBackslash\centering}p{#1}}
\newlength{\tblw}

% Latin
\usepackage{xspace}
\newcommand{\eg}{\textit{e.g.\@}\xspace}
\newcommand{\ie}{\textit{i.e.\@}\xspace}
\newcommand{\cf}{\textit{cf.\@}\xspace}
\newcommand{\etc}{\textit{etc.\@}\xspace}
\newcommand{\etal}{\textit{et~al.\@}\xspace}

% Our method
\newcommand{\our}{\textsc{sfr}\xspace}

% Tikz
\usepackage{tikz}
\usepackage{pgfplots}
\usetikzlibrary{patterns}
\usetikzlibrary{decorations,backgrounds,arrows.meta,calc}
\usetikzlibrary{shapes,arrows,positioning}

% Appendix/supplement title
\newcommand{\nipstitle}[1]{{%
    % rules for title box at top and bottom
    \def\toptitlebar{\hrule height4pt \vskip .25in \vskip -\parskip} 
    \def\bottomtitlebar{\vskip .29in \vskip -\parskip \hrule height1pt \vskip .09in} 
    \phantomsection\hsize\textwidth\linewidth\hsize%
    \vskip 0.1in%
    \toptitlebar%
    \begin{minipage}{\textwidth}%
        \centering{\LARGE\bf #1\par}%
    \end{minipage}%
    \bottomtitlebar%
    \addcontentsline{toc}{section}{#1}%
}}

% Bibliography
%\usepackage[maxcitenames=1, maxbibnames=4, doi=false, isbn=false, eprint=true, backend=bibtex, hyperref=true, url=false, style=authoryear-comp]{biblatex}
%\addbibresource{zotero-library.bib}
% \addbibresource{paper/zotero-library.bib}

% Let's use good old bibtex instead

% Figure customization: Tight legend box
\pgfplotsset{every axis/.append style={
		legend style={inner xsep=1pt, inner ysep=0.5pt, nodes={inner sep=1pt, text depth=0.1em},draw=none,fill=none}
}}

% Our packages
\usepackage{todonotes}
\usepackage[colorlinks=true,linkcolor=black,allcolors=black,urlcolor=black,citecolor=black]{hyperref}
\usepackage{amsmath}
\usepackage{bm}
\usepackage{algpseudocode}
\usepackage{algorithm}
\usepackage{derivative}
\usepackage{wrapfig}

\usepackage{tikz,pgfplots}
\usepackage{subcaption}
\usetikzlibrary{}

\input{aidans-utils.tex}

% Short section names etc
% This must be imported last!
%\usepackage{cleveref}
\usepackage[capitalise,nameinlink]{cleveref}
\crefname{section}{Sec.}{Secs.}
\crefname{algorithm}{Alg.}{Algs.}
\crefname{appendix}{App.}{Apps.}
\crefname{definition}{Def.}{Defs.}
\crefname{table}{Table}{Tables}

% Config for Arno's awesome TikZ plotting stuff
\newlength{\figurewidth}
\newlength{\figureheight}


% Variables
\newcommand{\state}{\ensuremath{\mathbf{s}}}
\newcommand{\action}{\ensuremath{\mathbf{a}}}
\newcommand{\noise}{\ensuremath{\bm\epsilon}}
\newcommand{\discount}{\ensuremath{\gamma}}
\newcommand{\inducingInput}{\ensuremath{\mathbf{Z}}}
\newcommand{\inducingVariable}{\ensuremath{\mathbf{u}}}
\newcommand{\dataset}{\ensuremath{\mathcal{D}}}
\newcommand{\dualParam}[1]{\ensuremath{\bm{\lambda}_{#1}}}
\newcommand{\meanParam}[1]{\ensuremath{\bm{\mu}_{#1}}}

% Indexes
\newcommand{\horizon}{\ensuremath{h}}
\newcommand{\Horizon}{\ensuremath{H}}
\newcommand{\numDataNew}{\ensuremath{N^{\text{new}}}}
\newcommand{\numDataOld}{\ensuremath{N^{\text{old}}}}
\newcommand{\numInducing}{\ensuremath{M}}

% Domains
\newcommand{\stateDomain}{\ensuremath{\mathcal{S}}}
\newcommand{\actionDomain}{\ensuremath{\mathcal{A}}}
\newcommand{\inputDomain}{\ensuremath{\mathbb{R}^{D}}}
\newcommand{\outputDomain}{\ensuremath{\mathbb{R}^{C}}}
\newcommand{\policyDomain}{\ensuremath{\Pi}}

% Functions
\newcommand{\rewardFn}{\ensuremath{r}}
\newcommand{\transitionFn}{\ensuremath{f}}
\newcommand{\latentFn}{\ensuremath{f}}

\newcommand{\optimisticTransition}{\ensuremath{\hat{f}}}
\newcommand{\optimisticTransitionMean}{\ensuremath{\mu_{\optimisticTransition}}}
\newcommand{\optimisticTransitionCov}{\ensuremath{\mu_{\optimisticTransition}}}
\newcommand{\optimisticTransitionSet}{\ensuremath{\mathcal{M}}}


% Parameters
% \newcommand{\weights}{\ensuremath{\bm\phi}}
\newcommand{\weights}{\ensuremath{\mathbf{w}}}
\newcommand{\valueFnParams}{\ensuremath{\psi}}
\newcommand{\policyParams}{\ensuremath{\theta}}

% Networks
\newcommand{\transitionFnWithParams}{\ensuremath{\transitionFn_{\weights}}}
\newcommand{\valueFn}{\ensuremath{\mathbf{Q}}}
\newcommand{\stateValueFn}{\ensuremath{\mathbf{V}}}
% \newcommand{\valueFn}{\ensuremath{\mathbf{Q}_{\valueFnParams}}}
\newcommand{\policy}{\ensuremath{\pi}}
\newcommand{\pPolicy}{\ensuremath{\pi_{\policyParams}}}


% Packages for bold math
\usepackage{bm}
\newcommand{\mathbold}[1]{\bm{#1}}
\newcommand{\mbf}[1]{\mathbf{#1}}
\renewcommand{\mid}{\,|\,}


% Math Macros
\newcommand{\MB}{\mbf{B}}
\newcommand{\MC}{\mbf{C}}
\newcommand{\MZ}{\mbf{Z}}
\newcommand{\MV}{\mbf{V}}
\newcommand{\MX}{\mbf{X}}
\newcommand{\MA}{\mbf{A}}
\newcommand{\MK}{\mbf{K}}
\newcommand{\MI}{\mbf{I}}
\newcommand{\MH}{\mbf{H}}
\newcommand{\T}{\top}
\newcommand{\vzeros}{\mbf{0}}
\newcommand{\vtheta}[0]{\mathbold{\theta}}
\newcommand{\valpha}[0]{\mathbold{\alpha}}
\newcommand{\vkappa}[0]{\mathbold{\kappa}}
\newcommand{\vbeta}[0]{\mathbold{\beta}}
\newcommand{\MBeta}[0]{\mathbold{B}}
\newcommand{\vlambda}[0]{\mathbold{\lambda}}
\newcommand{\diag}{\text{{diag}}}

\newcommand{\vm}{\mbf{m}}
\newcommand{\vz}{\mbf{z}}
\newcommand{\vf}{\mbf{f}}
\newcommand{\vu}{\mbf{u}}
\newcommand{\vx}{\mbf{x}}
\newcommand{\vy}{\mbf{y}}
\newcommand{\vw}{\mbf{w}}
\newcommand{\va}{\mbf{a}}

\newcommand{\Jac}[2]{\mathcal{J}_{#1}(#2)}
\newcommand{\JacT}[2]{\mathcal{J}_{#1}^\top(#2)}


\newcommand{\GP}{\mathcal{GP}}
\newcommand{\KL}[2]{\mathrm{D}_\textrm{KL} \dbar*{#1}{#2}}
\newcommand{\MKzz}{\mbf{K}_{\mbf{z}\mbf{z}}}
\newcommand{\MKxx}{\mbf{K}_{\mbf{x}\mbf{x}}}
\newcommand{\MKzx}{\mbf{K}_{\mbf{z}\mbf{x}}}
\newcommand{\MKxz}{\mbf{K}_{\mbf{x}\mbf{z}}}
\newcommand{\vkzi}{\mbf{k}_{\mbf{z}i}}
\newcommand{\vkzs}{\mbf{k}_{\mbf{z}i}}
\newcommand{\vk}{\mbf{k}}
\newcommand{\MLambda}[0]{\mathbold{\Lambda}}
\newcommand{\MSigma}[0]{\mathbold{\Sigma}}
\definecolor{matplotlib-blue}{HTML}{1f77b4}
\newcommand{\N}{\mathrm{N}}
%\newcommand{\R}{\mathrm{R}}
\newcommand{\myexpect}{\mathbb{E}}

\DeclareMathOperator*{\argmax}{arg\,max}
\DeclareMathOperator*{\argmin}{arg\,min}
\newcommand{\Norm}{\mathcal{N}}


%\title{Investigatin Uncertainty Quantification in Model-based Reinforcement Learning}
% \title{Model-based Reinforcement Learning with Fast Posterior Updates}
%\title{Sequential Decision-Making under Uncertainty with Big Data}
% \title{Neural Network to Vatiational Sparse Gaussian Process: For Adaptive Exploration}
% \title{Neural Network to Sparse Variational Gaussian Process: For Updates in Sequential Decision Making}
% \title{Adapting Neural Networks to New Data For Updates in Sequential Decision Making via Gaussian Processes}
% \title{Converting Neural Networks to Gaussian Processes for Sequential Decision-Making Under Uncertainty}
%\title{Sparse Function Space Representation of Neural Networks for Exploration and Retention}
%\title{Sparse Function-space Neural Networks}
\title{Sparse Function-space Representation \\ of Neural Networks}% for Adaptation and Retention}
\author{%
  Aidan Scannell\textsuperscript{\star} \\
  Aalto University \\
  Finnish Center for Artificial Intelligence \\
  \texttt{aidan.scannell@aalto.fi}
  \And
  Riccardo Mereu\textsuperscript{\star} \\
  Aalto University\\
  \texttt{riccardo.mereu@aalto.fi}
  \And
  Paul Chang \\
  Aalto University\\
  \texttt{paul.chang@aalto.fi}
  \And
  Ella Tamir \\
  Aalto University\\
  \texttt{ella.tamir@aalto.fi}
  \And
  Joni Pajarinen \\
  Aalto University\\
  \texttt{joni.pajarinen@aalto.fi}
  \And
  Arno Solin \\
  Aalto University\\
  \texttt{arno.solin@aalto.fi}
}


\begin{document}

\maketitle

\begin{abstract}
% OLDER VERSION
%Sequential learning paradigms such as Continual Learning (CL) or Reinforcement Learning (RL) pose a challenge for gradient-based deep learning techniques as they struggle to incorporate new data and retain previous knowledge. Existing methods for converting neural networks from weight to function space allow a probabilistic treatment of the distribution over the function learned by the neural networks but are computationally expensive. We propose a method that converts a neural network to a low-rank functional representation as a sparse Gaussian process. With this approach, we can build a compact representation of the function encoded by the neural network that can replace previous data in continual settings and be used for fast adaptation in RL, avoiding full retraining of the model. 
%
% Rewrite on 2023-05-10
%Deep neural networks are known to lack uncertainty estimates, struggle to incorporate new data, and fail to retain previous knowledge. We present a method that mitigates these issues by transforming a weight-space neural network to a low-rank function-space representation, via the so-called dual parameters. In contrast to previous work, we model the joint distribution across the entire data set rather than a subset. This offers a compact and principled way of capturing uncertainty and enables us to incorporate new data without retraining whilst retaining predictive performance. We demonstrate the proposed approach for quantifying uncertainty in supervised learning and maintaining a compact representation in sequential learning.\looseness-1

Deep neural networks are known to lack uncertainty estimates, struggle to incorporate new data, and suffer from catastrophic forgetting. We present a method that mitigates these issues by converting neural networks from weight-space to a low-rank function-space representation, via the so-called dual parameters. In contrast to previous work, our sparse representation captures the joint distribution over the entire data set, rather than only over a subset. This offers a compact and principled way of capturing uncertainty and enables us to incorporate new data without retraining whilst retaining predictive performance. We demonstrate the proposed approach for quantifying uncertainty in supervised learning and maintaining an expressive functional representation for sequential learning.\looseness-1

\end{abstract}

%, maintaining a summary representation in continual learning,

\section{Introduction}
\label{sec:intro}
%
Deep learning \cite{goodfellow2016deep} has become the cornerstone of contemporary artificial intelligence, proving remarkably effective in tackling supervised and unsupervised learning tasks in the {\em large data}, {\em offline}, and {\em gradient-based training} regime. Despite its success, gradient-based learning techniques exhibit limitations. Firstly, how can we efficiently quantify uncertainty without resorting to expensive and hard-to-interpret sampling in the model's weight-space? Secondly, how to update the weights of an already trained model with new batches of data without compromising the performance on past data? These questions become central when applied to sequential learning paradigms, such as continual learning (CL, \citep{parisi2019continual, de2021continual}) and reinforcement learning (RL, \cite{sutton2018reinforcement}). In CL, access to the previous data is lost, and then the challenge is retaining a compact representation of the problem to alleviate forgetting over the life-long learning horizon~\cite{mccloskey1989catastrophic}. Similarly, in RL, the model must adapt to environmental observations through exploration, while leveraging prediction uncertainties to assess potential future paths.\looseness-1

%Secondly, how to retain information from previous tasks whilst learning new tasks where the tasks are such as Continual Learning (CL, \cite{de2021continual})
%Thirdly and differently from the CL problem is that given some data from the same distribution 


%Current state of affairs 
Recent techniques (\eg, \cite{ritter2018kfac,khan2019approximate,daxberger2021laplace,fortuin2021bayesian,immer2021scalable}) apply a Laplace-GGN approximation to convert trained neural networks into Bayesian neural networks, that can provide uncertainty without sacrificing additional resources to training \cite{foong2019between}. Furthermore, the resultant weight-space posterior can be converted to the function-space as shown in \cite{khan2019approximate, immer2021improving}. The function-space representation allows for a principled mathematical approach for analyzing the behaviour \cite{cho2009kernel,meronen2020stationary}, performing probabilistic inference \cite{khan2019approximate}, and quantifying uncertainty in neural networks \cite{foong2019between}. These methods rely on the linearization of the neural network and the resultant neural tangent kernel (NTK, \cite{jacot2018neural}). The neural network is characterized in function-space by its first two moment functions, a mean function and covariance function (or kernel)---defining a Gaussian process (GP, \cite{rasmussen2006gaussian}). GPs provide a widely-used probabilistic toolkit with principled uncertainty estimates. They serve as a standard surrogate model for Bayesian optimization \citep{garnett_bayesoptbook_2022} and are effective in model-based reinforcement learning \citep{deisenroth2011pilco} with theoretical guarantees on regret bounds \citep{srinivas2009gaussian}.  
%Yet many problems lie in high dimensional input space; for example, images are where GPs cannot learn representations. In such scenarios such as in many reinforcement learning environments neural networks are used as the surrogate model. However, uncertainty is still essential to ensure effective exploration for sequential algorithms. Successful approaches have attempted to blend neural networks with uncertainty estimates around predictions, allowing for sophisticated exploration strategies. However, there has been limited use of hybrid models that possess the feature representation ability of neural networks but also attractive the properties of GPs, such a hybrid method we propose in this paper.

%Need for adaptive learning methods + failures with current methods
Given an approximate inference technique, we demonstrate that the neural network emits `dual' parameters which are the building blocks of a GP~\cite{csato2002sparse, adam2021dual, chang2020fast} . In contrast to previous work that utilizes subsets of training data \cite{immer2021scalable},
this parameterization allows capturing the contributions from {\em all} data points into a sparse representation, essential for predictive uncertainty. Crucially, the resulting GP directly predicts in the same space as the original trained neural network, with the benefit of avoiding the complexity introduced by working in weight-space and the notorious cubic complexity of vanilla GPs.
%\todo{Could make it clearer that the GP predicts in the output space while avoiding the NN parameter space}
%, a feature not present in previous approaches, while avoiding the notorious cubic complexity of vanilla GPs. 
Through the dual parameter formulation, we establish a connection between the neural network, full GPs, and a sparse approximation similar to sparse variational GPs~\cite{titsias2009variational}. We refer to our method as Sparse Function-space Representation (\our)---a sparse GP derived from a trained neural network. Moreover, this dual parameterization can be exploited to perform dual conditioning \citep{chang2022fantasizing}, \ie, an effective approach to condition on new incoming data into our model without need of retraning the model (see \cref{fig:teaser}).
%As \our is in the dual parameters, we can perform dual conditioning recently shown effective in \cite{chang2022fantasizing}, that is, avoid retraining and condition new data into our model (see \cref{fig:teaser}) \todo{Effective compared to what?}.
\looseness-2

%Need uncertainty and adaptive methods
%Dual formulation in GPs space solves this
%Talk about planning and exploration in RL.


The contributions of this paper are that:
%
{\em (i)}~We introduce \our, a new approach for building a sparse functional representation of a neural network.
{\em (ii)}~We demonstrate that, despite its sparsity, our method effectively captures predictive uncertainty, provides means of updating the model post-training, and gives a a compact regularizer suitable for continual learning.
{\em (iii)}~We provide extensive experiments for showcasing our approach and demonstrate significance and applicability across supervised, continual, and reinforcement learning, aiming to stimulate future use of the approach.

%List the contributions.
%The contributions of the paper our is as follows:
%\begin{itemize}
%\item We show how to take a trained neural network and convert it to a dual sparse GP. We are able to do this without retraining a variational objective for the Sparse GP. Our sparse GP uses the variational formulation, and thus gives better uncertainty estimates than other no variational sparse approaches used previously.
%\item The sparse GP now gives us a compact representation of our parameters in the function space. We can therefore take advantage of the dual parameters formulation for fast conditioning of new data in to our posterior avoiding retraining of the neural network. Crucially this allows for fast adaptation of models that our used in sequential decision making. We show how this is effective in the planning stage of model-based reinforcement exploration.
%\end{itemize}




%
%
%\begin{itemize}
%  \item Many real-world problems require learning-based systems that can adapt to new data.
%  \begin{itemize}
%    % \item For example, in domains such as robotics and healthcare,
%    \item For example, when controlling robots in non-stationary environments it is important for the robot to adapt to the changing dynamics.
%    \item However neural networks rely upon gradient-based optimisation.
%    \item Uncertainty can be used to improve sample efficiency via targeted exploration.
%    \item Uncertainty can be used to handle risk in decision making.
%  \end{itemize}
%
%  \item Gaussian processes can easily adapt to new data and they offer well-calibrated uncertainty estimates.
%  \begin{itemize}
%    \item However, they don't scale to high-dimensional and large data sets.
%  \end{itemize}
%  \item
%  \begin{itemize}
%    \item
%  \end{itemize}
%\end{itemize}




\begin{figure}[t!]
  \centering\scriptsize
  % Figure options
  \pgfplotsset{axis on top,scale only axis,width=\figurewidth,height=\figureheight, ylabel near ticks,ylabel style={yshift=-2pt},y tick label style={rotate=90},legend style={nodes={scale=1., transform shape}},tick label style={font=\tiny,scale=1}}
  \pgfplotsset{xlabel={Input, $x$},axis line style={rounded corners=2pt}}
  % Set figure 
  \setlength{\figurewidth}{.28\textwidth}
  \setlength{\figureheight}{\figurewidth}
  %
  \def\inducing{\large Sparse inducing points}
  %
  \begin{subfigure}[c]{.34\textwidth}
    \raggedleft
    \pgfplotsset{ylabel={Output, $y$}}
    \input{./fig/regression-nn.tex}%
  \end{subfigure}
  \hfill  
  \begin{subfigure}[c]{.01\textwidth}
    \centering
    \tikz[overlay,remember picture]\node(p0){};
  \end{subfigure}  
  \hfill
  \begin{subfigure}[c]{.28\textwidth}
    \raggedleft
    \pgfplotsset{yticklabels={,,},ytick={\empty}}
    \input{./fig/regression-nn2svgp.tex}%
  \end{subfigure}
  \hfill  
  \begin{subfigure}[c]{.01\textwidth}
    \centering
    \tikz[overlay,remember picture]\node(p1){};
  \end{subfigure}  
  \hfill
  \begin{subfigure}[c]{.28\textwidth}
    \raggedleft
    \pgfplotsset{yticklabels={,,},ytick={\empty}}        
    \input{./fig/regression-update.tex}%
  \end{subfigure}
  \caption{\textbf{Regression example on an MLP with two hidden layers.} Left:~Predictions from the trained neural network. Middle:~Our approach summarizes all the training data with the help of an inducing set of points. The model captures the predictive mean and uncertainty, and (right) makes it possible to update the model with new data without degrading previous performance.}
  \label{fig:teaser} 
  % 
  \begin{tikzpicture}[remember picture,overlay]
    % Arrow style
    \tikzstyle{myarrow} = [draw=black!80, single arrow, minimum height=14mm, minimum width=2pt, single arrow head extend=4pt, fill=black!80, anchor=center, rotate=0, inner sep=5pt, rounded corners=1pt]
    % Arrows
    \node[myarrow] (p0-arr) at ($(p0) + (1em,1.5em)$) {};
    \node[myarrow] (p1-arr) at ($(p1) + (1em,1.5em)$) {};
    % Arrow labels
    \node[font=\scriptsize\sc,color=white] at (p0-arr) {\our};
    \node[font=\scriptsize\sc,color=white] at (p1-arr) {new data};   
  \end{tikzpicture}
\end{figure}





\subsection{Related work}
\label{sec:related}
%
% General Bayesian deep learning
\textbf{Bayesian deep learning}
Probabilistic methods in deep learning~\cite{Wilson:ensembles,neal1995bayesian} have recently gained increasing attention in the machine learning community as a means for uncertainty quantification (\eg, \cite{kendall2017what,wilson2020bayes}) and model selection (\eg,~\cite{immer2021scalable,antoran2022marginal}) with advancements in prior specification (\eg, \cite{cho2009kernel,meronen2020stationary,meronen2021periodic,fortuin2021bayesian,nalisnick2018do}) and efficient approximate inference under the specified model.
Calculating the posterior distribution of a Bayesian neural network is usually intractable, and approximate inference techniques need to be used, such as variational inference \cite{blei2017variational}, deep ensembles \cite{lakshminarayanan2017simple}, MC dropout \cite{gal2016dropout}, or Laplace approximation \cite{ritter2018kfac,kristiadi2020being,immer2021improving}---each with its own set of strengths and weaknesses.


%\textbf{Function-space methods}
%One common approach for uncertainty with neural networks is a Laplace-GGN approximation \citep{daxberger2021laplace}, which takes a trained neural network and linearises it around the optimal weights. The Hessian can be efficiently approximated using the generalized Gauss--Newton approximation (GGN)~\cite{botev2017practical} but typically involves a cubic scaling in the number of parameters, in practice a further approximation such as the Kronecker factorisation \cite{martens2015optimizing,ritter2018kfac} is needed. The resulting linear model can be used to obtain uncertainty estimates and refine the neural network predictions \citep{immer2021scalable}, and is linear with respect to the weights. Therefore, as shown in \cite{immer2021scalable, khan2019approximate,maddox2021fast}, the linear model can be converted to a GP, which is then used to obtain the uncertainty estimates. 

% Introduce the laplace GGN + shortcomings
\textbf{Function-space methods}
Function-space perspectives on uncertainty in neural networks often use a Laplace-GGN approximation \citep{daxberger2021laplace}, which linearizes a trained neural network around MAP weights and approximates the neural network's Hessian using the generalized Gauss--Newton approximation (GGN, \cite{botev2017practical}).
%\todo{Could modify the sentence a bit, maybe "The Laplace-GGN approximates the Hessian by using..."}
%The Hessian can be efficiently approximated using the generalized Gauss--Newton approximation . 
While efficient, it suffers from cubic scaling in parameter count, necessitating approximations like Kronecker factorisation \cite{martens2015optimizing, ritter2018kfac}. This linear model (linear in the weights) refines predictions and provides uncertainty estimates \citep{immer2021scalable}. It has a convenient interpretation as a GP \cite{immer2021scalable, khan2019approximate, maddox2021fast}.
%
However, the GP's cubic $\mathcal{O}(N^3)$ scaling with data points $N$ requires costly approximations, often resorting to using data subsets \cite{immer2021scalable}. In the GP community, sparse approximations have mitigated this scaling issue (\eg, \cite{titsias2009variational,hensman2013gaussian}), but combining neural network linearization with sparse methods remains unclear without resorting to subset methods or separately retraining a GP model \cite{ortega2023variational}. Our work addresses this by utilizing the GP's dual parameters \cite{csato2002sparse}, previously applied to non-conjugate likelihood models \cite{adam2021dual}.

% \todo{Could add something on subset methods here, for example 'which do not retain information from the full dataset' or something like that}.
%wang2019exact
%
%However, the GP introduces a cubic $\mathcal{O}(N^3)$ scaling in the number of data points $N$. Previous approaches apply crude approximations to alleviate the computational costs, \eg, by considering only a subset of the training data \cite{immer2021scalable}. In the GP community, the scaling problem is not seen as an issue any more due to efficient and stochastic methods for sparse approximations (\eg, \cite{hensman2013gaussian,wang2019exact}). However, it is not entirely clear how to combine the linearization of the neural network with sparse methods \cite{titsias2009variational} without falling back to crude subset methods. We tackle this problem by framing the problem in the dual parameters \cite{csato2002sparse} of the GP that has previously been used for non-conjugate likelihood models in GPs \cite{adam2021dual}. 


% CL section
%\textbf{Function-space methods for sequential learning} The central problem in continual learning is how to deal with the non-stationary nature of the training distribution, which causes the training process to overwrite the previously learnt parameters---leading to the model forgetting the previously learnt functions. 
%The approaches proposed in the CL literature can be categorized into inference-based, rehearsal-based, and model-based methods; we refer the reader to \citep{parisi2019continual, de2021continual} for complete reviews. The methods in the first category usually tackle this problem with weight-space regularization, such as EWC~\citep{kirkpatrick2017overcoming}, SI~\citep{zenke2017continual}), or VCL~\citep{nguyen-tuongModel2009} that induce retention of previously learned information in the weights alone.
%However, encoding functional knowledge in the weights does not guarantee a good quality of the predictions, thus a better to introduce a function-space regularization \citep{li2018lwf, benjamin2018measuring, titsias2019functional, buzzega2020dark, pan2020continual, rudner2022continual}. These methods bridge the gap between objective and rehearsal-based methods since they rely on a subset of the training data for each task to compute the regularization term. Recently proposed methods, such as DER~\citep{buzzega2020dark}, FROMP~\citep{pan2020continual}, and S-FSVI~\citep{rudner2022continual} achieve state-of-the-art performances among the objective-based techniques in several CL benchmarks. 

\textbf{Function-space methods for sequential learning} 
Continual learning (CL) hinges on how to deal with a non-stationary training distribution, wherein the training process may overwrite previously learned parameters, causing catastrophic forgetting \citep{mccloskey1989catastrophic}. CL approaches fall into inference-based, rehearsal-based, and model-based methods (see \cite{parisi2019continual, de2021continual} for an overview). The methods in the first category usually tackle this problem with weight-space regularization, such as EWC~\citep{kirkpatrick2017overcoming}, SI~\citep{zenke2017continual}), or VCL~\citep{nguyen-tuongModel2009}, that induce retention of previously learned information in the weights alone. However, regularizing the weights does not guarantee good quality predictions. Function-space regularization techniques~\cite{li2018lwf, benjamin2018measuring, titsias2019functional, buzzega2020dark, pan2020continual, rudner2022continual} address this by relying on training data subsets for each task to compute a regularization term. 
These methods can be seen as a hybrid between objective and rehearsal-based methods, since they also store a subset of training data for each task to construct the regularization term.
Recent function-based methods, \eg, DER~\citep{buzzega2020dark}, FROMP~\citep{pan2020continual}, and S-FSVI~\citep{rudner2022continual}, achieve state-of-the-art performance among the objective-based techniques in several CL benchmarks. 
\looseness-2

\textbf{Uncertainty quantification in RL}
A key challenge in RL is balancing the trade-off between exploration and exploitation \cite{sutton2018reinforcement}.
%That is, should an agent select actions that it knows will lead to high reward %(exploitation), or should it
%select new ones in hope to discover actions leading to higher reward (exploration).
One promising direction to balancing this trade-off is to model the uncertainty associated with a learned transition dynamics model and use it to guide exploration.
Prior work has taken an expectation over the dynamic model's posterior \cite{deisenroth2011pilco,kamtheDataEfficient2018,chuaDeepReinforcementLearning2018},
sampled from it (akin to Thompson sampling but referred to as posterior sampling in RL)
\todo{cite thopmson sampling paper dearden et al 1999}
\cite{osbandMoreEfficientReinforcement2013},
and used it to implement optimism in the face of uncertainty using upper confidence bounds \cite{curiEfficient2020}.
\todo{cite UCRL paper}
No single strategy has emerged as a go-to method and we highlight that these strategies are only as good as their uncertainty estimates.
Previous approaches have used GPs \cite{deisenroth2011pilco,kamtheDataEfficient2018},
ensembles of neural networks \cite{curiEfficient2020,chuaDeepReinforcementLearning2018}
and variational inference \cite{galImproving2016,houthooftVIME2017}. \todo{Could specify here how the previous methods have used these models}
However, each method has its pros and cons.
In this paper we present a method which combines some of the pros from NNs with the benefits of GPs.

%However, there has been little leveraging

% Another classical and provable exploration theory in RL is based on optimism
% \todo{cite UCRL paper}
% Recent work has even extended these ideas to deep RL \cite{curiEfficient2020}.

% An alternative approach is to sample from the dynamic model's posterior, akin to Thompson sampling but referred to as posterior sampling RL
% Another classical and provable exploration theory in RL is based on optimism in the face of uncertainty.
% \todo{cite UCRL paper}
% Recent work has even extended these ideas to deep RL \cite{curiEfficient2020}.
% These strategies are only as good as their uncertainty estimates.
% Prior work has learned dynamics models using GPs \cite{deisenrothPILCO2011,kamtheDataEfficient2018},
% ensembles of neural networks \cite{curiEfficient2020,chuaDeepReinforcementLearning2018}
% and variational inference \cite{galImproving2016,houthooftVIME2017}.



%%

% It should be written clearly that our method actually is doing a "functional" reharsal, because we store a set of inducing points that are replayed in order to check if the logits change.

% Other methods that could be worth citing are 
% Learning without forgetting \citep{li2018lwf} :  first paper proposing to use functional regularization computes a smoothed version of the current logits for the new examples at the beginning of each task, minimizing their drift during training. It doesn't have any set of inducing points
% \citep{benjamin2018measuring} this is not a proper CL paper, but it's usually referred in the functional regularization papers, because shows how to improve Adam with measuring the network difference in function space. They also have some easy CL examples there.



%Why we need uncertainty and adaptiveness
%How to adapt to new information is a limitation of current machine learning models. The problem is specifically relevant when we combine a model with a decision-making process. In such a sequential setting, an agent typically makes decisions in an environment and obtains new information and would ideally incorporate the information into their parameters. Not only do we need models that adapt to new informatoion but all express uncertainty over the models predictions. The reason being twofold: in many applications, \eg\ healthcare, autonomous driving is an essential requirement, and many advanced exploration techniques require uncertainty to determine where to query next.



\begin{figure}[t!]
  \centering
  % Set figure size
  \setlength{\figurewidth}{.31\textwidth}
  \setlength{\figureheight}{\figurewidth}
  %
  % Colours
  \definecolor{C0}{HTML}{DF6679}
  \definecolor{C1}{HTML}{69A9CE}
  %
  \begin{tikzpicture}[outer sep=0,inner sep=0]

    \newcommand{\addfig}[2]{
    \begin{scope}
      \clip[rounded corners=3pt] ($(#1)+(-.5\figurewidth,-.5\figureheight)$) rectangle ++(\figurewidth,\figureheight);
      \node (#2) at (#1) {\includegraphics[width=1.05\figurewidth]{./fig/#2}};
    \end{scope}
    %\draw[rounded corners=3pt,line width=1.2pt,black!60] ($(#1)+(-.5\figurewidth,-.5\figureheight)$) rectangle ++(\figurewidth,\figureheight);
    }

    % The neural network
    \addfig{0,0}{banana-nn}

    % The nn2svgp
    \addfig{1.1\figurewidth,0}{banana-nn2svgp}

    % The update
    \addfig{2.2\figurewidth,0}{banana-hmc}

    % The arrow
    \tikzstyle{myarrow} = [draw=black!80, single arrow, minimum height=14mm, minimum width=2pt, single arrow head extend=4pt, fill=black!80, anchor=center, rotate=0, inner sep=5pt, rounded corners=1pt]
    \tikzstyle{myblock} = [draw=black!80, minimum height=4mm, minimum width=7mm, fill=black!80, anchor=center, rotate=0, inner sep=5pt, rounded corners=1pt]
    \node[myarrow] (first-arr) at ($(banana-nn)!0.5!(banana-nn2svgp)$) {};
    \node[myblock] (second-arr) at ($(banana-nn2svgp)!0.5!(banana-hmc)$) {};

    % Arrow labels
    \node[font=\scriptsize\sc,color=white] at (first-arr) {\our};
    \node[font=\scriptsize\sc,color=white] at (second-arr) {\normalsize$\bm\approx$};
         
    % Labels
    \node[anchor=north, font=\small] at ($(banana-nn) + (0,-.55\figureheight)$) {Neural network prediction};
    \node[anchor=north, font=\small] at ($(banana-nn2svgp) + (0,-.55\figureheight)$) {Sparse function-space representation};
    \node[anchor=north, font=\small] at ($(banana-hmc) + (0,-.55\figureheight)$) {HMC result as baseline};      

  \end{tikzpicture}
  \newcommand{\mycircle}{\protect\tikz[baseline=-.6ex]\protect\node[circle,inner sep=2pt,draw=black,fill=C0,opacity=.5]{};}
  \newcommand{\mysquare}{\protect\tikz[baseline=-.6ex]\protect\node[inner sep=2.5pt,draw=black,fill=C1,opacity=.5]{};}
  \newcommand{\myinducing}{\protect\tikz[baseline=-.7ex]\protect\node[circle,inner sep=1.5pt,draw=black,fill=black]{};}
  %
  \caption{\textbf{Uncertainty quantification} for binary classification (\mysquare~vs.~\mycircle). We convert the trained neural network (left) to a sparse GP model that summarizes all data onto a sparse set of inducing points~\myinducing\ (middle). This gives similar behaviour as would running full Hamiltonian Monte Carlo (HMC) on the original neural network model weights (right). Marginal uncertainty depicted by colour intensity.\looseness-1}
  \label{fig:banana}  
\end{figure}



\section{Background: Function-space representation of neural networks}
\label{sec:methods}
%
%In this section, we recap how a trained neural network (NN) can be converted to a Gaussian process by locally linearising its weights.
% a GP posterior -- can be obtained
% around the Maximum a Posteriori (MAP) weights.

% by linearising a neural network around the Maximum a Posteriori (MAP) weights.
% a GP posterior -- can be obtained
%
In supervised learning, given a data set $\dataset = \{(\vx_{i} , \vy_{i})\}_{i=1}^{N}$, with input $\vx_i \in \inputDomain$ and output $\vy_i \in \outputDomain$ pairs, the weights $\weights \in \R^{P}$ of a neural network, $f_\mathbf{w}: \inputDomain \to \outputDomain$ (yet, to simplify the notation we restrict presentation to scalar output), are usually trained to minimize the (regularized) empirical risk,\looseness-1
%
\begin{equation} \label{eq-empirical-risk}
  \weights^{*} = 
  \arg \min_{\weights} \mathcal{L}(\dataset,\weights) =
  \arg \min_{\weights} \textstyle\sum_{i=1}^{N} \ell(f_\weights(\mathbf{x}_{i}), y_i) + \delta \mathcal{R}(\weights).
\end{equation}
%
If $\ell(f_\weights(\vx_{i}), y_i) = -\log(p(y \mid f_\weights(\vx_{i}))$ and the regularizer $\mathcal{R}(\weights) = \frac{1}{2}\|\weights\|^{2}_2$, then we can view \cref{eq-empirical-risk} as the maximum {\it a~posteriori} (MAP) solution to a Bayesian objective, where the regularization weight takes the role of a prior precision parameter, \ie, $p(\vw) = \Norm(\vzeros, \delta^{-1} \MI)$.
%Bayesian inference offers a principled approach to quantifying uncertainty in neural networks.
%The goal is to find the posterior over the weights ${p(\vw \mid \vy) \propto p(\vy \mid f_{\weights}(\vx)) \, p(\weights)}$ as it represents our belief in the parameters after combining data $\dataset$ with our prior $p(\vw)$.
%Although the true posterior $p(\vw \mid \dataset)$ is intractable given the non-linearities of the neural network, one can resort to sampling techniques such as Hamiltonian Monte-Carlo (HMC).
%However, for most applications their high computational costs make them impractical so we need approximate inference techniques.
%In \cref{fig:banana}, we show a qualitative example of the induced function-space posterior obtained with our method compared to the posterior obtained through HMC sampling on the Banana toy dataset. 
The posterior over the weights ${p(\vw \mid \dataset) \propto p(y \mid f_{\weights}(\vx)) \, p(\weights)}$ is generally not available in closed form. Sampling methods that characterize the posterior with a finite set of samples in weight-space---such as the Hamiltonian Monte Carlo (HMC) baseline used in \cref{fig:banana} (right)---are general-purpose, but computationally heavy and impractical for downstream applications.

\textbf{Neural Network Function-space} %\todo{Could be titled some other way, like Function-space representation}
%As a neural network is a deterministic mapping, the weight-space posterior induces a distribution over the function values.
%Intuitively, if one was to sample from the weight posterior, the corresponding functions created can
%be viewed as perturbed versions of the function at the MAP estimate $f_{\vw^*}$.
%In most applications, we care about predictions from the neural network and not the weights themselves.
%As such, it is the distribution over function values that we are actually interested in.
Neural networks are deterministic parametric functions, but even if the training is typically an optimization in the weight-space, in most applications, we are interested in the parametrized function and not in the weights themselves.
%While neural networks are deterministic mappings defined by their weights, the ultimate goal of training a neural network is to optimize the function it represents, not the weights themselves. 
Consequently, the weight-space posterior corresponds to a distribution over function values. 
Intuitively, if one was to sample from the weight posterior, the corresponding functions created can be viewed as perturbed versions of the function at the MAP estimate $f_{\vw^*}$. This perspective aligns better with the main objective of making representative predictions given the observations.


\textbf{Linearization gives rise to a Gaussian process}
Our goal is to capture the distribution over the neural network model functions through their first two moments. The first moments characterize a Gaussian process with a mean function $\mu(\cdot)$ and a covariance function (kernel) $\kappa(\cdot,\cdot)$. 
Recent work \cite{khan2019approximate,maddox2021fast} has shown that linearizing approximations in the weight space lead to function-space equivalent approximations.
As Gaussian distributions remain tractable under linear transformations, a linear function in terms of parameters can be converted from the weight space to the function space (see Ch.~2.1 in \cite{rasmussen2006gaussian}) as follows:
%
\begin{equation} \label{eq:weight_func}
f_\weights(\vx) \approx 
%g_\weights(\mathbf{x}) = 
\phi^\top\!(\vx) \, \vw \quad\implies\quad \mu(\vx) = 0 \quad \text{and} \quad \kappa(\vx, \vx') = \frac{1}{\delta} \phi^\T\!(\vx) \, \phi(\vx').
\end{equation}
% The posterior structure directly relates to the optimization loss around the MAP weights $\vw^*$.
A common approach is to approximate the correlation structure of a distribution centred at the MAP estimate as done in the Laplace-GGN~\cite{khan2019approximate, daxberger2021laplace, maddox2021fast}. 
The Laplace-GGN takes the MAP solution and approximates the Hessian of the loss function
with the GGN.
Following the work of \citet{khan2019approximate}, we can view this approximation as building an approximate linear model of the neural network as $f_{\weights^*}(\vx) \approx 
%g_{\weights}(\vx) = 
\Jac{\weights_*}{\vx} \, \weights$, where $\Jac{\weights}{\vx} \coloneqq \left[ \nabla_\weights f_\weights(\vx)\right]^\top \in \R^{1 \times P}$ is the Jacobian at the MAP.

<<<<<<< HEAD
Using the Hessian of the approximate model, we arrive at the Laplace-GGN approximate posterior over $\vw$.
Therefore, the Laplace-GGN linear model can be used to convert our weight space model to the function space by
\begin{equation}
=======
Using the Hessian of the approximate model, we arrive at the Laplace-GGN approximate posterior for the weight space, $q(\vw)$. \todo{This is the first time q(w) is used, should define it}. 
Therefore, the Laplace-GGN linear model can be used to convert our weight space model to the function space by \todo{To be super clear even when reading this part out of context: could specify that using a GP with this mean and covariance},
\begin{equation} 
>>>>>>> 1439e576
\label{eq-laplace-approx-function-space} 
% g(\vx) \sim \GP \left( \mu(\vx), \kappa(\vx, \vx') \right) \quad \text{with} \quad
  \mu(\vx) =  0 \quad \text{and} \quad
  \kappa(\vx, \vx')
  = \frac{1}{\delta} \Jac{\weights^*}{\vx} \, \JacT{\weights^*}{\vx'}, 
\end{equation}
where the kernel is the so-called Neural Tangent Kernel (NTK, \cite{jacot2018neural}).
For notational conciseness, we % \cref{eq-laplace-approx-function-space},
restrict our notatin to a single function output dimension. The extension to multiple outputs is straightforward.
We can combine this kernel function with the data set $\dataset$ to construct the posterior.
%
\citet{khan2019approximate} took a similar approach, but instead of fitting the GP posterior to the actual $\vy$, they rely on a transformation of $\vy$. Similarly, \citet{immer2021improving} obtain the same covariance function but use a different mean because they rely on a first-order approximation of the neural network to form a Bayesian GLM model. Both approaches attempted to adjust the GP posterior mean function to ensure the predictions are from the neural network $f_{\vw^*}(\vx)$. 
Contrarily, our methodology intends to make predictions directly from the derived GP, thus evading such adjustments. Next, we will present the general formulation of the sparse functional representation of our trained neural network based on the non-sparse approximation. 



\section{\our: Sparse function-space representation of neural networks}
%\paragraph{GP in the dual parameters}
The seminal work by \citet{csato2002sparse} (parameterization Lemma~1) gives a parameterization for the posterior process that can be found through the Bayesian update using the GP prior and the likelihood function. This gives a `dual' parameterization, $\valpha$ and $\vbeta$,
%
\begin{equation}  \label{eq:gp_pred}
  \myexpect_{p(f_i \mid\vy)}[f_i]= \vk_{\vx i}^\top \valpha \quad \text{and} \quad
  \mathrm{Var}_{p(f_i \mid \vy)}[f_i] = k_{ii} - \vk_{\vx i}^\top ( \MKxx + \diag(\vbeta)^{-1})^{-1} \vk_{\vx i},
\end{equation}
%
where the $ij$\textsuperscript{th} entry of the matrix $\MKxx \in \R^{N \times N}$ is $\kappa(\vx_i,\vx_j)$, $\vk_{\vx i}$ denotes a vector where each $j$\textsuperscript{th} element is $\kappa(\vx_i, \vx_j)$, and $k_{ii} = \kappa(\vx_i, \vx_i)$. \cref{eq:gp_pred} states that the resultant posterior process, which may not be a GP, first two moments can be parameterized via the dual parameters, which are the vectors $\valpha, \vbeta \in \R^{N}$, defined as:\looseness-1
%
\begin{equation}
  \label{eq:dual_param}
  \alpha_i \coloneqq \myexpect_{p(\vw \mid \vy)}[\nabla_{f}\log p(y_i \mid f) |_{f=f_i}]
  \quad \text{and} \quad
  \beta_i \coloneqq - \myexpect_{p(\vw \mid \vy)}[\nabla^2_{f f}\log p(y_i \mid f_i) |_{f=f_i}],
\end{equation}
%
where $f_\vw(\vx_i) = f_i$ is the function output at input $\vx_i$. The relationships specified are valid for generic likelihoods, and involve no approximations since the expectation is under the exact posterior, but given that the model can be expressed in a kernel formulation. \cref{eq:gp_pred} and \cref{eq:dual_param} highlight that the approximate inference technique, usually viewed as a posterior approximation, can be alternatively interpreted as an approximation of the expectation of gradients of loss/likelihoods.

Originally \citet{csato2002sparse} iteratively find dual variables using an expectation propagation (EP, \cite{minka2001expectation}) method. More recently, \cite{khan2017conjugate,adam2021dual} have shown this relationship for variational Gaussian processes where the above expectation is with respect to the approximate variational posterior. Meanwhile in \citet{wilkinson2023bayes}, they show links between linearization methods and how they solve the \cref{eq:dual_param}.

\paragraph{Dual parameters from NN}
Given that we use a Laplace approximation of the neural network, we remove the expectation over the posterior (see Ch.~3.4.1 in \cite{rasmussen2006gaussian} for derivation) and we get the the following formulation of the dual variables,
%
\begin{equation}
  \label{eq:dual_param_laplace}
  \hat{\alpha}_i \coloneqq \nabla_{f}\log p(y_i \mid f) |_{f=f_i}
  \quad \text{and} \quad
  \hat{\beta}_i \coloneqq - \nabla^2_{ff}\log p(y_i \mid f) |_{f=f_i}.
\end{equation}
%
Substituting \cref{eq:dual_param_laplace} into \cref{eq:gp_pred}, we obtain our GP model based on the converged neural network. Again, this is similar to what was derived in \citet{immer2021improving} for the posterior variance function. However, they use the $f_{\vw^*}$ for the posterior mean and do not emphasize the significance of the dual variables. The problem with \cref{eq:gp_pred} is that to make predictions and compute variances we must incur a cost of $O(N^3)$ which limits the use of the GP on large data sets.

\paragraph{Sparsifying the NN GP}
\label{sec:sparse-dual-gp}
%
Sparse Gaussian processes reduce the computational complexity by representing the GP as a low-rank approximation induced by a sparse set of input points (see \cite{quinonero2005unifying} for an early overview). Given that we have computed the dual variables derived from our neural network predictions and a kernel function, we could essentially employ any of these sparsification methods. In this work, we opt for the approach suggested by \citet{titsias2009variational} (also used in the DTC approximation, see \cite{quinonero2005unifying}), which defines the marginal predictive distribution as $q_{\vu}(f_i)  = \int p(f_i  \mid \vu) \, q(\vu) \, \mathrm{d}\vu$. Given that we have $p(f_i \mid \vu)$ determined by our GP prior, the goal is to find a $q(\vu)$. 

As demonstrated in \cite{adam2021dual}, the posterior under this model bears a structure akin to \cref{eq:gp_pred}. The authors of that paper exploit the dual variables for approximate inference, but write them using the natural parameterization, primarily because this form is more suitable for optimization through natural gradients. In order to link the dual variables defined in \cref{eq:dual_param}, we write them in the sparse GP using the dual variables
%
\begin{equation} \textstyle
  \valpha_{\vu}  =  \sum_{i=1}^N  \vkzi \, \hat{\alpha}_{i}
  \quad \text{and} \quad
  \MBeta_{\vu} =  \sum_{i=1}^N \vkzi \,\hat{\beta}_{i} \, \vkzi^{\T} ,    
\label{eq:dual_sparse}
\end{equation}
%
where the sparse dual variables are now a sum over \emph{all data points}, with $\valpha_{\vu} \in \R^{M}$ and $\MBeta_{\vu} \in \R^{M  \times M}$. Using this sparse definition of the dual variables, our sparse GP posterior takes the following form:
\begin{equation}\label{eq:dual_sparse_post}
   \myexpect_{q_{\vu}(\vf)}[f_i] = \vkzs^{\T} \MKzz^{-1} \valpha_{\vu}
   \quad \text{and} \quad 
   \textrm{Var}_{q_{\vu}(\vf)}[f_i]  = k_{ii} - \vkzs^\top [\MKzz^{-1} - (\MKzz + \MBeta_{\vu})^{-1} ]\vkzs
\end{equation}
where $\MKzz$ and $\vkzs$ are defined similarly to $\MKxx$ and $\vk_{\vx i}$ but over the inducing points $\{\vz_j\}_{i=1}^M$, $\vz \in \R^{D}$, instead of the full data set $\dataset$. The key quantities we need to make predictions from our sparse GP from the converged neural network are $(\hat{\alpha}_i, \hat{\beta}_i)$ (\cref{eq:dual_param_laplace}) and a kernel function $\kappa$ (\cref{eq-laplace-approx-function-space}). Contrasting \cref{eq:dual_sparse_post} and \cref{eq:gp_pred}, we can see that the computational complexity went from $\mathcal{O}(N^3)$ to $\mathcal{O}(M^3)$, with $M \ll N$.  Crucially, given the structure of our probabilistic model, our sparse dual variables \cref{eq:dual_sparse} are a compact representation of the full model projected using the kernel. 

Unlike our approach, \citet{immer2021improving} employ a subset of the data points to construct a sparse GP model, reducing computational complexity. However, the method could be considered less principled for building a sparse model, as it ignores contribution from the complete dataset. It is important to note that the sparsifying process is independent of the approximate inference technique because the dual variables of \cref{eq:dual_param} are computed using \cref{eq-empirical-risk} and a Laplace approximation. More complicated inference techniques, such as variational inference, could be used, but given its simplicity, in our experiments we used the Laplace-GGN approximation with the trained neural network. Furthermore, our dual variable view of approximate inference means we do not need to retrain a separate sparse GP model.%\todo{shouldn't this sentence be clear from the context? we derive the mean/kernel function that define the process, then we have a sparse GP already}






\section{Maintaining a sparse function-space representation in sequential learning}
\label{sec:sequential}
%
We have presented a method for converting trained neural networks into a sparse function-space representations. The sparse representation opens an avenue for maintaining (and updating) a representation of the neural network, an important feature for sequential learning, such as continual learning.\looseness-1
%In this section, we demonstrate how sequential learning methods can benefit from our function-space representation and it's associated uncertainty estimates.



\paragraph{\our for continual learning}
% Definition of CL -> a sequence of tasks 
In the continual learning setting, the training is divided into $T$ tasks, each with its training data set $\dataset_t = \{(\mathbf{x}_{i}, \mathbf{y}_{i})\}_{i=1}^{N_t}$, which after the task is discarded and cannot be accessed in the following stages of the training. Rehearsal and function regularization-based models keep a subset of the training data for each task to help the model alleviate forgetting. In the same way, after each task, we can use \our method to build a compact representation of the neural network and then exploit this representation to construct a functional regularizer to add to the training loss for the subsequent tasks. Recently proposed GP-based regularizers \cite{ pan2020continual, rudner2022continual} have shown better performances than weight space equivalents getting state-of-the-art results on CL benchmarks. However, they are limited to using subset approximations of the posterior. Instead, we use the sparse data term posterior, see \cref{app:cl} for details.
%, which in practice means randomly selecting some data computing its posterior at only those points and then using that as the regularizer. 
\our is a more principled approach since the resultant GP is a low-rank approximation of the full data which ensures information is not lost. %, essentially what the sparse dual variables do.   \todo{this term is replacing the missing data}
% Where the regularizer comes from

In practice this means, that at the end of the training for each task $t$, we compute the approximated kernel function for the current model and randomly select $M$ inducing points. Given the issues described in the previous sections, related to computing the full covariance posterior $\MKxx$ for $\dataset_t$, we can exploit the dual parameterization to efficiently encode the information from  $\dataset_t$ using the dual parameterization, as follows, 
%
\begin{equation}\textstyle
 	\bar{\MB}^{-1}_t = \MKzz^{-1} \MBeta_\vu \MKzz^{-1} \in \R^{M \times M}, 
 	\quad \text{s.t.} \quad
 	\MBeta_{\vu} =  \sum_{i \in \dataset_t} \vkzi \,\hat{\beta}_{i} \, \vkzi^{\T} ,    
 	% \quad \forall t \in [1, T]
\end{equation}
%
where $\MKzz$ and $\vkzi$ are the gram matrix and vector computed on the inducing points $\mathcal{Z}_t = \{\vz_i\}_{i=1}^M$ selected from $\dataset_t$.\
%
We keep a memory buffer $\mathcal{M} = \{(\mathcal{Z}_t, \vu_t, \bar{\MB}^{-1}_t)\}_{t=1}^T$, where $\vu_t \in \R^{M}$ is a vector with entries $u_{t, i} = f_{\vw_t^*}(\vz_i), \forall \vz_i \in \mathcal{Z}_t$, are the neural network outputs computed on the inducing points with the MAP estimate $\weights_t^*$ after task $t$. For notational convenience, we restrict ourselves here to single-output neural networks and refer the reader to \cref{sec:cl_multioutput} for details on the multi-output setting. 

After each task, we update $\mathcal{M}$, and can construct a regularizer term, which aims to reduce the drift of the current model from diverging on the inducing points $\MZ_s$ for all previous tasks $ s = 1, \ldots, t-1$. This means that for training  the successive task, the new objective to minimize becomes $\weights_t^* = \arg\min_{\weights} \mathcal{L}(\mathcal{D}_t, \weights) + \tau \, \mathcal{R}_\textrm{\our}(\weights, \mathcal{M})$, with weight $\tau$ and regularizer
%
\begin{equation}\label{eq-cl-regularizer}\textstyle
  \mathcal{R}_\mathrm{\our}(\weights, \mathcal{M}) = \frac{1}{2} \sum_{s=1}^{t-1} \frac{1}{M} 
	\left\lVert 
	\vu - \vu_s % f_{\weights_{s}}(\MZ_s)
	\right\rVert_{\bar{\MB}^{-1}_{s}}, \quad \vu \in \R^M \text{~with~} u_{i} = f_{\weights}(\vz_{i}),~\forall {\vz_i} \in \mathcal{Z}_s .
\end{equation}

\paragraph{\our for dual conditioning} Adding new data to a trained neural network without retraining from scratch is a non-trivial problem. Some approaches exist \citep{kirsch2022marginal, spiegelhalter1990sequential} but are in the weight space formulation, which makes conditioning harder to formulate. As pointed out in \cite{chang2022fantasizing}, dual parameter conditioning updates are straightforward and were the original motivation of \cite{csato2002sparse}. This involves integrating data into the sum in \cref{eq:dual_sparse}. Thus, we need to find the data dual variables $\hat{\alpha}$ and $\hat{\beta}$ for the new data subset $\mathcal{D}_\textrm{new} = \{(\vx_i,\vy_i)\}_{i=1}^{N_{\textrm{new}}}$ and compute the corresponding kernel terms. As pointed out in \cite{chang2022fantasizing}, for GPs, these updates are exact under a Gaussian likelihood and the kernel remains constant. For non-Gaussian likelihoods, the results are almost the same as retraining with all the data. However, it is worth noting that our kernel's dependency on the trained neural network $\Jac{\weights_*}{\vx}$ (via the Jacobian) becomes outdated as we add more data. Nevertheless, we can still improve predictions without retraining by conditioning on new data.
%[SEE EXPERIMENT ???].
%%The resulting regularizer can be computed as follows
%%\begin{equation}
%%	\mathcal{R}_\textit{SFR}(\weights, \mathcal{M}) = \sum_{s=1}^{t-1} \frac{1}{m} \left[\left(f_{\weights}(\MZ_{s}) - f_{\weights_{s}}(\MZ_s) \right)^\T \bar{\MB}^{-1}_{s} \left(f_{\weights}(\MZ_{s}) - f_{\weights_{s}}(\MZ_s) \right) \right].
%%\end{equation}
%%
%\begin{equation}
%	\mathcal{R}_\mathrm{\our}(\weights, \mathcal{M}) = \frac{1}{2} \sum_{s=1}^{t-1} \frac{1}{M} 
%	\left\lVert 
%	f_{\weights}(\MZ_{s}) - \vu_t % f_{\weights_{s}}(\MZ_s)
%	\right\rVert_{\bar{\MB}^{-1}_{s}}.
%\end{equation}
%%\todo{choose one option}
%% where $f_\vw(\MZ_{s}) \in \R^m$ are the outputs of neural networks with the current weights $\vw$ and stored function outputs of the neural network at the MAP optimum for task $s$, i.e., each $i$th entry is $f_\cdot(\vz_i) \in \R$.
%%\begin{equation}
%%	\argmin_{\weights} \sum_{i=1}^{n} \ell(f_\weights(\mathbf{x}_{i}), \mathbf{y}_i) + \delta \mathcal{R}(\weights) + \tau \mathcal{R}_\textit{SFR}(\weights)
%%\end{equation}
%Then, when the training on the successive task, the new objective to minimize takes the following form
%\begin{equation}
%	\weights_t^* = \argmin_{\weights} \mathcal{L}(\mathcal{D}_t, \weights) + \tau \mathcal{R}_\textit{SFR}(\weights, \mathcal{M})
%\end{equation}







\section{Experiments}
\label{sec:experiments}
%
We present a series of experiments specifically designed to showcase the robustness and effectiveness of \our. The experiments are aimed at answering the following key questions:
\textbf{Predictions:}~Does our method's ability to consider the full data set offer benefits over subset function-space methods? (\cref{sec:uci}) How do predictions with our sparse function-space approximation compare to weight-space approximations? 
% \textbf{Function-space updates:} How fast are our function-space updates relative to retraining from scratch? Do they improve predictive performance?
\textbf{Representation:} Can a sparse function-space representation help retain knowledge from previous tasks in CL? (\cref{sec:cl-exp})
\textbf{Uncertainty:} Can our uncertainty estimates help exploration in RL? (\cref{sec:rl-exp}) We implement all methods in PyTorch~\cite{paszke2019pytorch} and run the benchmarks using a GPU cluster. We provide full experiment details in \cref{app:experiments}. 

\paragraph{Toy examples} For illustrative purposes, we show our approach on a 1D regression problem (\cref{fig:teaser}) and on the 2D {\sc Banana} classification task (\cref{fig:banana}). In \cref{fig:teaser}, we train an MLP neural network with two hidden layers (64 hidden units each, tanh activation) and pass it through \our. The middle panel shows the \our result on a sparse set of data examples, while the rightmost panel demonstrates fast dual conditioning on new data (from \cref{sec:sequential}). In \cref{fig:banana}, we use an MLP with two hidden layers (64 units, sigmoid) and compare to a HMC sampling result obtained by hamiltorch~\cite{cobb2020scaling}. The HMC result is more expressive, but the results are still similar in terms of quantifying the uncertainty in low-data regions.


%Initially, we explore the capability of our method to capture predictive uncertainty through supervised learning tasks using UCI datasets. Subsequently, we extend our supervised learning experiment to image datasets, demonstrating our method's robustness and adaptability to more complex, high-dimensional data. Next, we investigate the potential of our method in a continual learning context, where we update the neural network representation in response to incoming data without necessitating retraining. Lastly, we delve into the realm of reinforcement learning to ascertain the applicability of our approach in an environment that requires sequential decision-making. Each experiment is designed to illuminate a different facet of our method, thereby exemplifying its broad range of applicability and potential for future utilization.

%
%Our experiments seek to answer the following questions:
%\begin{enumerate}
%  \item \textbf{Predictions:} How do predictions with our sparse function-space approximation compare to weight-space approximations? Does our method's ability to consider the full data set offer benefits over subset function-space methods?
%  % \item Does our method's ability to consider the full data set offer benefits over subset function-space methods?
%  \item \textbf{Function-space updates:} How fast are our function-space updates relative to retraining from scratch? Do they improve predictive performance? Are they as good as retraining from scratch?
%  \item \textbf{Uncertainty:} How good are our uncertainty estimates? Can they be used in downstream settings like RL?
%  \item \textbf{Representation:} Is our sparse function-space representation useful for continual learning?
%\end{enumerate}


\begin{table}[t!] 
  \centering\scriptsize
  \caption{Comparisons and ablations on UCI data with negative log predictive density (NLPD\textcolor{gray}{\footnotesize$\pm$std}, lower better). Our sparse \our ($M=256$) is on par with full models (left) and outperforms the GP subset approach of \cite{immer2021improving} (right). Results for methods marked with * as reported in the original benchmark~\cite{immer2021improving}. See \cref{app:uci} for additional tables with comparisons.}
	\label{tbl:uci}
	\vspace*{-4pt}
	
	% Control table spacing
	\renewcommand{\arraystretch}{1.}
	\setlength{\tabcolsep}{1.2pt}
	\setlength{\tblw}{0.083\textwidth}  
	
	% Custom error formatting
	\newcommand{\val}[2]{%
		$#1$\textcolor{gray}{\tiny ${\pm}#2$}
	} 

    % THE TABLE NUMBER ARE GENERATED BY A SCRIPT	
	\input{tables/uci.tex}
\end{table}

\begin{figure}[t]
  \centering\scriptsize
  \setlength{\figurewidth}{.26\textwidth}
  \setlength{\figureheight}{\figurewidth}
  \pgfplotsset{axis on top,scale only axis,y tick label style={rotate=90}, x tick label style={font=\footnotesize},y tick label style={font=\footnotesize},title style={yshift=-4pt,font=\large}, y label style={font=\large},x label style={font=\large},grid=major, width=\figurewidth, height=\figureheight}
  \pgfplotsset{grid style={line width=.1pt, draw=gray!10,dashed}}
  \pgfplotsset{xlabel={$M$},ylabel style={yshift=-12pt}}  
  %
  \begin{minipage}[t]{.17\textwidth}
    \raggedleft
    \pgfplotsset{ylabel=NLPD}
    \input{./fig/australian.tex}
  \end{minipage}
  \hfill
%  \begin{minipage}[t]{.16\textwidth}
%    \raggedleft
%    \input{./fig/breast_cancer.tex}
%  \end{minipage}
%  \hfill
%  \begin{minipage}[t]{.16\textwidth}
%    \raggedleft
%    \input{./fig/ionosphere.tex}
%  \end{minipage}
%  \hfill
  \begin{minipage}[t]{.16\textwidth}
    \raggedleft
    \input{./fig/glass.tex}
  \end{minipage}
  \hfill
  \begin{minipage}[t]{.16\textwidth}
    \raggedleft
    \input{./fig/vehicle.tex}
  \end{minipage}
  \hfill
  \begin{minipage}[t]{.16\textwidth}
    \raggedleft
    \input{./fig/waveform.tex}
  \end{minipage}
  \hfill
  \begin{minipage}[t]{.16\textwidth}
    \raggedleft
    \input{./fig/digits.tex}
  \end{minipage}
  \hfill
  \begin{minipage}[t]{.16\textwidth}
    \raggedleft
    \input{./fig/satellite.tex}
  \end{minipage}\\[-1em]
  %
  % Legend  
  \definecolor{steelblue31119180}{RGB}{31,119,180}
  \definecolor{darkorange25512714}{RGB}{255,127,14}  
  \newcommand{\myline}[1]{\protect\tikz[baseline=-.5ex,line width=1.6pt]\protect\draw[draw=#1](0,0)--(1.2em,0);}
  \caption{Comparison of convergence in terms of number of inducing points $M$ in NLPD (mean over 10 seeds) on UCI classification tasks: \our (thick) vs.\ subsets (\cite{immer2021improving}, thin). Orange lines (\myline{darkorange25512714}) use the GP mean, whereas blue lines (\myline{steelblue31119180}) the NN MAP estimate as mean. Our \our converges fast for all cases.\looseness-1}
  \label{fig:uci}
  %\vspace*{-6pt}
\end{figure}



\subsection{Capturing uncertainty in UCI tasks under supervised learning}
\label{sec:uci}
%
We first evaluate \our on eight UCI benchmarks~\cite{UCI}, a variety of binary and multi-class classification tasks with different data set sizes.
We train a two-layer MLP for each of the classification tasks and follow the experiment set up in \cite{immer2021improving}.
%by using the same hyperparameters, performing a hyperparameter search over the prior precision $\delta$,
% We follow \cite{immer2021improving} by using the same hyperparameters, performing a hyperparameter search over the prior precision $\delta$,
% and run the experiment over $10$ random splits.
% That is, after training we construct the \our dual and use the resulting model for uncertainty quantification.
% for the neural network training as in the UCI experiments of
\cref{tbl:uci} (left) shows that \our with $M=256$ either matches or outperforms the predictive performance of the NN MAP, mean-field VI, Bayesian NN, and GLM
predictions %in terms of negative log-predictive density (NLPD).
(baselines from \cite{immer2021improving}).
That is, we match predictive performance despite being sparse.

In \cref{tbl:uci} (right) we compare to the subset GP method from \cite{immer2021improving} whilst using only $M=32$ inducing points.
It shows that \our is able to summarize the full data set more effectively than the GP subset method as it maintains predictive performance
whilst using fewer inducing points.
\cref{fig:uci} further shows that as the number of inducing points is lowered $M=512,\ldots, 16$, \our is able to maintain a much better NLPD than the GP subset.
These results demonstrate \our's sparse representation captures information from the entire data set and as a result provides good uncertainty estimates.
We provide full details of our experiments and further results using $M=16,32,64,128,256$ in \cref{app:uci}.
% benefits of \our in summarizing the full data distribution onto a small set of inducing
% points over just picking a random subset.



% We match the predictive performance despite being sparse (here, $M=256$).


% This is
% However, our method used

% despite being sparse (here, $M=256$).

% (left), we compare our model to the NN MAP estimate, mean-field VI, a Bayesian NN, and a GLM model (see \cite{immer2021improving} for the baselines) in negative log-predictive density (NLPD).
% In \cref{tbl:uci} (left), we compare our model to the NN MAP estimate, mean-field VI, a Bayesian NN, and a GLM model (see \cite{immer2021improving} for the baselines) in negative log-predictive density (NLPD).
% We match the predictive performance despite being sparse (here, $M=256$).
% Results for $M=16,32,64,128,256$ are included in \cref{app:uci} with full experiment details.

% \cref{tbl:uci} (right) shows that \our is able to summarize the information of the full data set more efficiently than the sparse GP subset method.
% As a result, it maintains predictive performance whilst using fewer inducing points.
% This is even more apparent from \cref{fig:uci} which shows the benefits of \our in summarizing the full data distribution onto a small set of inducing points over just picking a random subset.

% In \cref{tbl:uci} (right), we also include an ablation and comparison study (to \cite{immer2021improving}) with a fixed low number of inducing points ($M=32$).
% The comparison shows that our sparse method is able to summarize the information of the full data set more efficiently than sparse subset methods, and can match the performance of the full GP even with a low number of inducing points. This is even more apparent from \cref{fig:uci} which shows the benefits of \our in summarizing the full data distribution onto a small set of inducing points over just picking a random subset.



% see \cref{tbl:uci} for a list of the datasets. The neural network training was done using MAP, with a prior $\mathcal{N}(0,\delta^{-1} \MI)$ with prior precision $\delta$. After training, we constructed the SVGP dual and used the resulting SVGP model for uncertainty quantification. Depending on task dimension and complexity, our model can match the NN MAP in NLPD performance even with a low number of inducing points, see \cref{tbl:uci}. We performed hyperparameter search over the prior precision, and ran the experiment over $10$ seeds. During the initial NN training, we used a learning rate of $1e-3$.

%\begin{figure}
%  \raggedleft\scriptsize
%  \setlength{\figurewidth}{\textwidth}
%  \setlength{\figureheight}{.55\figurewidth}
%  %\pgfplotsset{axis on top,ymajorgrids,axis line style={draw=none},legend style={at={(-.1,-.1)},anchor=north east}}
%  %\pgfplotsset{grid style={line width=.1pt, draw=gray!10,dashed}}
%  %\def\our{{\sc sfr} (ours)}
%  \input{./fig/MNIST_acc.tex}
%  \caption{Foo}
%  \label{fig:mnist}
%\end{figure}
%





\subsection{Supervised learning on image data sets}
\label{sec:image}

\begin{table}[t!] 
  \centering\scriptsize
  \caption{Metrics for supervised learning on image data with a CNN. We report accuracy, NLPD, and expected calibration error (mean$\pm$std) over 10 seeds. Our \our method is able to match the full methods using only a sparse set. For the GP predictive sparse subset method and \our we report results both using the NN MAP as mean (NN) and using the GP mean.} 
	\label{tbl:imagesuper}
	% Control table spacing
	\renewcommand{\arraystretch}{1.}
	\setlength{\tabcolsep}{6pt}
	\setlength{\tblw}{0.095\textwidth}  
	
	% Custom error formatting
	\newcommand{\val}[2]{%
		$#1$\textcolor{gray}{\tiny ${\pm}#2$}
	} 

    % THE TABLE CAN BE FORMATTED MORE LIKE THIS
    % \begin{tabular}{l l C{\tblw} C{\tblw} C{\tblw} C{\tblw}}
    % \toprule
    % & Method & ACC~$\uparrow$ & NLPD~$\downarrow$ & ECE~$\downarrow$ & OOD-AUC~$\uparrow$  \\
    % \midrule
    % \multirow{2}{*}{FMNIST}
    % & MAP & \val{0.000}{0.000} & \val{0.000}{0.000} & \val{0.000}{0.000} & \val{0.000}{0.000} \\
    % & BNN predictive & \val{0.000}{0.000} & \val{0.000}{0.000} & \val{0.000}{0.000} & \val{0.000}{0.000} \\
    % & BNN predictive \cite{todo} & \val{0.000}{0.000} & \val{0.000}{0.000} & \val{0.000}{0.000} & \val{0.000}{0.000} \\
    % & GLM predictive & \val{0.000}{0.000} & \val{0.000}{0.000} & \val{0.000}{0.000} & \val{0.000}{0.000} \\
    % & GP predictive & \val{0.000}{0.000} & \val{0.000}{0.000} & \val{0.000}{0.000} & \val{0.000}{0.000} \\
    % & \our (NN) & \val{0.000}{0.000} & \val{0.000}{0.000} & \val{0.000}{0.000} & \val{0.000}{0.000} \\
    % & \our & \val{0.000}{0.000} & \val{0.000}{0.000} & \val{0.000}{0.000} & \val{0.000}{0.000} \\
    % \midrule
    % \multirow{2}{*}{CIFAR-10}
    % & MAP & \val{0.000}{0.000} & \val{0.000}{0.000} & \val{0.000}{0.000} & \val{0.000}{0.000} \\
    % & BNN predictive & \val{0.000}{0.000} & \val{0.000}{0.000} & \val{0.000}{0.000} & \val{0.000}{0.000} \\
    % & BNN predictive \cite{todo} & \val{0.000}{0.000} & \val{0.000}{0.000} & \val{0.000}{0.000} & \val{0.000}{0.000} \\
    % & GLM predictive & \val{0.000}{0.000} & \val{0.000}{0.000} & \val{0.000}{0.000} & \val{0.000}{0.000} \\
    % & GP predictive & \val{0.000}{0.000} & \val{0.000}{0.000} & \val{0.000}{0.000} & \val{0.000}{0.000} \\
    % & \our (NN) & \val{0.000}{0.000} & \val{0.000}{0.000} & \val{0.000}{0.000} & \val{0.000}{0.000} \\
    % & \our & \val{0.000}{0.000} & \val{0.000}{0.000} & \val{0.000}{0.000} & \val{0.000}{0.000} \\
    % \bottomrule
    % \end{tabular}
  \newcommand{\myline}{\protect\tikz[baseline=-.5ex,line width=.7pt]\protect\draw[draw=gray](0,0)--(7em,0);}
  \begin{tabular}{l c C{\tblw} C{\tblw} C{\tblw} C{\tblw} C{\tblw} C{\tblw}}
    \toprule
            &     &  \multicolumn{3}{c}{\myline~MNIST~\myline} & \multicolumn{3}{c}{\myline~FMNIST~\myline} \\
     Method & $M$ & ACC~$\uparrow$ & NLPD~$\downarrow$ & ECE~$\downarrow$ & ACC~$\uparrow$ & NLPD~$\downarrow$ & ECE~$\downarrow$ \\
    \midrule
    %\multirow{2}{*}{MNIST}
    MAP & -- & \val{98.22}{0.13} & \val{0.061}{0.004} & \val{0.006}{0.001}
          & \val{91.39}{0.11} & \val{0.258}{0.004} & \val{0.017}{0.001} \\
    BNN predictive \cite{immer2021improving} & -- & \val{93.14}{0.05} & \val{0.304}{0.002} & \val{0.111}{0.003}
                                               & \val{84.42}{0.12} & \val{0.942}{0.016} & \val{0.411}{0.008} \\
    BNN predictive \cite{ritter2018kfac} & -- & \val{93.03}{0.13} & \val{0.369}{0.003} & \val{0.168}{0.001}
                                           & \val{91.20}{0.07} & \val{0.265}{0.004} & \val{0.024}{0.002} \\
    GLM predictive \cite{immer2021improving} & -- & \val{98.40}{0.05} & \val{0.054}{0.002} & \val{0.007}{0.001}
                                               & \val{92.25}{0.10} & \val{0.244}{0.003} & \val{0.012}{0.003} \\
    GP predictive \cite{immer2021improving} & $3200$ & \val{98.22}{0.13} & \val{0.058}{0.001} & \val{0.003}{0.000}
                                                     & \val{91.36}{0.11} & \val{0.25}{0.004} & \val{0.007}{0.001} \\

    GP predictive (NN) & $1024$ & \val{97.70}{0.07} & \val{0.080}{0.002} & \val{0.011}{0.001}
                              & \val{91.47}{0.41} & \val{0.289}{0.009} & \val{0.033}{0.003} \\

    GP predictive & $1024$  & \val{76.28}{1.85} & \val{0.702}{0.029} & \val{0.070}{0.022}
                            & \val{83.98}{0.35} & \val{0.503}{0.012} & \val{0.052}{0.006} \\
    \our (NN) & $1024$ &  \val{98.02}{0.12} & \val{0.066}{0.003} & \val{0.007}{0.001}
                     & \val{91.93}{0.45} & \val{0.267}{0.011} & \val{0.028}{0.003} \\
    \our & $1024$ & \val{98.07}{0.06} & \val{0.063}{0.003} & \val{0.005}{0.001}
                  & \val{91.56}{0.35} & \val{0.253}{0.006} & \val{0.012}{0.001} \\
%    \multirow{2}{*}{FMNIST}
%    & MAP & \val{91.39}{0.11} & \val{0.258}{0.004} & \val{0.017}{0.001} \\
    %& BNN predictive \cite{immer2021improving} & \val{84.42}{0.12} & \val{0.942}{0.016} & \val{0.411}{0.008} \\
    % & BNN predictive \cite{ritter2018kfac} & \val{91.20}{0.07} & \val{0.265}{0.004} & \val{0.024}{0.002} \\
    % & GLM predictive \cite{immer2021improving} & \val{92.25}{0.10} & \val{0.244}{0.003} & \val{0.012}{0.003} \\
    %& GP predictive \cite{immer2021improving} $m=3200$ & \val{91.36}{0.11} & \val{0.25}{0.004} & \val{0.007}{0.001} \\
    % & GP predictive NN $m=1024$ &  \val{0}{0.07} & \val{0}{0.002} & \val{0}{0.001} \\
    % & GP predictive $m=1024$  &  \val{0}{1.85} & \val{0}{0.029} & \val{0}{0.022} \\
    % & \our NN $m=1024$ &  \val{0}{0.0} & \val{0}{0.003} & \val{0}{0.001} \\
    % & \our $m=1024$ &  \val{0}{0.06} & \val{0}{0.003} & \val{0}{0.001} \\
    \bottomrule
  \end{tabular}

% & \sc \sc gp predictive  &  \val{76.28333}{1.849} & \val{0.70168}{0.02883} & \val{0.07049}{0.02154} \\
% & \sc \sc gp predictive NN \cite{immer2021improving} &  \val{97.70333}{0.074} & \val{0.08027}{0.00248} & \val{0.01052}{0.00097} \\
% & \sc \our &  \val{98.06667}{0.060} & \val{0.06312}{0.00284} & \val{0.00493}{0.00086} \\
% & \sc \our NN &  \val{98.02000}{0.122} & \val{0.06583}{0.00294} & \val{0.00714}{0.00096} \\
% M=512
% & \sc \our &  \val{96.05}{0.00} & \val{0.85}{0.01} & \val{0.50}{0.00} \\
% & \sc \sc gp predictive  &  \val{14.79}{0.01} & \val{2.30}{0.02} & \val{0.02}{0.01} \\
% & \sc \sc gp predictive NN \cite{immer2021improving} &  \val{91.49}{0.01} & \val{1.25}{0.01} & \val{0.61}{0.00} \\
% & \sc \our NN &  \val{96.96}{0.00} & \val{0.63}{0.00} & \val{0.40}{0.00} \\

% M=1024

    % THE TABLE NUMBER ARE GENERATED BY A SCRIPT	
	%\input{tables/img_super.tex}
\end{table}

Similarly to the UCI experiments, we seek to demonstrate \our on image data that features more complicated data manifolds and model structures.
We consider the MNIST and Fashion-MNIST (FMNIST) classification tasks, and use an MLP and a CNN architecture respectively (matching the setup in \cite{immer2021improving}).
After training, we computed the duals for \our and use the model for prediction (full experiment details in \cref{app:image}).
In \cref{tbl:imagesuper}, we compare to baselines also used in \cite{immer2021improving}.
We report accuracy (ACC), NLPD, and expected calibration error (ECE).
For \our and the GP predictive subset method by \cite{immer2021improving}, we provide results when predicting with GP mean and when using the neural network (NN) and
fix the number of inducing points $M=1024$.
For completeness, we also include the GP predictive result from \cite{immer2021improving} which used more inducing points $M=3200$.
The results in \cref{tbl:imagesuper} agree with the conclusions drawn from the UCI experiments showing that \our is able to more efficiently capture the posterior using a sparse set of points.
They further demonstrate that \our's predictive mean (GP) significantly outperforms the GP predictive subset.
This is an interesting result as we cannot rely on the NN's prediction if we wish to condition on new data, using the dual conditioning from \label{sec:sequential}.
In this setting, we must rely on our GP's predictive mean.
% Other approaches, \cite{immer2021improving} never inten
% The resutls demonstrate that \our's predictive GP mean significantly outperforms the
These results on image data sets motivate experiments beyond the supervised learning setting, which we now detail.

% For \our and the GP predictive subset method by \cite{immer2021improving} we fix the number of points $M=1024$.



%We performed hyperparameter optimization over the prior precision, and found the optimal value to be [insert]. We ran the experiment over $5$ seeds. During the NN training, we used a batch size of $512$ and an Adam optimizer with learning rate $1e-3$.

%In addition to uncertainty estimates, our method can update the posterior when given new data. We gave the SVGP model 10 \% of the test dataset used for evaluation, and compare the performance of the SVGP model and the retrained NN in [INSERT TABLE]. 



\subsection{Updating the network representation in continual learning}
\label{sec:cl-exp}
%
%%% Very rough draft
%This experiment's section is meant to demonstrate the quality of our sparse representation to retain previous knowledge in the Continual learning setting. Unfortunately the CL literature is based on methods that require very diverse set of hyperparameters 
%% Idea: it is very difficult to have everything under control, because model changes, settings change, optimizer change, and so on. Then what we did was trying to replicate as close as possible the results for the competing methods by using their codebases where available and choosing the hyperpameters accordingly to their choices.
%
%% Why SH?
%% TODO: there are at least two papers that clearly say MH is unrealistic and too simple as a consequence is not a good way to assess the quality of the method
%
%% Architectures
%We conduct the experiments on a set of three CL benchmarks Sequential-MNIST (S-MNIST), Sequential-FashionMNIST (S-FMNIST), and Permuted-MNIST (P-MNIST).  Following \cite{rudner2022continual, pan2020continual}, we used a two-layer MLP with 256 hidden units with ReLU activation for S-MNIST and S-FMNIST, and a two-layer with 100 hidden units for P-MNIST. 
%
%% Methods
%We compared our method to 1) weight-regularization based methods EWC, SI and VCL (which also has the addition of coresets); 2) function-based regularization based methods DER, FROMP, S-FSVI, SFR; 3) an ablation for which we replace $\bar{\MB}^{-1}$ with an identity matrix $\MI_m$, \ie which is equivalent to assuming a GP with iid realization \todo{Not sure this is 100$\%$ correct}.
%% Inducing points
%Following \citep{rudner2022continual}, we use 200 inducing points per tasks % this one can be difficult to justify since S-FSVI samples 200 context points and then iteratively samples 40 coresets points (or at least that's what I got)
%on all the inducing points, and a lower number of inducing point for S-MNIST, to investigate if our method was still capable of capture more information due to its sparse formulation, as explained in \cref{todo}.
%
%%% Questions: Should we also mention the Identity outside when not trained on those classes or just leave that for the appendix?



\setlength{\columnsep}{8pt}
\setlength{\intextsep}{0pt}
\begin{wraptable}{R}{.65\textwidth}
  \centering\scriptsize
  \caption{Continual learning experiments. We report accuracy${\pm}$std and bold based on a $t$-test. $^*$Methods rely on weight regularization.}
  %\textcolor{blue}{Results from \cite{rudner2022continual}
  %\color{red}{Preliminary results need more runs or hyperparam tuning}
	\label{tbl:cl_table_1}
	
	% Control table spacing
	\renewcommand{\arraystretch}{1.}
	\setlength{\tabcolsep}{1pt}
	\setlength{\tblw}{0.14\textwidth}  
	
	% Custom error formatting
	\newcommand{\val}[2]{%
		$#1$\textcolor{gray}{\tiny ${\pm}#2$}
	} 
	
	\vspace*{-4pt}
	
	% Import table content
	\input{tables/cl_table_1}
\end{wraptable}
%
% Overview
We aim to highlight our sparse representation's ability to retain previous knowledge for continual learning (CL) (as in \cref{sec:sequential}). We consider the single-head (SH) setting that is harder and more realistic than multi-head (MH)~\citep{van2019three}.
% Benchmarks/architectures
 Our \our-based regularizer is evaluated on three CL benchmarks, specifically Split-MNIST (S-MNIST), Split-FashionMNIST (S-FMNIST), and the 10-tasks Permuted-MNIST (P-MNIST). We adhere to the same setups as outlined in \cite{rudner2022continual, pan2020continual}, which involve utilizing a two-layer MLP with 256 hidden units and ReLU activation for S-MNIST and S-FMNIST, and a two-layer MLP with 100 hidden units for P-MNIST, to ensure consistency. Please refer to \cref{app:cl-exp} for full details.


% Methods
We compare our method against two categories of methods: {\em (i)}~weight-regularization methods: EWC, SI, and VCL (which additionally incorporates coresets), and {\em(ii)}~function-based regularization methods: DER, FROMP, S-FSVI, SFR. We also introduce an ablation study where we replace $\bar{\MB}_t^{-1}$ with an identity matrix $\MI_M$, equivalent to using an L2 regularizer.
In \cref{tbl:cl_table_1}, we use 200 points for each task, and we further demonstrate our method's ability to compress information to a low number of points in S-MNIST.

%% Comments on the results:
From \cref{tbl:cl_table_1}, it is clear that the weight-space regularization methods completely fail compared to the function-space methods on S-MNIST and S-FMNIST, but are comparable on P-MNIST. %, commonly referred as Domain Incremental Learning. (opposed to the Class-Incremental Learning for S-MNIST and S-FMNIST)
Considering only function-space methods, we can see that \our achieves the best results on most data sets, and is particularly effective, when using fewer points per task.
On S-FMNIST, our method obtains close results to DER, which regularizes the model by taking the mean squared error between current and old function outputs without accounting the covariance structure of the loss similar to our L2 ablation. Moreover, their method exploits reservoir sampling \citep{vitter1985random} to obtain a continuously updated set inducing points.
S-FSVI obtains the best on P-MNIST, but with the downside of requiring high computational costs based on performing variational inference, compared to \our. \todo{on PMNIST our method is not really super-fast, so that could be not the best thing to say here} % we could also say that P-MNIST is known to be a bad/ill-posed dataset for CL 
Finally, it is worth noticing as our ablation already provides a very solid baseline consistently over all data sets.




\subsection{Reinforcement learning under sparse rewards}
\label{sec:rl-exp}
% We now demonstrate the quaility of \our's uncertainty estimates by showing that it can improve sample efficiency in RL.
% Balancing the trade-off between exploration and exploitation is a key challenge in RL \cite{sutton2018reinforcement}.
% Should an agent select actions that it knows will lead to high reward (exploitation), or actions which it has not select before in the
% hope to discover new high reward actions (exploration)?

% when used in conjuction with an
% uncertainty-guided exploration strategy.


% In this section, we show that \our's uncertainty estimates can be used to balance this trade-off in a model-based RL algorithim,
% demonstrating the quality of our uncertainty estimates.

% A key challenge in RL is balancing the trade-off between exploration and exploitation.
% That is, should an agent select actions that it knows will lead to high reward (exploitation), or should it
% select new ones in hope to discover actions leading to higher reward (exploration).
% One promising direction is to model the uncertainty associated with a learned transition dynamics and use it to guide exploration.
% Prior work has learned dynamics models using GPs \cite{deisenrothPILCO2011,kamtheDataEfficient2018},
% ensembles of neural networks \cite{curiEfficient2020,chuaDeepReinforcementLearning2018}
% and variational inference \cite{galImproving2016,houthooftVIME2017}.
% There are then many ways to leverage uncertainty in model-based RL, for example,
% taking an expectation over epistemic uncertainty  \cite{deisenrothPILCO2011,kamtheDataEfficient2018,chuaDeepReinforcementLearning2018},
% sampling from the posterior, akin to Thompson sampling but referred to as posterior sampling RL
% \cite{osbandMoreEfficientReinforcement2013},
% and methods based on upper confidence bounds (UCB) \cite{curiEfficient2020}.

% Make custom TikZ command (argument: colour)
\newcommand{\lab}[1]{\protect\tikz[baseline=-.5ex]{\protect\node[minimum width=1.5em,minimum height=.8em,fill=#1,opacity=.1](a){};\protect\draw[#1,semithick](a.west)--(a.east);}}

% The methods
\definecolor{darkgray176}{RGB}{176,176,176} % darkgray176
\definecolor{color-our}{RGB}{0,191,191} %darkturquoise0191191
\definecolor{color-mlp}{RGB}{191,0,191} % darkviolet1910191
\definecolor{color-ddpg}{RGB}{191,191,0} % goldenrod1911910
\definecolor{color-ensemble}{RGB}{0,127,0} % green01270
\definecolor{lightgray204}{RGB}{204,204,204} % lightgray204



As a final experiment, we demonstrate the capability of \our to use its uncertainty estimates as guidance for exploration in model-based reinforcement learning (RL); this serves as a practical test to the quality of our uncertainty estimates. We use \our to help learn a dynamics model within a model-based RL strategy that employs posterior sampling to guide exploration \cite{osbandMoreEfficientReinforcement2013,osbandWhyPosteriorSampling2017}.
%
We use the cartpole swingup task in MuJoCo \cite{todorov2012mujoco}, a classic benchmark for nonlinear control (see \cref{fig:rl}).
The goal is to swing the pole up and balance it around the upward position.
We increase the difficulty of exploration by using a sparse reward function.
See \cref{app:rl} for an overview of the reinforcement learning problem, details of the algorithm, and the experiment setup.


%\cref{fig:rl} shows training curves using \our as the dynamic model (cyan) as well as a Laplace-GGN with GLM predictions (red), an ensemble of neuralnetworks (green) and a basic MLP wih no uncertainty (magenta). To ensure a fair comparison, we use the same MLP architecture/training scheme and use them in the same model-based RL algorithm, detailed in \cref{app:rl}. We also compare to deep deterministic policy gradient (DDPG) \cite{lillicrapContinuousControlDeep2016}, a model-free RL algorithim (yellow). The training curves show that \our's uncertainty estimates are useful for guiding exploration as it converges in fewer episodes, i.e. it is more sample efficient. As expected, the MLP strategy (without uncertainty) was not able to successfuly explore the environment.(), (\lab{color-mlp}),

\cref{fig:rl} shows training curves for using \our as the dynamic model (\lab{color-our}), along with a Laplace-GGN~\cite{todo} with GLM predictions (\lab{red}), an ensemble of neural networks (\lab{color-ensemble}), and a basic MLP without uncertainty (\lab{color-mlp}). To ensure a fair comparison, we maintain the same MLP architecture/training scheme across all these methods and incorporate them into the same model-based RL algorithm (see \cref{app:rl}). We also compare our results with Deep Deterministic Policy Gradient (DDPG, \cite{lillicrapContinuousControlDeep2016}), a model-free RL algorithm (\lab{color-ddpg}).
%
The training curves clearly show that \our's uncertainty estimates help exploration as it converges in fewer episodes, demonstrating higher sample efficiency. As expected, the MLP strategy (without uncertainty) was not able to successfuly explore the environment.


% We compare \our (cyan) to a Laplace-GGN with GLM predictions (red), an ensemble of neural networks (green) and a basic MLP wih no uncertainty (magenta).
% To ensure a fair comparison, we use the same MLP architecture/training scheme and use them in the same model-based RL algorithm, detailed in \cref{app:rl}.
% See \cref{app:rl} for more details of our experiments.
% As expected DDPG is the least sample inefficient
% The training curves in \cref{fig:rl} show that \our's uncertainty estimates are useful for guiding exploration as it converges in fewer episodes.

% \cite{deisenrothPILCO2011},
% Posterior sampling


% based on

% Model-based RL algorithims are more sample efficient than their model-free counterparts as they learn a model of the transition dynamics and
% use it to augment the RL loop.


% Prior work has used show that modelling uncertainty in the transition dynamics can further improve exploration and thus sample efficiency.
% For example, with GPs \cite{deisenrothPILCO2011,kamtheDataEfficient2018},
% ensembles of neural networks \cite{curiEfficient2020,chuaDeepReinforcementLearning2018}
% and variational inference \cite{galImproving2016,houthooftVIME2017}

% We now demonstrate the quaility of \our's uncertainty estimates by showing that it can improve sample efficiency in RL.

% In this section, we show that \our's uncertainty estimates can be used to balance this trade-off in a model-based RL algorithim,
% demonstrating the quality of our uncertainty estimates.
% In this section, we demonstrate  that our method's principled uncertainty estimates can be used to balance this trade-off in a model-based RL algorithim.

% It is an inherently unstable and underactuated mechanical system.

% by using it to learn a dynamics model and
% evaluate the
% We test \our by using it to learn a dynamics model
% our method on the cart pole swing up task in MuJoCo \cite{todorov2012mujoco}, a classic benchmark for nonlinear control, see \cref{fig:rl}.
% The goal is to swing the pole up and balance it around the upward position.
% We increase the  difficulty of exploration in this environment by using a sparse reward function.


% We compare our method to a Laplace-GGN with GLM predictions (red), an ensemble of neural networks (green) and a basic MLP wih no uncertainty (magenta).
% To ensure a fair comparison, we use the same MLP architecture/training scheme and use them in the same model-based RL algorithm, detailed in \cref{app:rl}.
% % See \cref{app:rl} for more details of our experiments.
% We also compare to deep deterministic policy gradient (DDPG) \cite{lillicrapContinuousControlDeep2016}, a model-free RL algorithim (yellow).
% % As expected DDPG is the least sample inefficient
% The training curves in \cref{fig:rl} show that \our's uncertainty estimates are good for exploration as it converges in fewer episodes.

% We compare our method with deep deterministic policy gradient (DDPG) \cite{lillicrapContinuousControlDeep2016} -- a model-free RL baseline --
% which is sample inefficient.



\begin{figure}[!t]
 \centering\scriptsize
 \begin{subfigure}[c]{.24\textwidth}
 \centering
 \textbf{Cartpole swingup setup}\\[1em]
 \resizebox{\textwidth}{!}{%
 \begin{tikzpicture}[inner sep=0,outer sep=0]

   % Draw decorated 'ground'
   \draw[postaction={draw, decorate, decoration={border, angle=-45,
					amplitude=1cm, segment length=.5cm}}] (-3,-1.5) -- (12,-1.5);

   % The cart
   \draw[draw=black,fill=black!50,draw=black,line width=3pt,rounded corners=1mm] (0,0) rectangle (9cm,3cm);
   \node[fill=black,circle,minimum size=.5cm] (dot) at (4.5cm,3cm) {};

   % Wheels
   \node[fill=white,draw=black,line width=3pt,circle,minimum size=2cm,,fill=black!50] at (2cm,-.5cm) {};
   \node[fill=white,draw=black,line width=3pt,circle,minimum size=2cm,fill=black!50] at (7cm,-.5cm) {};

   % The arm
   \node[anchor=north,minimum width=1cm,minimum height=14cm,draw=black,rotate=-20,rounded corners=5mm,yshift=7mm,xshift=-.3mm,fill=white,draw=black,line width=3pt] at (dot) {};
   \node[fill=black,circle,minimum size=.5cm] at (dot) {};

   % Markings
   \draw[loosely dashed,line width=1pt] (4.5,6) -- (4.5,-10);

   % Arrow
   \draw[->,black,line width=3pt,-{Latex[length=7mm,width=7mm]}] (1,5) --node[above,outer sep=8pt]{\scalebox{4}{$x$}} (4.5,5);

   \def\centerarc[#1](#2)(#3:#4:#5)% Syntax: [draw options] (center) (initial angle:final angle:radius)
   { \draw[#1] ($(#2)+({#5*cos(#3)},{#5*sin(#3)})$) arc (#3:#4:#5); }

   % Draw arc
   \centerarc[black,line width=3pt](dot)(250:270:11)
   \node at (2.5,-9) {\scalebox{4}{$\theta$}};

   %\node[white,minimum size=1cm] at (4.5,-13) {};

 \end{tikzpicture}}\\[2em]~
 \end{subfigure}
 \hfill
 \begin{subfigure}[c]{.7\textwidth}
   \raggedleft\scriptsize
   \setlength{\figurewidth}{\textwidth}
   \setlength{\figureheight}{.55\figurewidth}
   \pgfplotsset{axis on top,ymajorgrids,axis line style={draw=none},legend style={at={(-.1,-.1)},anchor=south east}}
   \pgfplotsset{grid style={line width=.1pt, draw=gray!10,densely dotted}}
   \hspace*{-1.7cm}%
   \def\our{{\sc sfr} (ours)}
   \input{./fig/rl.tex}
 \end{subfigure}\\[-1.5em]
 \caption{\textbf{Cartpole swingup with sparse reward.} Training curves showing that \our's uncertainty estimates improve sample efficiency in RL.
   Our method (\lab{color-our}) converges in fewer environment steps than the baseline model-based RL method and DDPG, the model-free baseline. The dashed lines mark the asymptotic return for the methods not coverged in the plot.}
 \label{fig:rl}
\end{figure}

%


% \begin{figure}
%   \centering
%   \includegraphics[width=0.5\textwidth, angle=270]{fig/weight-space-to-functio-space.pdf}
%   \caption{}
% \end{figure}

% \begin{figure}
%   \centering
%   \includegraphics[width=0.5\textwidth, trim=0 100 0 10]{fig/cartpole-training-curves.pdf}
%   \caption{}
% \end{figure}

% \begin{table}
%   \caption{Negative test log likelihood (lower is better) on UCI classification tasks (2 hidden layers, 50 tanh). Our SVGP predictive outperforms the GLM predictive. }
% \end{table}

\section{Discussion and conclusion}
\label{sec:conclusion}
%
In this paper, we have introduced \our, a novel approach for representing neural networks in sparse function space, exploiting the dual parameters for an efficient low-rank approximation that accommodates information from the entire data distribution. Our method offers a powerful mechanism for capturing predictive uncertainty, updating the model with new data without retraining, and providing a compact representation suitable for continual learning. These aspects were demonstrated in a wide range of problems, data sets, and learning contexts. We showcased our method's ability to capture uncertainty in UCI classification tasks (\cref{sec:uci}), demonstrated robustness on image data sets (\cref{,sec:image}), established its potential for continual learning (\cref{sec:cl-exp}), and finally, verified its applicability in reinforcement learning scenarios (\cref{sec:rl-exp}).

% Discussion points
In practical terms, our model serves a role similar to a sparse GP. However, unlike a conventional GP, it does not provide a straightforward method for specifying or tuning the prior covariance function. This limitation can be addressed indirectly: the architecture of the neural network and the choice of activation functions can be used to implicitly specify and tune the prior assumptions, thereby incorporating a broad range of inductive biases into the model. It is important to note that the Laplace-GGN approach linearizes the network around the MAP solution $\weights^{*}$, resulting in the function-space prior (and consequently the posterior) being only a locally linear approximation of the neural network model.\looseness-1



%In contrast to conventional GP kernels, the NTK does not have any hyperparameters which need to be learned.
%On the other hand, the NTK may be highly non-stationary and is dependent on the NN architecture, for example, the activation functions.

The broader impact of this work lies in its potential to provide tooling for how neural networks are utilized, offering more efficient and principled ways of handling uncertainty and continual learning. This contribution, we believe, has significant implications for future applications of machine learning in dynamic, real-world settings where data is unevenly distributed, uncertain, and continuously evolves.\looseness-1

A reference implementation of the methods presented in this paper is currently available as supplementary material and will be made available under the MIT License on GitHub upon acceptance.


%\section*{Broader Impact}

% \section*{References}
%\small
%\printbibliography
%\normalsize
% TODO make bibliography small a better way

%References follow the acknowledgments. Use unnumbered first-level heading for
%the references. Any choice of citation style is acceptable as long as you are
%consistent. It is permissible to reduce the font size to \verb+small+ (9 point)
%when listing the references.
%Note that the Reference section does not count towards the page limit.
%\medskip

\clearpage


\phantomsection%
\addcontentsline{toc}{section}{References}
\begingroup
\small
\bibliographystyle{abbrvnat}
\bibliography{bibliography}%zotero-library
\endgroup

\clearpage

\nipstitle{
    {\Large Supplementary Material:} \\
    Sparse Function-space Representation \\ of Neural Networks}
\pagestyle{empty}

\appendix

This supplementary document is organized as follows. 
%
\cref{app:method} provides a more extensive overview of the techncical details of \our.
%
\cref{app:cl} covers the sparse-functional regularisation (SFR) setup for continual learning.
%
\cref{app:rl} provides a more extensive writeup of the reinforcement learning setup used in the experiments.
%
\cref{app:experiments} provides the full details of each individual experiments in the main paper.


\section{Method details}
\label{app:method}
%
Optionally include extra information (complete proofs, additional experiments and plots) in the appendix.
This section will often be part of the supplemental material.



\section{\our for continual learning}
\label{app:cl}
\subsection{Derivation of the regularizer term}
An alternative view of the dual variables is that they parameterize approximate likelihoods, as shown in \citep{adam2021dual, khan2017conjugate}. We can rewrite the GP posterior for $q(\vu)$ in terms of the following approximate normal distributions:
\begin{equation}
 q(\vu) \propto \Norm(0, \MKzz) \prod_{i=1}^n \exp \! \left(-\frac{\tilde{\beta}_i}{2}(\tilde{y}_i - \va_i^\top \vu)^2 \right) = \Norm(0, \MKzz) \, \exp\left((\bar{\vy} - \vu)^\top \bar{\MSigma}^{-1}(\bar{\vy} - \vu)\right)  
\end{equation}
The first normals are the approximate likelihoods where $\va_i^\top = \vkzi^\top \MKzz^{-1}$ and $\tilde{y}_i = \hat{\alpha}_i + f_{\vw^*}(\vx_i)\hat{\beta}$,  replacing $\va_i^\top \vu$ with $\vx_i^{\top}\vw$ and we can see the similarity between the sparse GP and a linear model where the kernel matrix determines the prior. To arrive at the MVN Gaussian, we need to rearrange the quadratic terms to match the prior sufficient statistics we present a derivation in [appendix]. Performing conjugate summation of prior and likelihood, we would arrive at the sparse GP posterior at the inducing points. The correlated covariance structure $\MSigma$ and the corresponding $\tilde{\vy}$ are simply a different form of the sparse dual variables,
\begin{equation}
\quad \bar{\MSigma} =  \MKzz \vbeta_\vu^{-1} \MKzz \quad \bar{\vy} = \MKzz \vbeta_{\vu}\valpha_{\vu}.
\end{equation}
Written as above, we can see that the spare dual variables can be interpreted as a sparse MVN representation. We now show how we use this for a regularizer in continual learning with more details in [appendix].

\subsection{Extending the CL regularizer to multi-class settings}
\begin{equation}
	\bar{\MB}^{-1}_s = \MKzz^{-1} \vbeta_\vu \MKzz^{-1} \in \R^{C \times m \times m} \quad \MKzz \in \R^{C \times m \times m} 
\end{equation}

\begin{equation}
	\mathcal{R_\textit{SFR}}(\mathbf{w}) = \sum_{s=1}^{t-1}	\sum_{k \in 	C}\left[\left(f_{\vw, k}(\MZ_{s}) - f_{\vw_{s}, k}(\MZ_s) \right)^\T \bar{\MB}^{-1}_{s} \left(f_{\vw, k}(\MZ_{s}) - f_{\vw_{s, k}}(\MZ_s) \right) \right] 
\end{equation}





\section{Sparse functional model-based reinforcement learning}
\label{app:rl}

We consider environments with states \(\state \in \stateDomain \subseteq \R^{D_{\state}} \),
actions \(\action \in \actionDomain \subseteq \R^{D_{\action}}\) and transition dynamics
\(\transitionFn: \stateDomain \times \actionDomain \rightarrow \stateDomain \), such that
$\state_{t+1} = \transitionFn(\state_{t}, \action_{t}) + \noise_{t}$, where  $\noise_{t}$
is i.i.d. transition noise.
We consider the episodic setting where the system is reset to an initial state $\state_{0}$ at each episode and we
assume that there is a known reward function $r : \stateDomain \times \actionDomain \rightarrow \R$.
% Following the Markov decision process formulation \cite{bellmanMarkovianDecisionProcess1957a}, we
% denote the states \(\state \in \stateDomain \subseteq \R^{D_{\state}} \) and actions \(\action \in \actionDomain \subseteq \R^{D_{\action}}\)
% of the sytem, the reward function $r : \stateDomain \times \actionDomain \rightarrow \R$, and transition dynamics
% \(\transitionFn: \stateDomain \times \actionDomain \rightarrow \stateDomain \), such that
% $\state_{t+1} = \transitionFn(\state_{t}, \action_{t}) + \noise_{t}$ where  $\noise_{t}$
% is i.i.d. transition noise.
% $\mathbb{E}_{\noise_{0:\infty}} \big[ \sum_{t=0}^{\infty} \discount^{t} \rewardFn(\state_{t},\action_{t}) \big]$
% \begin{align} \label{eq-model-free-objective}
% \policy^{*} = \arg \max_{\policy \in \policyDomain} J(\transitionFn, \policy) = \arg \max_{\policy \in \policyDomain} \mathbb{E}_{\noise_{0:\infty}} \bigg[ \sum_{t=0}^{\infty} \discount^{t} \rewardFn(\state_{t},\action_{t}) \bigg]
% \quad \text{s.t. } \state_{t+1} = \transitionFn(\state_{t}, \action_{t}) + \noise_{t},
% \end{align}
The goal of RL is to find the policy \(\pi : \stateDomain \rightarrow \actionDomain\)
(from a set of policies $\Pi$) that maximises the sum of discounted rewards
in expectation over the transition noise,
\begin{align} \label{eq-model-free-objective}
J(\transitionFn, \policy) = \mathbb{E}_{\noise_{0:\infty}} \bigg[ \sum_{t=0}^{\infty} \discount^{t} \rewardFn(\state_{t},\action_{t}) \bigg]
\quad \text{s.t. } \state_{t+1} = \transitionFn(\state_{t}, \action_{t}) + \noise_{t},
\end{align}
where $\gamma \in [0, 1)$ is a discount factor.
In this work, we consider model-based RL where a model of the transition dynamics is learned \(f_{\mathbf{w}} \approx \transitionFn\) and then used by a planning algorithm.
A simple approach is to use the learned dynamic model $f_{\mathbf{w}^{*}}$ and maximise the objective in \cref{eq-model-free-objective},
\begin{align} \label{eq-greedy}
  \policy^{\text{Greedy}} &= \arg \max_{\pi \in \Pi} J(f_{\mathbf{w}^{*}}, \pi).
\end{align}
However, we can leverage the method in \cref{sec:methods} to obtain a function-space posterior over the learned dynamics $q_{\mathbf{u}}(\hat{\transitionFn} \mid \dataset)$,
where $\mathcal{D}$ represents the state transition data set \(\mathcal{D} = \{(s_{i},a_{i}), s_{i+1}\}_{i=0}^{N}\).
Importantly, the uncertainty represented by this posterior distribution can be used to balance the exploration-exploitation trade-off,
using approaches such as posterior sampling \cite{osbandWhyPosteriorSampling2017,osbandMoreEfficientReinforcement2013},
\begin{align} \label{eq-posterior-sampling}
  \policy^{\text{PS}} &= \arg \max_{\pi \in \Pi} J(\hat{f}, \pi)
\quad \text{s.t. } \tilde{\transitionFn} \sim q_{\mathbf{u}}(\hat{\transitionFn} \mid \dataset),
\end{align}
where a function $\tilde{\transitionFn}$ is sampled from the (approximate) posterior $q_{\mathbf{u}}(\hat{\transitionFn} \mid \dataset)$ and used to find a policy as
in \cref{eq-greedy}.
Intuitively, this strategy will explore where the model has high uncertainty, which in turn will reduce the model's uncertainty as data is collected and used to
train the model.

\todo{could try to implement Pathwise conditioning in function-space}


Model Predictive Path Integral (MPPI) control
\cite{panSample2015}
\cite{williamsModel2017}
\todo{what is correct citation for MPPI?}

% \cref{alg-mbrl} shows the typical model-based RL loop.
\begin{align} \label{eq-fast-update-mpc}
  \policy_{i+1}^{\text{PS}}(\state) = \arg \max_{\action_{0}} \max_{\action_{1:\Horizon}}
\E \bigg[ \sum_{t=0}^{H-1} \gamma^{t} r(\state_{t},\action_{t}) \mid \state_{0}=\state  \bigg] + Q_{\theta}(\state_{\Horizon}, \action_{H})
\quad \text{s.t. } \state_{t+1} &= \hat{\transitionFn}(\state_{t}, \action_{t}) + \noise_{t}
\end{align}

with $\hat{\transitionFn} \sim p(\transitionFn \mid \dataset)$

We use deep deterministic policy gradient (DDPG) \cite{lillicrapContinuousControlDeep2016} to learn an action value function $Q_{\theta}$.
Note that we also learn a policy but its sole purpose is for learning the value function.

\subsection{Experiment Configuration}
This section details how we configured and ran our reinforcement learning experiments.

\textbf{Dynamic model}
In all experiments we used an MLP dynamic model with a single hidden layer of width 64 and TanH activation functions.
At each episode we used Adam \cite{adam} to optimise the NN parameters for $5000$ iterations with a learning rate of $0.001$.
We reset the optimizer after each episode.
As we are performing regression we instantiate the loss function in \cref{eq-empirical-risk} as the well-known mean squared error.
This corresponds to a Gaussian likelihood with unit variance.
We then set the prior precision as $\delta=0.0001$.
% It is worth noting that $\delta$ effects both the neur
In all experiments our sparse function-space representation uses $m=128$ inducing points and this seemed to be sufficient.



\textbf{Model predictive path integral (MPPI)}
MPPI is an online planning algorithim which iteratively improves the action trajectory $\action_{t:t+H}$ using samples.
At each iteration $j$, $N=256$ trajectories are sampled according to the currect action trajectory $\action^{j}_{t:t+H}$.
The $K=32$ top trajectories with highest returns $\sum_{h=0}^{H} = r(\state^{j}_{t+h}, \action^{j}_{t+h})$ are selected.
The next action trajectory $\action^{j+1}_{t:t+H}$ is then computed by taking the weighted average of the top $K=32$ trajectories
with weights from the softmax over returns from top $K=32$ trajectories.

$\gamma 0.9$
$\tau=0.005$
horizon $H=5$
temperature $0.5$
momentum $0.1$

\textbf{Initial data set}
We collect an initial data set using a random policy for one episode.

\textbf{DDPG}
action value function is an MLP with a single hidden layer of width $128$ with ELU activation functions.
We train the DDPG agent using Adam for $500$ iterations at each episode, using a learning rate $0.0001$.




\section{Experiment details}
\label{app:experiments}


\subsection{Uncertainty quantification on UCI data sets}
\label{app:uci}

\begin{table}[t!] 
  \centering\scriptsize
  \caption{Negative log predictive density (NLPD) (lower better) for SVGP (sparse GP mean and variance), SVGP NN (NN mean and sparse GP variance), GP subset (subset GP mean and variance) and GP NN subset (NN mean and GP subset variance) for inducing points in $[16, 32, 64, 128, 256]$. } 
	\label{tbl:uci-appendix}
	% Control table spacing
	\renewcommand{\arraystretch}{1.}
	\setlength{\tabcolsep}{2pt}
	\setlength{\tblw}{0.14\textwidth}  
	
	% Custom error formatting
	\newcommand{\val}[2]{%
		$#1$\textcolor{gray}{\tiny ${\pm}#2$}
	} 

    % THE TABLE NUMBER ARE GENERATED BY A SCRIPT	
	\input{tables/uci_all.tex}
\end{table}


\subsection{Uncertainty benchmarks for image data}
\label{app:image}


\subsection{\our for continual learning}
\label{app:cl-exp}


\section{Extending the CL regularizer to multi-class settings}
\label{sec:cl_multioutput}
\begin{equation}
	\bar{\MB}^{-1}_s = \MKzz^{-1} \vbeta_\vu \MKzz^{-1} \in \R^{C \times m \times m} \quad \MKzz \in \R^{C \times m \times m} 
\end{equation}

\begin{equation}
	\mathcal{R_\textit{SFR}}(\mathbf{w}) = \sum_{s=1}^{t-1}	\sum_{k \in 	C}\left[\left(f_{\vw, k}(\MZ_{s}) - f_{\vw_{s}, k}(\MZ_s) \right)^\T \bar{\MB}^{-1}_{s} \left(f_{\vw, k}(\MZ_{s}) - f_{\vw_{s, k}}(\MZ_s) \right) \right] 
\end{equation}


\subsection{Reinforcement learning experiment}
\label{app:rl-experiment}





%\begin{table}[h]
%    \centering
%    \input{./tables/example_table.tex}
%\end{table}

\subsection{Biblatex}
Rember when using biblatex to use 'parencite' for \citep{kamtheDataEfficient2018} and when using natbib to use 'citep'.

%\bibliography{biblio.bib}
\end{document}<|MERGE_RESOLUTION|>--- conflicted
+++ resolved
@@ -439,17 +439,14 @@
 %select new ones in hope to discover actions leading to higher reward (exploration).
 One promising direction to balancing this trade-off is to model the uncertainty associated with a learned transition dynamics model and use it to guide exploration.
 Prior work has taken an expectation over the dynamic model's posterior \cite{deisenroth2011pilco,kamtheDataEfficient2018,chuaDeepReinforcementLearning2018},
-sampled from it (akin to Thompson sampling but referred to as posterior sampling in RL)
-\todo{cite thopmson sampling paper dearden et al 1999}
-\cite{osbandMoreEfficientReinforcement2013},
-and used it to implement optimism in the face of uncertainty using upper confidence bounds \cite{curiEfficient2020}.
-\todo{cite UCRL paper}
+sampled from it (akin to Thompson sampling but referred to as posterior sampling in RL) \cite{dearden1999model,osbandMoreEfficientReinforcement2013},
+and used it to implement optimism in the face of uncertainty using upper confidence bounds \cite{curiEfficient2020,jaksch2010near}.
 No single strategy has emerged as a go-to method and we highlight that these strategies are only as good as their uncertainty estimates.
 Previous approaches have used GPs \cite{deisenroth2011pilco,kamtheDataEfficient2018},
 ensembles of neural networks \cite{curiEfficient2020,chuaDeepReinforcementLearning2018}
-and variational inference \cite{galImproving2016,houthooftVIME2017}. \todo{Could specify here how the previous methods have used these models}
+and variational inference \cite{galImproving2016,houthooftVIME2017}.
 However, each method has its pros and cons.
-In this paper we present a method which combines some of the pros from NNs with the benefits of GPs.
+In this paper, we present a method which combines some of the pros from NNs with the benefits of GPs.
 
 %However, there has been little leveraging
 
@@ -594,16 +591,10 @@
 %g_{\weights}(\vx) = 
 \Jac{\weights_*}{\vx} \, \weights$, where $\Jac{\weights}{\vx} \coloneqq \left[ \nabla_\weights f_\weights(\vx)\right]^\top \in \R^{1 \times P}$ is the Jacobian at the MAP.
 
-<<<<<<< HEAD
 Using the Hessian of the approximate model, we arrive at the Laplace-GGN approximate posterior over $\vw$.
-Therefore, the Laplace-GGN linear model can be used to convert our weight space model to the function space by
+Therefore, the Laplace-GGN linear model can be used to convert our weight space model to the function space,
 \begin{equation}
-=======
-Using the Hessian of the approximate model, we arrive at the Laplace-GGN approximate posterior for the weight space, $q(\vw)$. \todo{This is the first time q(w) is used, should define it}. 
-Therefore, the Laplace-GGN linear model can be used to convert our weight space model to the function space by \todo{To be super clear even when reading this part out of context: could specify that using a GP with this mean and covariance},
-\begin{equation} 
->>>>>>> 1439e576
-\label{eq-laplace-approx-function-space} 
+\label{eq-laplace-approx-function-space}
 % g(\vx) \sim \GP \left( \mu(\vx), \kappa(\vx, \vx') \right) \quad \text{with} \quad
   \mu(\vx) =  0 \quad \text{and} \quad
   \kappa(\vx, \vx')
