--- conflicted
+++ resolved
@@ -5,16 +5,20 @@
 import torch.nn.functional as F
 from collections import OrderedDict
 
+
 class BayesianLinear(nn.Module):
-
     def __init__(self, in_features, out_features, delta):
         super(BayesianLinear, self).__init__()
         self.in_features = in_features
         self.out_features = out_features
         self.delta = delta
-        rho_factor = -7.
-        self.weight_mu = nn.Parameter(torch.Tensor(out_features, in_features).uniform_(-0.1, 0.1))
-        self.weight_rho = nn.Parameter(torch.ones((out_features, in_features)) * rho_factor)
+        rho_factor = -7.0
+        self.weight_mu = nn.Parameter(
+            torch.Tensor(out_features, in_features).uniform_(-0.1, 0.1)
+        )
+        self.weight_rho = nn.Parameter(
+            torch.ones((out_features, in_features)) * rho_factor
+        )
         self.bias_mu = nn.Parameter(torch.Tensor(out_features).uniform_(-0.1, 0.1))
         self.bias_rho = nn.Parameter(torch.ones(out_features) * rho_factor)
         self.reset_parameters()
@@ -37,20 +41,30 @@
         return act_out_weights + act_out_bias.unsqueeze(0)
 
     def kl_divergence(self):
-        kl_w = self._kl_gaussian(q_mu=self.weight_mu, q_sigma=1e-6 + F.softplus(self.weight_rho),
-                                 p_mu=0.0, p_sigma=1/math.sqrt(self.delta))
-        kl_b = self._kl_gaussian(q_mu=self.bias_mu, q_sigma=1e-6 + F.softplus(self.bias_rho),
-                                 p_mu=0.0, p_sigma=1/math.sqrt(self.delta))
+        kl_w = self._kl_gaussian(
+            q_mu=self.weight_mu,
+            q_sigma=1e-6 + F.softplus(self.weight_rho),
+            p_mu=0.0,
+            p_sigma=1 / math.sqrt(self.delta),
+        )
+        kl_b = self._kl_gaussian(
+            q_mu=self.bias_mu,
+            q_sigma=1e-6 + F.softplus(self.bias_rho),
+            p_mu=0.0,
+            p_sigma=1 / math.sqrt(self.delta),
+        )
         return kl_w + kl_b
 
     def _kl_gaussian(self, q_mu, q_sigma, p_mu, p_sigma):
         var_ratio = (q_sigma / p_sigma).pow(2)
         t1 = ((q_mu - p_mu) / p_sigma).pow(2)
-        return 0.5 * torch.sum((var_ratio + t1 - 1. - var_ratio.log()))
+        return 0.5 * torch.sum((var_ratio + t1 - 1.0 - var_ratio.log()))
 
 
 class SiBayesianMLP(nn.Module):
-    def __init__(self, input_size, output_size, n_layers, n_units, delta, activation='tanh'):
+    def __init__(
+        self, input_size, output_size, n_layers, n_units, delta, activation="tanh"
+    ):
         super(SiBayesianMLP, self).__init__()
         assert n_layers >= 1
         self.input_size = input_size
@@ -59,7 +73,7 @@
         self.in_layer = BayesianLinear(input_size, n_units, delta)
         self.out_layer = BayesianLinear(n_units, output_size, delta)
         if n_layers > 1:  # more than one hidden layer
-            hls = [BayesianLinear(n_units, n_units, delta) for _ in range(n_layers-1)]
+            hls = [BayesianLinear(n_units, n_units, delta) for _ in range(n_layers - 1)]
             self.hidden_layers = nn.ModuleList(hls)
         else:
             self.hidden_layers = []
@@ -87,7 +101,15 @@
 
 
 class MLPS(nn.Sequential):
-    def __init__(self, input_size, hidden_sizes, output_size, activation="tanh", flatten=False, bias=True):
+    def __init__(
+        self,
+        input_size,
+        hidden_sizes,
+        output_size,
+        activation="tanh",
+        flatten=False,
+        bias=True,
+    ):
         super(MLPS, self).__init__()
         self.input_size = input_size
         self.hidden_sizes = hidden_sizes
@@ -103,25 +125,31 @@
         elif activation == "tanh":
             act = nn.Tanh
         else:
-            raise ValueError('invalid activation')
+            raise ValueError("invalid activation")
 
         if flatten:
-            self.add_module('flatten', nn.Flatten())
+            self.add_module("flatten", nn.Flatten())
 
         if len(hidden_sizes) == 0:
             # Linear Model
-            self.add_module('lin_layer', nn.Linear(self.input_size, self.output_size, bias=bias))
+            self.add_module(
+                "lin_layer", nn.Linear(self.input_size, self.output_size, bias=bias)
+            )
         else:
             # MLP
             in_outs = zip([self.input_size] + hidden_sizes[:-1], hidden_sizes)
             for i, (in_size, out_size) in enumerate(in_outs):
-                self.add_module(f'layer{i+1}', nn.Linear(in_size, out_size, bias=bias))
-                self.add_module(f'{activation}{i+1}', act())
-            self.add_module('out_layer', nn.Linear(hidden_sizes[-1], self.output_size, bias=bias))
+                self.add_module(f"layer{i+1}", nn.Linear(in_size, out_size, bias=bias))
+                self.add_module(f"{activation}{i+1}", act())
+            self.add_module(
+                "out_layer", nn.Linear(hidden_sizes[-1], self.output_size, bias=bias)
+            )
 
 
 class MLP(nn.Module):
-    def __init__(self, input_size, hidden_sizes, output_size, activation="tanh", **kwargs):
+    def __init__(
+        self, input_size, hidden_sizes, output_size, activation="tanh", **kwargs
+    ):
         super(MLP, self).__init__()
         self.input_size = input_size
         self.hidden_sizes = hidden_sizes
@@ -148,8 +176,9 @@
         else:
             # Neural network
             in_outs = zip([self.input_size] + hidden_sizes[:-1], hidden_sizes)
-            self.hidden_layers = nn.ModuleList([nn.Linear(in_size, out_size) for in_size, out_size
-                                                in in_outs])
+            self.hidden_layers = nn.ModuleList(
+                [nn.Linear(in_size, out_size) for in_size, out_size in in_outs]
+            )
             self.output_layer = nn.Linear(hidden_sizes[-1], self.output_size)
 
     def forward(self, x):
@@ -159,7 +188,8 @@
             out = self.act(layer(out))
         z = self.output_layer(out)
         return z
-      #  return z.flatten() if self.output_size == 1 else z
+
+    #  return z.flatten() if self.output_size == 1 else z
 
 
 class SiMLP(MLP):
@@ -167,7 +197,9 @@
     instead of individual lists.
     """
 
-    def __init__(self, input_size, output_size, n_layers, n_units, activation='tanh', **kwargs):
+    def __init__(
+        self, input_size, output_size, n_layers, n_units, activation="tanh", **kwargs
+    ):
         hidden_sizes = [n_units for _ in range(n_layers)]
         super().__init__(input_size, hidden_sizes, output_size, activation, **kwargs)
 
@@ -179,53 +211,84 @@
 
 
 class CIFAR10Net(nn.Module):
-    def __init__(self,
-                 in_channels: int = 3,
-                 n_out: int = 10,
-                 use_tanh: bool = False):
+    def __init__(self, in_channels: int = 3, n_out: int = 10, use_tanh: bool = False):
         super().__init__()
         self.output_size = n_out
         activ = nn.Tanh if use_tanh else nn.ReLU
 
-        self.cnn_block = nn.Sequential(OrderedDict([
-            ('conv1', nn.Conv2d(in_channels=in_channels,
-                                out_channels=64,
-                                kernel_size=(5, 5),
-                                stride=(1, 1))),
-            ('relu1', nn.ReLU()),
-            ('maxpool1', nn.Sequential(
-                nn.ZeroPad2d((0, 1, 0, 1)),
-                nn.MaxPool2d(kernel_size=3, stride=2))),
-            ('conv2', nn.Conv2d(in_channels=64,
-                                out_channels=96,
-                                kernel_size=(3, 3),
-                                stride=(1, 1))),
-            ('relu2', nn.ReLU()),
-            ('maxpool2', nn.Sequential(
-                nn.ZeroPad2d((0, 1, 0, 1)),
-                nn.MaxPool2d(kernel_size=3, stride=2))),
-            ('conv3', nn.Conv2d(in_channels=96,
-                                out_channels=128,
-                                kernel_size=(3, 3),
-                                stride=(1, 1),
-                                padding=(1, 1))),
-            ('relu3', nn.ReLU()),
-            ('maxpool3', nn.Sequential(
-                nn.ZeroPad2d((1, 1, 1, 1)),
-                nn.MaxPool2d(kernel_size=3, stride=2)))
-        ]))
-        self.lin_block = nn.Sequential(OrderedDict([
-            ('flatten', nn.Flatten()),
-            ('dense1', nn.Linear(in_features=3 * 3 * 128,
-                                 out_features=512)),
-            ('activ1', activ()),
-            ('dense2', nn.Linear(in_features=512,
-                                 out_features=256)),
-            ('activ2', activ()),
-            ('dense3', nn.Linear(in_features=256,
-                                 out_features=self.output_size))
-
-        ]))
+        self.cnn_block = nn.Sequential(
+            OrderedDict(
+                [
+                    (
+                        "conv1",
+                        nn.Conv2d(
+                            in_channels=in_channels,
+                            out_channels=64,
+                            kernel_size=(5, 5),
+                            stride=(1, 1),
+                        ),
+                    ),
+                    ("relu1", nn.ReLU()),
+                    (
+                        "maxpool1",
+                        nn.Sequential(
+                            nn.ZeroPad2d((0, 1, 0, 1)),
+                            nn.MaxPool2d(kernel_size=3, stride=2),
+                        ),
+                    ),
+                    (
+                        "conv2",
+                        nn.Conv2d(
+                            in_channels=64,
+                            out_channels=96,
+                            kernel_size=(3, 3),
+                            stride=(1, 1),
+                        ),
+                    ),
+                    ("relu2", nn.ReLU()),
+                    (
+                        "maxpool2",
+                        nn.Sequential(
+                            nn.ZeroPad2d((0, 1, 0, 1)),
+                            nn.MaxPool2d(kernel_size=3, stride=2),
+                        ),
+                    ),
+                    (
+                        "conv3",
+                        nn.Conv2d(
+                            in_channels=96,
+                            out_channels=128,
+                            kernel_size=(3, 3),
+                            stride=(1, 1),
+                            padding=(1, 1),
+                        ),
+                    ),
+                    ("relu3", nn.ReLU()),
+                    (
+                        "maxpool3",
+                        nn.Sequential(
+                            nn.ZeroPad2d((1, 1, 1, 1)),
+                            nn.MaxPool2d(kernel_size=3, stride=2),
+                        ),
+                    ),
+                ]
+            )
+        )
+        self.lin_block = nn.Sequential(
+            OrderedDict(
+                [
+                    ("flatten", nn.Flatten()),
+                    ("dense1", nn.Linear(in_features=3 * 3 * 128, out_features=512)),
+                    ("activ1", activ()),
+                    ("dense2", nn.Linear(in_features=512, out_features=256)),
+                    ("activ2", activ()),
+                    (
+                        "dense3",
+                        nn.Linear(in_features=256, out_features=self.output_size),
+                    ),
+                ]
+            )
+        )
         for module in self.modules():
             if isinstance(module, nn.Conv2d):
                 nn.init.constant_(module.bias, 0.0)
@@ -241,71 +304,115 @@
         return out
 
 
-
 class CIFAR100Net(nn.Module):
-    def __init__(self,
-                 in_channels: int = 3,
-                 n_out: int = 100):
+    def __init__(self, in_channels: int = 3, n_out: int = 100):
         super().__init__()
         assert n_out in (10, 100)
         self.output_size = n_out
 
-        self.cnn_block = nn.Sequential(OrderedDict([
-            ('conv1', nn.Conv2d(in_channels=in_channels,
-                                out_channels=96,
-                                kernel_size=(3, 3),
-                                stride=(1, 1),
-                                padding=(1, 1))),
-            ('relu1', nn.ReLU()),
-            ('conv2', nn.Conv2d(in_channels=96,
-                                out_channels=96,
-                                kernel_size=(3, 3),
-                                stride=(1, 1),
-                                padding=(1, 1))),
-            ('relu2', nn.ReLU()),
-            ('padding1', nn.ZeroPad2d(padding=(0, 1, 0, 1))),
-            ('conv3', nn.Conv2d(in_channels=96,
-                                out_channels=96,
-                                kernel_size=(3, 3),
-                                stride=(2, 2))),
-            ('relu3', nn.ReLU()),
-            ('conv4', nn.Conv2d(in_channels=96,
-                                out_channels=192,
-                                kernel_size=(3, 3),
-                                stride=(1, 1),
-                                padding=(1, 1))),
-            ('relu4', nn.ReLU()),
-            ('conv5', nn.Conv2d(in_channels=192,
-                                out_channels=192,
-                                kernel_size=(3, 3),
-                                stride=(1, 1),
-                                padding=(1, 1))),
-            ('relu5', nn.ReLU()),
-            ('padding2', nn.ZeroPad2d(padding=(0, 1, 0, 1))),
-            ('conv6', nn.Conv2d(in_channels=192,
-                                out_channels=192,
-                                kernel_size=(3, 3),
-                                stride=(2, 2))),
-            ('relu6', nn.ReLU()),
-            ('conv7', nn.Conv2d(in_channels=192,
-                                out_channels=192,
-                                kernel_size=(3, 3),
-                                stride=(1, 1))),
-            ('relu7', nn.ReLU()),
-            ('conv8', nn.Conv2d(in_channels=192,
-                                out_channels=192,
-                                kernel_size=(1, 1),
-                                stride=(1, 1))),
-            ('relu8', nn.ReLU()),
-            ('conv9', nn.Conv2d(in_channels=192,
-                                out_channels=10,
-                                kernel_size=(1, 1),
-                                stride=(1, 1))),
-            ('avg', nn.AvgPool2d(kernel_size=(6, 6),
-                                 stride=(6, 6),
-                                 padding=0)),
-            ('flatten', nn.Flatten())
-        ]))
+        self.cnn_block = nn.Sequential(
+            OrderedDict(
+                [
+                    (
+                        "conv1",
+                        nn.Conv2d(
+                            in_channels=in_channels,
+                            out_channels=96,
+                            kernel_size=(3, 3),
+                            stride=(1, 1),
+                            padding=(1, 1),
+                        ),
+                    ),
+                    ("relu1", nn.ReLU()),
+                    (
+                        "conv2",
+                        nn.Conv2d(
+                            in_channels=96,
+                            out_channels=96,
+                            kernel_size=(3, 3),
+                            stride=(1, 1),
+                            padding=(1, 1),
+                        ),
+                    ),
+                    ("relu2", nn.ReLU()),
+                    ("padding1", nn.ZeroPad2d(padding=(0, 1, 0, 1))),
+                    (
+                        "conv3",
+                        nn.Conv2d(
+                            in_channels=96,
+                            out_channels=96,
+                            kernel_size=(3, 3),
+                            stride=(2, 2),
+                        ),
+                    ),
+                    ("relu3", nn.ReLU()),
+                    (
+                        "conv4",
+                        nn.Conv2d(
+                            in_channels=96,
+                            out_channels=192,
+                            kernel_size=(3, 3),
+                            stride=(1, 1),
+                            padding=(1, 1),
+                        ),
+                    ),
+                    ("relu4", nn.ReLU()),
+                    (
+                        "conv5",
+                        nn.Conv2d(
+                            in_channels=192,
+                            out_channels=192,
+                            kernel_size=(3, 3),
+                            stride=(1, 1),
+                            padding=(1, 1),
+                        ),
+                    ),
+                    ("relu5", nn.ReLU()),
+                    ("padding2", nn.ZeroPad2d(padding=(0, 1, 0, 1))),
+                    (
+                        "conv6",
+                        nn.Conv2d(
+                            in_channels=192,
+                            out_channels=192,
+                            kernel_size=(3, 3),
+                            stride=(2, 2),
+                        ),
+                    ),
+                    ("relu6", nn.ReLU()),
+                    (
+                        "conv7",
+                        nn.Conv2d(
+                            in_channels=192,
+                            out_channels=192,
+                            kernel_size=(3, 3),
+                            stride=(1, 1),
+                        ),
+                    ),
+                    ("relu7", nn.ReLU()),
+                    (
+                        "conv8",
+                        nn.Conv2d(
+                            in_channels=192,
+                            out_channels=192,
+                            kernel_size=(1, 1),
+                            stride=(1, 1),
+                        ),
+                    ),
+                    ("relu8", nn.ReLU()),
+                    (
+                        "conv9",
+                        nn.Conv2d(
+                            in_channels=192,
+                            out_channels=10,
+                            kernel_size=(1, 1),
+                            stride=(1, 1),
+                        ),
+                    ),
+                    ("avg", nn.AvgPool2d(kernel_size=(6, 6), stride=(6, 6), padding=0)),
+                    ("flatten", nn.Flatten()),
+                ]
+            )
+        )
 
         for module in self.modules():
             if isinstance(module, nn.Conv2d):
@@ -314,14 +421,10 @@
 
     def forward(self, x):
         x = self.cnn_block(x)
-<<<<<<< HEAD
-        return x
-=======
         return x
 
 
 if __name__ == "__main__":
     inp = torch.ones((32, 1, 28, 28))
     net = CIFAR10Net(in_channels=1, n_out=10, use_tanh=True)
-    net(inp)
->>>>>>> 69dca97e
+    net(inp)