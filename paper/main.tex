% !TeX spellcheck = en_GB
\documentclass{article}

% Pass options to natbib
\PassOptionsToPackage{numbers, compress}{natbib}

% NeurIPS packages
\usepackage[]{neurips_2023}
\usepackage[utf8]{inputenc} % allow utf-8 input
\usepackage[T1]{fontenc}    % use 8-bit T1 fonts
%\usepackage{hyperref}       % hyperlinks
\usepackage{url}            % simple URL typesetting
\usepackage{booktabs}       % professional-quality tables
\usepackage{amsfonts}       % blackboard math symbols
\usepackage{nicefrac}       % compact symbols for 1/2, etc.
\usepackage{microtype}      % microtypography
\usepackage{xcolor}         % colors

% Redefine paragraph to be tighter
\renewcommand{\paragraph}[1]{{\bf #1}~~}

% Array/table packages
\usepackage{tabularx}
\usepackage{array,multirow}
\usepackage{colortbl}
\newcommand{\PreserveBackslash}[1]{\let\temp=\\#1\let\\=\temp}
\newcolumntype{C}[1]{>{\PreserveBackslash\centering}p{#1}}
\newlength{\tblw}

% Latin
\usepackage{xspace}
\newcommand{\eg}{\textit{e.g.\@}\xspace}
\newcommand{\ie}{\textit{i.e.\@}\xspace}
\newcommand{\cf}{\textit{cf.\@}\xspace}
\newcommand{\etc}{\textit{etc.\@}\xspace}
\newcommand{\etal}{\textit{et~al.\@}\xspace}

% Our method
\newcommand{\our}{\textsc{dnn2sgp}\xspace}

% Tikz
\usepackage{tikz}
\usepackage{pgfplots}
\usetikzlibrary{patterns}
\usetikzlibrary{decorations,backgrounds,arrows.meta,calc}
\usetikzlibrary{shapes,arrows,positioning}

% Appendix/supplement title
\newcommand{\nipstitle}[1]{{%
    % rules for title box at top and bottom
    \def\toptitlebar{\hrule height4pt \vskip .25in \vskip -\parskip} 
    \def\bottomtitlebar{\vskip .29in \vskip -\parskip \hrule height1pt \vskip .09in} 
    \phantomsection\hsize\textwidth\linewidth\hsize%
    \vskip 0.1in%
    \toptitlebar%
    \begin{minipage}{\textwidth}%
        \centering{\LARGE\bf #1\par}%
    \end{minipage}%
    \bottomtitlebar%
    \addcontentsline{toc}{section}{#1}%
}}

% Bibliography
%\usepackage[maxcitenames=1, maxbibnames=4, doi=false, isbn=false, eprint=true, backend=bibtex, hyperref=true, url=false, style=authoryear-comp]{biblatex}
%\addbibresource{zotero-library.bib}
% \addbibresource{paper/zotero-library.bib}

% Let's use good old bibtex instead

% Figure customization: Tight legend box
\pgfplotsset{every axis/.append style={
		legend style={inner xsep=1pt, inner ysep=0.5pt, nodes={inner sep=1pt, text depth=0.1em},draw=none,fill=none}
}}

% Our packages
\usepackage{todonotes}
\usepackage[colorlinks=true,linkcolor=blue,allcolors=blue]{hyperref}
\usepackage{amsmath}
\usepackage{bm}
\usepackage{algpseudocode}
\usepackage{algorithm}
\usepackage{derivative}

\usepackage{tikz,pgfplots}
\usepackage{subcaption}
\usetikzlibrary{}

\input{aidans-utils.tex}

% Short section names etc
% This must be imported last!
%\usepackage{cleveref}
\usepackage[capitalise,nameinlink]{cleveref}
\crefname{section}{Sec.}{Secs.}
\crefname{algorithm}{Alg.}{Algs.}
\crefname{appendix}{App.}{Apps.}
\crefname{definition}{Def.}{Defs.}
\crefname{table}{Tab.}{Tabs}

% Config for Arno's awesome TikZ plotting stuff
\newlength{\figurewidth}
\newlength{\figureheight}


% Variables
\newcommand{\state}{\ensuremath{\mathbf{s}}}
\newcommand{\action}{\ensuremath{\mathbf{a}}}
\newcommand{\noise}{\ensuremath{\bm\epsilon}}
\newcommand{\discount}{\ensuremath{\gamma}}
\newcommand{\inducingInput}{\ensuremath{\mathbf{Z}}}
\newcommand{\inducingVariable}{\ensuremath{\mathbf{u}}}
\newcommand{\dataset}{\ensuremath{\mathcal{D}}}
\newcommand{\dualParam}[1]{\ensuremath{\bm{\lambda}_{#1}}}
\newcommand{\meanParam}[1]{\ensuremath{\bm{\mu}_{#1}}}

% Indexes
\newcommand{\horizon}{\ensuremath{h}}
\newcommand{\Horizon}{\ensuremath{H}}
\newcommand{\numDataNew}{\ensuremath{N^{\text{new}}}}
\newcommand{\numDataOld}{\ensuremath{N^{\text{old}}}}
\newcommand{\numInducing}{\ensuremath{M}}

% Domains
\newcommand{\stateDomain}{\ensuremath{\mathcal{S}}}
\newcommand{\actionDomain}{\ensuremath{\mathcal{A}}}
\newcommand{\inputDomain}{\ensuremath{\mathbb{R}^{D}}}
\newcommand{\outputDomain}{\ensuremath{\mathbb{R}^{C}}}
\newcommand{\policyDomain}{\ensuremath{\Pi}}

% Functions
\newcommand{\rewardFn}{\ensuremath{r}}
\newcommand{\transitionFn}{\ensuremath{f}}
\newcommand{\latentFn}{\ensuremath{f}}

\newcommand{\optimisticTransition}{\ensuremath{\hat{f}}}
\newcommand{\optimisticTransitionMean}{\ensuremath{\mu_{\optimisticTransition}}}
\newcommand{\optimisticTransitionCov}{\ensuremath{\mu_{\optimisticTransition}}}
\newcommand{\optimisticTransitionSet}{\ensuremath{\mathcal{M}}}


% Parameters
% \newcommand{\weights}{\ensuremath{\bm\phi}}
\newcommand{\weights}{\ensuremath{\mathbf{w}}}
\newcommand{\valueFnParams}{\ensuremath{\psi}}
\newcommand{\policyParams}{\ensuremath{\theta}}

% Networks
\newcommand{\transitionFnWithParams}{\ensuremath{\transitionFn_{\weights}}}
\newcommand{\valueFn}{\ensuremath{\mathbf{Q}}}
\newcommand{\stateValueFn}{\ensuremath{\mathbf{V}}}
% \newcommand{\valueFn}{\ensuremath{\mathbf{Q}_{\valueFnParams}}}
\newcommand{\policy}{\ensuremath{\pi}}
\newcommand{\pPolicy}{\ensuremath{\pi_{\policyParams}}}


% Packages for bold math
\usepackage{bm}
\newcommand{\mathbold}[1]{\bm{#1}}
\newcommand{\mbf}[1]{\mathbf{#1}}
\renewcommand{\mid}{\,|\,}


% Math Macros
\newcommand{\MB}{\mbf{B}}
\newcommand{\MC}{\mbf{C}}
\newcommand{\MZ}{\mbf{Z}}
\newcommand{\MV}{\mbf{V}}
\newcommand{\MX}{\mbf{X}}
\newcommand{\MA}{\mbf{A}}
\newcommand{\MK}{\mbf{K}}
\newcommand{\MI}{\mbf{I}}
\newcommand{\MH}{\mbf{H}}
\newcommand{\T}{\top}
\newcommand{\vzeros}{\mbf{0}}
\newcommand{\vtheta}[0]{\mathbold{\theta}}
\newcommand{\valpha}[0]{\mathbold{\alpha}}
\newcommand{\vkappa}[0]{\mathbold{\kappa}}
\newcommand{\vbeta}[0]{\mathbold{\beta}}
\newcommand{\vlambda}[0]{\mathbold{\lambda}}
\newcommand{\diag}{\text{{diag}}}

\newcommand{\vm}{\mbf{m}}
\newcommand{\vz}{\mbf{z}}
\newcommand{\vf}{\mbf{f}}
\newcommand{\vu}{\mbf{u}}
\newcommand{\vx}{\mbf{x}}
\newcommand{\vy}{\mbf{y}}
\newcommand{\vw}{\mbf{w}}

\newcommand{\Jac}[2]{\mathcal{J}_{#1}(#2)}
\newcommand{\JacT}[2]{\mathcal{J}_{#1}^\top(#2)}


\newcommand{\GP}{\mathcal{GP}}
\newcommand{\KL}[2]{\mathrm{D}_\textrm{KL} \dbar*{#1}{#2}}
\newcommand{\MKzz}{\mbf{K}_{\mbf{z}\mbf{z}}}
\newcommand{\MKxx}{\mbf{K}_{\mbf{x}\mbf{x}}}
\newcommand{\MKzx}{\mbf{K}_{\mbf{z}\mbf{x}}}
\newcommand{\MKxz}{\mbf{K}_{\mbf{x}\mbf{z}}}
\newcommand{\vkzi}{\mbf{k}_{\mbf{z}i}}
\newcommand{\vkzs}{\mbf{k}_{\mbf{z}i}}
\newcommand{\vk}{\mbf{k}}
\newcommand{\MLambda}[0]{\mathbold{\Lambda}}
\newcommand{\MSigma}[0]{\mathbold{\Sigma}}
\definecolor{matplotlib-blue}{HTML}{1f77b4}
\newcommand{\N}{\mathrm{N}}
%\newcommand{\R}{\mathrm{R}}
\newcommand{\myexpect}{\mathbb{E}}

\DeclareMathOperator*{\argmax}{arg\,max}
\DeclareMathOperator*{\argmin}{arg\,min}
\newcommand{\Norm}{\mathcal{N}}


%\title{Investigatin Uncertainty Quantification in Model-based Reinforcement Learning}
% \title{Model-based Reinforcement Learning with Fast Posterior Updates}
%\title{Sequential Decision-Making under Uncertainty with Big Data}
% \title{Neural Network to Vatiational Sparse Gaussian Process: For Adaptive Exploration}
% \title{Neural Network to Sparse Variational Gaussian Process: For Updates in Sequential Decision Making}
% \title{Adapting Neural Networks to New Data For Updates in Sequential Decision Making via Gaussian Processes}
% \title{Converting Neural Networks to Gaussian Processes for Sequential Decision-Making Under Uncertainty}
%\title{Sparse Function Space Representation of Neural Networks for Exploration and Retention}
%\title{Sparse Function-space Neural Networks}
\title{Sparse Function-space Representation \\ of Neural Networks}% for Adaptation and Retention}
\author{%
  Aidan Scannell\textsuperscript{\star} \\
  Aalto University \\
  Finnish Center for Artificial Intelligence \\
  \texttt{aidan.scannell@aalto.fi}
  \And
  Riccardo Mereu\textsuperscript{\star} \\
  Aalto University\\
  \texttt{riccardo.mereu@aalto.fi}
  \And
  Paul Chang \\
  Aalto University\\
  \texttt{paul.chang@aalto.fi}
  \And
  Ella Tamir \\
  Aalto University\\
  \texttt{ella.tamir@aalto.fi}
  \And
  Joni Pajarinen \\
  Aalto University\\
  \texttt{joni.pajarinen@aalto.fi}
  \And
  Arno Solin \\
  Aalto University\\
  \texttt{arno.solin@aalto.fi}
}


\begin{document}

\maketitle

\begin{abstract}
% OLDER VERSION
%Sequential learning paradigms such as Continual Learning (CL) or Reinforcement Learning (RL) pose a challenge for gradient-based deep learning techniques as they struggle to incorporate new data and retain previous knowledge. Existing methods for converting neural networks from weight to function space allow a probabilistic treatment of the distribution over the function learned by the neural networks but are computationally expensive. We propose a method that converts a neural network to a low-rank functional representation as a sparse Gaussian process. With this approach, we can build a compact representation of the function encoded by the neural network that can replace previous data in continual settings and be used for fast adaptation in RL, avoiding full retraining of the model. 
%
% Rewrite on 2023-05-10
%Deep neural networks are known to lack uncertainty estimates, struggle to incorporate new data, and fail to retain previous knowledge. We present a method that mitigates these issues by transforming a weight-space neural network to a low-rank function-space representation, via the so-called dual parameters. In contrast to previous work, we model the joint distribution across the entire data set rather than a subset. This offers a compact and principled way of capturing uncertainty and enables us to incorporate new data without retraining whilst retaining predictive performance. We demonstrate the proposed approach for quantifying uncertainty in supervised learning and maintaining a compact representation in sequential learning.\looseness-1

Deep neural networks are known to lack uncertainty estimates, struggle to incorporate new data, and suffer from catastrophic forgetting. We present a method that mitigates these issues by converting neural networks from weight-space to a low-rank function-space representation, via the so-called dual parameters. In contrast to previous work, our sparse representation captures the joint distribution over the entire data set, rather than only over a subset. This offers a compact and principled way of capturing uncertainty and enables us to incorporate new data without retraining whilst retaining predictive performance. We demonstrate the proposed approach for quantifying uncertainty in supervised learning and maintaining an expressive functional representation for sequential learning.\looseness-1

\end{abstract}

%, maintaining a summary representation in continual learning,

\section{Introduction}
\label{sec:intro}
%
Deep learning \cite{goodfellow2016deep} has become the cornerstone of contemporary artificial intelligence, proving remarkably effective in tackling supervised and unsupervised learning tasks in the {\em large data}, {\em offline}, and {\em gradient-based training} regime. Despite its success, gradient-based learning techniques exhibit limitations. Firstly, how can we efficiently quantify uncertainty without resorting to expensive and hard-to-interpret sampling in the model's weight-space? Secondly, how to update the weights of an already trained model with new batches of data without compromising the performance on past data? These questions become central when applied to sequential learning paradigms, such as continual learning (CL, \citep{parisi2019continual, de2021continual}) and reinforcement learning (RL, \cite{sutton2018reinforcement}). In CL, access to the previous data is lost and the challenge is retaining a compact representation of the problem and avoiding forgetting over the life-long learning horizon~\cite{mccloskey1989catastrophic}. Similarly, in RL, the model must adapt to environmental observations through exploration, while leveraging prediction uncertainties to assess potential future paths.\looseness-1

%Secondly, how to retain information from previous tasks whilst learning new tasks where the tasks are such as Continual Learning (CL, \cite{de2021continual})
%Thirdly and differently from the CL problem is that given some data from the same distribution 


%Current state of affairs 
Recent techniques (\eg, \cite{ritter2018kfac,khan2019approximate,daxberger2021laplace,fortuin2021bayesian,immer2021scalable}) show that converting trained neural networks to a Bayesian neural network through the Laplace-GGN can provide uncertainty without sacrificing additional training cost \cite{foong2019between}. Furthermore, the resultant weight space posterior can be converted to the function space as shown \cite{khan2019approximate, immer2021improving}. The function space allows for a principled mathematical approach for analyzing the behaviour \cite{cho2009kernel,meronen2020stationary}, performing probabilistic inference \cite{khan2019approximate}, and quantifying uncertainty in neural networks \cite{foong2019between}. These methods rely on the linearization of the neural network and the resultant NTK \cite{jacot2018neural}. The result function space neural network is characterized by its first two moment functions, a mean function and covariance function (or kernel)---defining a Gaussian process (GP, \cite{rasmussen2006gaussian}). GPs provide a widely-used probabilistic toolkit with principled uncertainty estimates, and they serve as a standard surrogate model for Bayesian optimization \citep{garnett_bayesoptbook_2022} and are effective in model-based reinforcement learning \citep{deisenroth2011pilco} with theoretical guarantees on regret bounds \citep{srinivas2009gaussian}. 
%Yet many problems lie in high dimensional input space; for example, images are where GPs cannot learn representations. In such scenarios such as in many reinforcement learning environments neural networks are used as the surrogate model. However, uncertainty is still essential to ensure effective exploration for sequential algorithms. Successful approaches have attempted to blend neural networks with uncertainty estimates around predictions, allowing for sophisticated exploration strategies. However, there has been limited use of hybrid models that possess the feature representation ability of neural networks but also attractive the properties of GPs, such a hybrid method we propose in this paper.

%Need for adaptive learning methods + failures with current methods
In this paper, we demonstrate that any neural network can be represented in terms of the so-called `dual' parameters of a GP~\cite{csato2002sparse, adam2021dual, chang2020fast}. In contrast to previous work that utilizes subsets \cite{immer2021scalable}, this parameterization allows for the consolidation of contributions from {\em all} training data into a sparse representation. Crucially, the resulting GP now predicts in the same space as the originally trained neural network, a feature not present in previous approaches, while still avoiding the notorious cubic complexity of vanilla GPs. Through the dual parameter formulation, we establish a connection between the neural network, the resulting full GP, and a sparse approximation similar to variational sparse GPs~\cite{titsias2009variational}. Using the sparse GP we can then take advantage of the property of dual parameters that allows for fast conditioning recently shown in \cite{chang2022fantasizing}. Thus we are able to avoid retraining and condition new data in to our model. The resulting \our method can be applied in any sequential decision-making scenario where retraining is not feasible.

%Need uncertainty and adaptive methods
%Dual formulation in GPs space solves this
%Talk about planning and exploration in RL.


The contributions of this paper are:
%
{\em (i)}~We introduce \our, a new approach for sparse representation of the neural network in the function space.
{\em (ii)}~We demonstrate that, despite its sparsity, our method effectively captures predictive uncertainty, provides means of updating the model post-training, and gives a a compact representation suitable for continual learning.
{\em (iii)}~We provide extensive experiments for showcasing our approach and demonstrate significance and applicability across supervised, continual, and reinforcement learning, aiming to stimulate future use of the approach.

%List the contributions.
%The contributions of the paper our is as follows:
%\begin{itemize}
%\item We show how to take a trained neural network and convert it to a dual sparse GP. We are able to do this without retraining a variational objective for the Sparse GP. Our sparse GP uses the variational formulation, and thus gives better uncertainty estimates than other no variational sparse approaches used previously.
%\item The sparse GP now gives us a compact representation of our parameters in the function space. We can therefore take advantage of the dual parameters formulation for fast conditioning of new data in to our posterior avoiding retraining of the neural network. Crucially this allows for fast adaptation of models that our used in sequential decision making. We show how this is effective in the planning stage of model-based reinforcement exploration.
%\end{itemize}




%
%
%\begin{itemize}
%  \item Many real-world problems require learning-based systems that can adapt to new data.
%  \begin{itemize}
%    % \item For example, in domains such as robotics and healthcare,
%    \item For example, when controlling robots in non-stationary environments it is important for the robot to adapt to the changing dynamics.
%    \item However neural networks rely upon gradient-based optimisation.
%    \item Uncertainty can be used to improve sample efficiency via targeted exploration.
%    \item Uncertainty can be used to handle risk in decision making.
%  \end{itemize}
%
%  \item Gaussian processes can easily adapt to new data and they offer well-calibrated uncertainty estimates.
%  \begin{itemize}
%    \item However, they don't scale to high-dimensional and large data sets.
%  \end{itemize}
%  \item
%  \begin{itemize}
%    \item
%  \end{itemize}
%\end{itemize}




\begin{figure}[t!]
  \centering\scriptsize
  % Figure options
  \pgfplotsset{axis on top,scale only axis,width=\figurewidth,height=\figureheight, ylabel near ticks,ylabel style={yshift=-2pt},y tick label style={rotate=90},legend style={nodes={scale=1., transform shape}},tick label style={font=\tiny,scale=1}}
  \pgfplotsset{xlabel={Input, $x$},axis line style={rounded corners=2pt}}
  % Set figure 
  \setlength{\figurewidth}{.28\textwidth}
  \setlength{\figureheight}{\figurewidth}
  %
  \def\inducing{\large Sparse inducing points}
  %
  \begin{subfigure}[c]{.34\textwidth}
    \raggedleft
    \pgfplotsset{ylabel={Output, $y$}}
    \input{./fig/regression-nn.tex}%
  \end{subfigure}
  \hfill  
  \begin{subfigure}[c]{.01\textwidth}
    \centering
    \tikz[overlay,remember picture]\node(p0){};
  \end{subfigure}  
  \hfill
  \begin{subfigure}[c]{.28\textwidth}
    \raggedleft
    \pgfplotsset{yticklabels={,,},ytick={\empty}}
    \input{./fig/regression-nn2svgp.tex}%
  \end{subfigure}
  \hfill  
  \begin{subfigure}[c]{.01\textwidth}
    \centering
    \tikz[overlay,remember picture]\node(p1){};
  \end{subfigure}  
  \hfill
  \begin{subfigure}[c]{.28\textwidth}
    \raggedleft
    \pgfplotsset{yticklabels={,,},ytick={\empty}}        
    \input{./fig/regression-update.tex}%
  \end{subfigure}
  \caption{\textbf{Regression example on an MLP with two hidden layers.} Left:~Predictions from the trained neural network. Middle:~Our approach summarizes all the training data with the help of an iducing set of points. The model captures the predictive mean and uncertainty, and (right) makes it possible to update the model with new data without degrading previous performance.}
  \label{fig:teaser} 
  % 
  \begin{tikzpicture}[remember picture,overlay]
    % Arrow style
    \tikzstyle{myarrow} = [draw=black!80, single arrow, minimum height=14mm, minimum width=2pt, single arrow head extend=4pt, fill=black!80, anchor=center, rotate=0, inner sep=5pt, rounded corners=1pt]
    % Arrows
    \node[myarrow] (p0-arr) at ($(p0) + (1em,1.5em)$) {};
    \node[myarrow] (p1-arr) at ($(p1) + (1em,1.5em)$) {};
    % Arrow labels
    \node[font=\scriptsize\sc,color=white] at (p0-arr) {\our};
    \node[font=\scriptsize\sc,color=white] at (p1-arr) {new data};   
  \end{tikzpicture}
\end{figure}





\subsection{Related work}
\label{sec:related}
%
% General Bayesian deep learning
\textbf{Bayesian deep learning}
Probabilistic method in deep learning~\cite{Wilson:ensembles,neal1995bayesian} have recently gained increasing attention in the machine learning community as a means for uncertainty quantification (\eg, \cite{kendall2017what,wilson2020bayes}) and model selection (\eg,~\cite{immer2021scalable,antoran2022marginal}) with advancements in prior specification (\eg, \cite{cho2009kernel,meronen2020stationary,meronen2021periodic,fortuin2021bayesian,nalisnick2018do}) and efficient approximate inference under the specified model.
Calculating the posterior distribution of a Bayesian neural network is usually intractable, and approximate inference techniques need to be used, such as variational inference \cite{blei2017variational}, deep ensembles \cite{lakshminarayanan2017simple}, MC dropout \cite{gal2016dropout}, or Laplace approximation \cite{ritter2018kfac,kristiadi2020being,immer2021improving}---each having strengths and weaknesses. % point out strngths and weaknesses for each

% Introduce the laplace GGN + shortcomings
%\textbf{Function-space methods}
One common approach for uncertainty with neural networks is a Laplace-GGN approximation \citep{daxberger2021laplace}, which takes a trained neural network and linearises it around the optimal weights. The Hessian can be efficiently approximated using the generalized Gauss--Newton approximation (GGN)~\cite{botev2017practical} but typically involves a cubic scaling in the number of parameters, in practice a further approximation such as the Kronecker factorisation \cite{martens2015optimizing,ritter2018kfac} is needed. The resulting linear model can be used to obtain uncertainty estimates and refine the neural network predictions \citep{immer2021scalable}, and is linear with respect to the weights. Therefore, as shown in \cite{immer2021scalable, khan2019approximate,maddox2021fast}, the linear model can be converted to a GP, which is then used to obtain the uncertainty estimates. 
%
However, the GP introduces a cubic scaling $\mathcal{O}(N^3)$ in the number of data points $N$. Previous approaches apply crude approximations to alleviate the computational costs, \eg, by considering only a subset of the training data \cite{immer2021scalable}. In the GP community, the scaling problem is not seen as an issue any more due to efficient and stochastic methods for sparse approximations (\eg, \cite{hensman2013gaussian,wang2019exact}). However, it is not entirely clear how to combine the linearization of the neural network with sparse methods \cite{titsias2009variational} without falling back to crude subset methods. We tackle this problem by framing the problem in the dual parameters \cite{csato2002sparse} of the GP that has previously been used for non-conjugate likelihood models in GPs \cite{adam2021dual}. 


% CL section
\textbf{Function-space methods for sequential learning} The central problem in continual learning is how to deal with the non-stationary nature of the training distribution, which causes the training process to overwrite the previously learnt parameters---leading to the model forgetting the previously learnt functions. 
The approaches proposed in the CL literature can be categorized into inference-based, rehearsal-based, and model-based methods; we refer the reader to \citep{parisi2019continual, de2021continual} for complete reviews. The methods in the first category usually tackle this problem with weight-space regularization, such as EWC~\citep{kirkpatrick2017overcoming}, SI~\citep{zenke17a}), or VCL~\citep{nguyen-tuongModel2009} that induce retention of previously learned information in the weights alone.
However, encoding functional knowledge in the weights does not guarantee a good quality of the predictions, thus a better to introduce a function-space regularization \citep{li2018lwf, benjamin2018measuring, titsias2019functional, buzzega2020dark, pan2020continual, rudner2022continual}. These methods bridge the gap between objective and rehearsal-based methods since they rely on a subset of the training data for each task to compute the regularization term. Recently proposed methods, such as DER~\citep{buzzega2020dark}, FROMP~\citep{pan2020continual}, and S-FSVI~\citep{rudner2022continual} achieve state-of-the-art performances among the objective-based techniques in several CL benchmarks. 

% It should be written clearly that our method actually is doing a "functional" reharsal, because we store a set of inducing points that are replayed in order to check if the logits change.

% Other methods that could be worth citing are 
% Learning without forgetting \citep{li2018lwf} :  first paper proposing to use functional regularization computes a smoothed version of the current logits for the new examples at the beginning of each task, minimizing their drift during training. It doesn't have any set of inducing points
% \citep{benjamin2018measuring} this is not a proper CL paper, but it's usually referred in the functional regularization papers, because shows how to improve Adam with measuring the network difference in function space. They also have some easy CL examples there.



%Why we need uncertainty and adaptiveness
%How to adapt to new information is a limitation of current machine learning models. The problem is specifically relevant when we combine a model with a decision-making process. In such a sequential setting, an agent typically makes decisions in an environment and obtains new information and would ideally incorporate the information into their parameters. Not only do we need models that adapt to new informatoion but all express uncertainty over the models predictions. The reason being twofold: in many applications, \eg\ healthcare, autonomous driving is an essential requirement, and many advanced exploration techniques require uncertainty to determine where to query next.



\begin{figure}[t!]
  \centering
  % Set figure size
  \setlength{\figurewidth}{.31\textwidth}
  \setlength{\figureheight}{\figurewidth}
  %
  % Colours
  \definecolor{C0}{HTML}{DF6679}
  \definecolor{C1}{HTML}{69A9CE}
  %
  \begin{tikzpicture}[outer sep=0,inner sep=0]

    \newcommand{\addfig}[2]{
    \begin{scope}
      \clip[rounded corners=3pt] ($(#1)+(-.5\figurewidth,-.5\figureheight)$) rectangle ++(\figurewidth,\figureheight);
      \node (#2) at (#1) {\includegraphics[width=1.05\figurewidth]{./fig/#2}};
    \end{scope}
    %\draw[rounded corners=3pt,line width=1.2pt,black!60] ($(#1)+(-.5\figurewidth,-.5\figureheight)$) rectangle ++(\figurewidth,\figureheight);
    }

    % The neural network
    \addfig{0,0}{banana-nn}

    % The nn2svgp
    \addfig{1.1\figurewidth,0}{banana-nn2svgp}

    % The update
    \addfig{2.2\figurewidth,0}{banana-hmc}

    % The arrow
    \tikzstyle{myarrow} = [draw=black!80, single arrow, minimum height=14mm, minimum width=2pt, single arrow head extend=4pt, fill=black!80, anchor=center, rotate=0, inner sep=5pt, rounded corners=1pt]
    \tikzstyle{myblock} = [draw=black!80, minimum height=4mm, minimum width=7mm, fill=black!80, anchor=center, rotate=0, inner sep=5pt, rounded corners=1pt]
    \node[myarrow] (first-arr) at ($(banana-nn)!0.5!(banana-nn2svgp)$) {};
    \node[myblock] (second-arr) at ($(banana-nn2svgp)!0.5!(banana-hmc)$) {};

    % Arrow labels
    \node[font=\scriptsize\sc,color=white] at (first-arr) {\our};
    \node[font=\scriptsize\sc,color=white] at (second-arr) {\normalsize$\bm\approx$};
         
    % Labels
    \node[anchor=north, font=\small] at ($(banana-nn) + (0,-.55\figureheight)$) {Neural network prediction};
    \node[anchor=north, font=\small] at ($(banana-nn2svgp) + (0,-.55\figureheight)$) {Sparse GP representation};
    \node[anchor=north, font=\small] at ($(banana-hmc) + (0,-.55\figureheight)$) {HMC result as baseline};      

  \end{tikzpicture}
  \newcommand{\mycircle}{\protect\tikz[baseline=-.6ex]\protect\node[circle,inner sep=2pt,draw=black,fill=C0,opacity=.5]{};}
  \newcommand{\mysquare}{\protect\tikz[baseline=-.6ex]\protect\node[inner sep=2.5pt,draw=black,fill=C1,opacity=.5]{};}
  \newcommand{\myinducing}{\protect\tikz[baseline=-.7ex]\protect\node[circle,inner sep=1.5pt,draw=black,fill=black]{};}
  %
  \caption{\textbf{Uncertainty quantification} for binary classification (\mysquare~vs.~\mycircle). We convert the trained neural network (left) to a sparse GP model that summarizes all data onto a sparse set of inducing points~\myinducing\ (middle). This gives similar behaviour as would running full Hamiltonian Monte Carlo (HMC) on the original neural network model weights (right). Marginal uncertainty depicted by colour intensity.\looseness-1}
  \label{fig:banana}  
\end{figure}



\section{Background: Function-space representation of neural networks}
\label{sec:methods}
%
%In this section, we recap how a trained neural network (NN) can be converted to a Gaussian process by locally linearising its weights.
% a GP posterior -- can be obtained
% around the Maximum a Posteriori (MAP) weights.

% by linearising a neural network around the Maximum a Posteriori (MAP) weights.
% a GP posterior -- can be obtained

In supervised learning, given a data set $\dataset = \dataset = \{(\mathbf{x}_{i} , \mathbf{y}_{i})\}_{i=1}^{n}$, with input $\mathbf{x}_i \in \inputDomain$ and output $\mathbf{y}_i \in \outputDomain$ pairs, the weights $\weights \in \R^{P}$ of a neural network, $f_\mathbf{w} : \inputDomain \to \outputDomain$, are usually trained to minimize the (regularized) empirical risk,
%
\begin{equation} \label{eq-empirical-risk}
  \weights^{*} = 
  \arg \min_{\weights} \mathcal{L}(\dataset,\weights) =
  \arg \min_{\weights} \sum_{i=1}^{n} \ell(f_\weights(\mathbf{x}_{i}), \mathbf{y}_i) + \delta \mathcal{R}(\weights).
\end{equation}
%
If $\ell(f_\weights(\mathbf{x}_{i}), \mathbf{y}_i) = -\log(p(\mathbf{y} \mid f_\weights(\mathbf{x}_{i}))$ and the regularizer $\mathcal{R}(\weights) = \frac{1}{2}\|\weights\|^{2}_2$, then we can view \cref{eq-empirical-risk} as the maximum {\it a~posteriori} (MAP) solution to a Bayesian objective, where the regularization weight takes the role of a prior precision parameter, \ie, $p(\vw) = \Norm(\vzeros, \delta^{-1} \MI)$.

%
% \subsection{Linearization gives rise to a Gaussian process}
% \label{sec:nn2gp}
%

\textbf{Uncertainty quantification} \todo{Move this section to the related work}
Bayesian inference offers a principled approach to quantifying uncertainty in neural networks.
The goal is to find the posterior over the weights ${p(\vw \mid \vy) \propto p(\vy \mid f_{\weights}(\vx)) p(\weights)}$ as
it represents our belief in the parameters after combining data $\dataset$ with our prior $p(\vw)$.
Although the true posterior $p(\vw \mid \dataset)$ is intractable given the non-linearities of the neural network, one can resort to sampling techniques such as Hamiltonian Monte-Carlo (HMC).
However, for most applications their high computational costs make them impractical so we need approximate inference techniques.
In \cref{fig:banana}, we show a qualitative example of the induced function-space posterior obtained with our method compared to the posterior obtained through HMC sampling on the Banana toy dataset. 

\textbf{Function space}
As a neural network is a deterministic mapping, the weight-space posterior induces a distribution over the function values.
Intuitively, if one was to sample from the weight posterior, the corresponding functions created can
be viewed as perturbed versions of the function at the MAP estimate $f_{\vw^*}$.
% \todo{not super sure about the perturbed part here. I know what \textrm{you}'re trying to say but a little confused}
In most applications, we care about predictions from the neural network and not the weights themselves.
As such, it is the distribution over function values that we are actually interested in.


\textbf{Linearization gives rise to a Gaussian process}
Our goal is to build a sparse function-space representation of a neural network.
Gaussian processes $f$ are an extension of the multivariate normal that characterizes a distribution over
functions in terms of the first two moments.
They are defined by a mean function $\mu(\cdot)$ and a covariance (aka kernel) function $\kappa(\cdot,\cdot)$.
Thus, we need these two functions based on the neural network to build the Gaussian process posterior.
Recent work \citep{khan2019approximate,maddox2021fast} has shown that linearizing approximations in the weight space
lead to function space equivalent approximations.
As Gaussian distributions remain tractable under linear transformations, a linear function in
terms of parameters can be converted from the weight space to the function space (see Ch.~2.1 in \cite{rasmussen2006gaussian}) as follows:\begin{equation} \label{eq:weight_func}
f_\weights(\vx) \approx 
%g_\weights(\mathbf{x}) = 
\phi^\top\!(\vx) \, \vw \implies \mu(\vx) = 0 \quad \kappa(\vx, \vx') = \frac{1}{\delta} \phi^\T\!(\vx) \, \phi(\vx')
\end{equation}
% The posterior structure directly relates to the optimization loss around the MAP weights $\vw^*$.
A common approach is to approximate the correlation structure of a distribution centred at the MAP estimate as done in the Laplace-GGN \citep{khan2019approximate, daxberger2021laplace, maddox2021fast}. The Laplace-GGN takes the MAP solution and approximates the Hessian of the loss function
% $\ell(f_\weights(\mathbf{x}_{i}), \mathbf{y}_i)$
with the GGN.
Following the work of \citep{khan2019approximate}, we can view this approximation as building an approximate linear model of the neural network as $f_{\weights^*}(\vx) \approx 
%g_{\weights}(\vx) = 
\Jac{\weights_*}{\vx} \, \weights$, where $\Jac{\weights}{\vx} \coloneqq \left[ \nabla_\weights f_\weights(\vx)\right]^\top \in \R^{C \times P}$ is the Jacobian at the MAP.
Using the Hessian of the approximate model, we arrive at the Laplace-GGN approximate posterior for $q(\vw)$.
\todo{do we need this sentence about the Hessian to get Laplace-GGN??}
Therefore, the Laplace-GGN linear model can be used to convert our weight space model to the function space by,
\begin{equation} 
\label{eq-laplace-approx-function-space}
% g(\vx) \sim \GP \left( \mu(\vx), \kappa(\vx, \vx') \right) \quad \text{with} \quad
  \mu(\vx) =  0 \quad \text{and} \quad
  \kappa(\vx, \vx')
  = \frac{1}{\delta} \Jac{\weights^*}{\vx} \, \JacT{\weights^*}{\vx'}, 
\end{equation}
<<<<<<< HEAD
where the kernel is the so-called Neural Tangent Kernel (NTK, \cite{jacot2018neural}). In \cref{eq-laplace-approx-function-space} and \cref{eq:weight_func}, for notational convenience, we restricted the function output to single dimension, but this could be easily extend for the multi-dimensional case. With this kernel function, we can then combine it with the dataset $\dataset$ to form the posterior $q(\vf)$. \citet{khan2019approximate} took a similar approach, but instead of fitting the GP posterior to the actual $\vy$, but a transformation of $\vy$ which they refer to as pseudo-data. Similarly, \citet{immerImprovingPredictionsBayesian2021} obtain the same covariance function but a different mean because they rely on a first order approximation of the neural network to form a Bayesian GLM model. Both approaches attempted to adjust the GP posterior mean function to ensure the predictions are from the neural network $f_{\vw^*}(\vx)$. In our method, we wish to make predictions from the derived GP and thus we avoid such adjustments. We now present the general formulation of the sparse functional representation of our trained neural network based on the non-sparse approximation. 
=======
where the kernel is the so-called Neural Tangent Kernel (NTK, \cite{jacot2018neural}). In \cref{eq-laplace-approx-function-space}, for notational convenience, we restricted the function output to single dimension, but this could be easily extend for the multi-dimensional case. With this kernel function, we can then combine it with the dataset $\dataset$ to form the posterior $q(\vf)$. \citet{khan2019approximate} took a similar approach, but instead of fitting the GP posterior to the actual $\vy$, but a transformation of $\vy$ which they refer to as pseudo-data. Similarly, \citet{immer2021improving} obtain the same covariance function but a different mean because they rely on a first order approximation of the neural network to form a Bayesian GLM model. Both approaches attempted to adjust the GP posterior mean function to ensure the predictions are from the neural network $f_{\vw^*}(\vx)$. In our method, we wish to make predictions from the derived GP and thus we avoid such adjustments. We now present the general formulation of the sparse functional representation of our trained neural network based on the non-sparse approximation. 
>>>>>>> 2a17502e


\section{\our: Sparse function-space represenation of neural networks}
\paragraph{GP in the dual parameters}
As stated in \citet[Parameterization Lemma~1]{csato2002sparse}, the posterior process $f_{\textrm{post}}$ found through the Bayesian update equation using  GP prior and likelihood function can be parameterized by $\valpha$ and $\vbeta$:
\begin{equation}  \label{eq:gp_pred}
  \myexpect_{p(f_i \mid\vy)}[f_i]= \vk_{\vx i}^\top \valpha \quad \text{and} \quad
  \mathrm{Var}_{p(f\mid\vy)}[f_i] = \kappa_{ii} - \vk_{\vx i}^\top ( \MKxx + \diag(\vbeta)^{-1})^{-1} \vk_{\vx i},
\end{equation}
the $ij$\textsuperscript{th} entry of the matrix $\MKxx \in \R^{m \times m}$ is $\kappa(\vx_i,\vx_j)$, $\vk_{\vx i}$ denotes a vector where each $j$\textsuperscript{th} element is $\kappa(\vx_i, \vx_j)$, and $\kappa_{ii} = \kappa(\vx_i, \vx_i)$.  The dual parameters are the vector $\valpha \in \R^{m}$ and vector $\vbeta \in \R^{m}$, defined as:
\begin{equation}
\label{eq:dual_param}
\alpha_i \coloneqq \myexpect_{p(\vw \mid \vy)}[\nabla_{f_i}\log p(y_i \mid f_i)],  \quad
\beta_i \coloneqq - \myexpect_{p(\vw \mid \vy)}[\nabla^2_{f_i f_i}\log p(y_i \mid f_i)] .
\end{equation}
%
The above relations hold for generic likelihoods, and no approximations are involved as the expectation is under the exact posterior. It also highlights that our approximate inference technique, while usually considered a posterior approximation, can instead be seen as approximating the expectation of gradients of loss/likelihoods. In \citet{csato2002sparse}, they iteratively find dual variables setting them to log the expectation of the approximate posterior. At the same time, in \cite{adam2021dual, chang2020fast}, they showed this relationship for variational Gaussian processes where the above expectation is with respect to the approximate posterior from the variational approximation. The parameter $\alpha$ relates to non-Bayesian approaches, for example, support vector machines \citep{cortes1995support}, whose origins are found in work by \citet{kimeldorf1971some}. While in \citet{wilkinson2023bayes}, they show links between linearization methods and how they solve the \cref{eq:dual_param}. 

\paragraph{Dual parameters from NN}
Given we are making a Laplace approximation of the neural network we can remove the expectation over the posterior (see Ch.~3.4.1 in \cite{rasmussen2006gaussian} for derivation). Meaning we arrive at the following dual variables.
\begin{equation}
\label{eq:dual_param_laplace}
\hat{\alpha}_i \coloneqq \nabla_{f_i}\log p(y_i \mid f_i),  \quad \text{and} \quad
\hat{\beta}_i \coloneqq - \nabla^2_{f_i f_i}\log p(y_i \mid f_i).
\end{equation}

Substiuting \cref{eq:dual_param_laplace} in to \cref{eq:gp_pred} and we arrive at our GP model based on the converged neural network. Again this is similar to what was derived in \citet{immerImprovingPredictionsBayesian2021} for the posterior variance function, but they instead use the $f_{\vw^*}$ for the posterior mean and fail to spot the significance of the dual variables. The problem with \cref{eq:gp_pred} is that to make predictions and compute variances we must incur a cost of $O(n^3)$ which limits the use of the GP on large data sets.


\paragraph{Sparsifying the NNGP}
\label{sec:sparse-dual-gp}
%
Sparse Gaussian processes are a way to reduce the computational complexity of a full GP using a low-rank approximation. Many sparsifying approaches exist, we refer the reader to \cite{quinonero2005unifying} for an overview. Given that we have our dual variables derived from our neural network predictions and a kernel function, we could essentially use any approximation. We decide to follow the sparsifying approach of \citet{titsias2009variational} and also used in the DTC appeoximation \cite{quinonero2005unifying}, which is to define the marginal predictive distribution as $q_{\vu}(f_i)  = \int p(f_i  \mid \vu) q(\vu)  d\vu$. Given that we have $p(f_i  \mid \vu)$ determined by our GP prior, the goal is to find a $q(\vu)$. 

As was shown in \cite{adam2021dual}, the posterior under this model has a particular structure similar to \cref{eq:gp_pred}. In the paper, they spot the dual variables' importance for approximate inference but write them in the natural parameter form as this form is more suitable for optimization through natural gradients. In order to make the link to the dual variables defined in \cref{eq:dual_param} we write them in the sparse GP in the dual variable form. 
%
\begin{equation} 
	\valpha_{\vu}  =  \sum_{i \in \mathcal{D}_{n}}  \vkzi \, \hat{\alpha}_{i}, \quad
	\vbeta_{\vu} =  \sum_{i \in \mathcal{D}_{n}} \vkzi \,\hat{\beta}_{i} \, \vkzi^{\T} ,    
\label{eq:dual_sparse}
\end{equation}
the sparse dual variables are now a sum over all data points, with $\valpha_{\vu} \in \R^{M}$ and $\vbeta_{\vu} \in \R^{M  \times M}$. Using the sparse definition of the dual variables our sparse GP posterior takes the following form:
\begin{equation}\label{eq:dual_sparse_post}
   \myexpect_{q_{\vu}(\vf)}[f_i] = \vkzs^{\T} \MKzz^{-1}   \valpha_{\vu} , \quad 
   \textrm{Var}_{q_{\vu}(\vf)}[f_i]  = \kappa_{ii} - \vkzs^\top [\MKzz^{-1} - (\MKzz + \vbeta_{\vu})^{-1} ]\vkzs
\end{equation}
where $\MKzz$ and $\vkzs$ are define similarly to $\MKxx$ and $\vk_{\vx i}$ but now over the $\MZ \in \R^{M \times D} $ inducing points instead of the full dataset $\MX$. The key quantities we need to make predictions from our sparse GP from the converged neural network are $(\hat{\alpha}_i, \hat{\beta}_i)$ and a kernel function $\kappa$. Contrasting \cref{eq:dual_sparse_post} and \cref{eq:gp_pred} we can see that the computational complexity is now $\mathcal{O}(m^3)$ to $\mathcal{O}(n^3)$ where $m \ll n$.  Crucially given the structure of our probabilistic model, our sparse dual variables \cref{eq:dual_sparse} are a compact form of the full model projected using the kernel. 

Our approach contrasts to \citet{immer2021improving}, which uses a subset of the full model to try to reduce complexity, a less principled approach to build a sparse model given it ignores the information in the dataset. It is important to highlight that the sparsifying process is independent of the approximate inference technique. The \cref{eq:dual_param} are from the neural network definition \cref{eq-empirical-risk}. More complicated inference techniques, such as variational inference, could be used, but given its simplicity, we only need a trained neural network; we use a Laplace approximation in our experiments. Furthermore, our dual variable view of approximate inference means we do not need to resort to retraining a separate sparse GP model.

\section{Sparse function-space sequential learning}

We have presented a method for converting any trained neural network into a sparse function-space representation.
In this section, we demonstrate how sequential learning methods can benefit from our function-space representation and it's associated uncertainty estimates.


<<<<<<< HEAD
\subsection{\our for Continual learning}
=======
\subsection{Sparse functional regularization (SFR) in continual learning}
>>>>>>> 2a17502e
% Definition of CL -> a sequence of tasks 
In the Continual learning setting, the training is divided into $T$ tasks, each with its training data set $\dataset_t = \{(\mathbf{x}_{i}, \mathbf{y}_{i})\}_{i=1}^{n_t}$, which after the task is discarded and cannot be accessed in the later stages of the training. However, rehearsal and function regularization-based models keep a subset of the training data for each task to help the model alleviate forgetting. After each task, we can use our \our to build a compact representation of the neural network and then use that as an additional term to the training loss to regularize the model. \todo{this term is replacing the missing data}

% Where the regularizer comes from
At the end of the training for each task $t$, we compute the Laplace-GGN approximated kernel function for the current model and randomly select $m$ inducing points. Given the issues described in the previous sections, related to computing the full covariance posterior $\MKxx$,\todo{this should be $\kappa(\MX_t, \MX_t)$}, we can exploit the dual parameterization to efficiently encode the information from the $\dataset_t$ using the dual parameterization, as follows, 
\begin{equation}
 	\bar{\MB}^{-1}_t = \MKzz^{-1} \vbeta_\vu \MKzz^{-1} \in \R^{m \times m}, 
 	\quad 
 	\vbeta_{\vu} =  \sum_{i \in \dataset_t} \vkzi \,\hat{\beta}_{i} \, \vkzi^{\T} ,    
 	% \quad \forall t \in [1, T]
 \end{equation}
 where $\MKzz$ and $\vkzi$ are the kernel function computed on the inducing points $\MZ_t \in \R^{m \times D}$ for task $t$.
 
We can then keep a memory buffer $\mathcal{M} = \{(\MZ_t, \vu_t, \bar{\MB}^{-1}_t)\}_{t=1}^T$, where $\MZ_t$ are the inducing points selected from $\dataset_t$ and  $\vu_t = f_{\vw_t^*}(\MZ_t)\in \R^{m}$ are the neural network outputs over them computed with the MAP estimate after task $t$, $\vw_t^*$. Note that, for notational convenience, we are extending our neural network notation to be compatible with multiple inputs points, \ie, each $i$th entry is $f_{\vw_t^*}(\vz_i)\in \R$. Moreover, we restrict ourselves to single-output neural networks and refer the reader to further details on the multi-output setting to \cref{sec:cl_multioutput}. 

After each task, we update $\mathcal{M}$, and we can construct a regularizer term, which aims to reduce the drift of the current model from diverging on the inducing points $\MZ_s$ for all previous tasks $ s \in \left[ 1, t-1 \right]$. The resulting regularizer can be computed as follows
\begin{equation}
	\mathcal{R}_\textit{SFR}(\weights, \mathcal{M}) = \sum_{s=1}^{t-1} \frac{1}{m} \left[\left(f_{\weights}(\MZ_{s}) - f_{\weights_{s}}(\MZ_s) \right)^\T \bar{\MB}^{-1}_{s} \left(f_{\weights}(\MZ_{s}) - f_{\weights_{s}}(\MZ_s) \right) \right].
\end{equation}

\begin{equation}
	\mathcal{R}_\textit{SFR}(\weights, \mathcal{M}) = \sum_{s=1}^{t-1} \frac{1}{m} 
	\left\lVert 
	f_{\weights}(\MZ_{s}) - \vu_t % f_{\weights_{s}}(\MZ_s)
	\right\rVert_{\bar{\MB}^{-1}_{s}}.
\end{equation}
\todo{choose one option}
% where $f_\vw(\MZ_{s}) \in \R^m$ are the outputs of neural networks with the current weights $\vw$ and stored function outputs of the neural network at the MAP optimum for task $s$, i.e., each $i$th entry is $f_\cdot(\vz_i) \in \R$.

%\begin{equation}
%	\argmin_{\weights} \sum_{i=1}^{n} \ell(f_\weights(\mathbf{x}_{i}), \mathbf{y}_i) + \delta \mathcal{R}(\weights) + \tau \mathcal{R}_\textit{SFR}(\weights)
%\end{equation}
Then, when the training on the successive task, the new objective to minimize takes the following form
\begin{equation}
	\weights_t^* = \argmin_{\weights} \mathcal{L}(\mathcal{D}_t, \weights) + \tau \mathcal{R}_\textit{SFR}(\weights, \mathcal{M})
\end{equation}





\subsection{Reinforcement learning}
A key challenge in RL is to balance the trade-off between exploration and exploitation.
That is, should the agent select an action that it knows will lead to a high reward (exploitation), or should it
hope to discover new actions which lead to high reward (exploration) by selecting actions that it has not selected before.
In this section, we detail how our method's principled uncertainty estimates can be used to balance this trade-off in a model-based RL algorithim.

We consider stochastic environments with states \(\state \in \stateDomain \subseteq \R^{D_{\state}} \),
actions \(\action \in \actionDomain \subseteq \R^{D_{\action}}\) and transition dynamics
\(\transitionFn: \stateDomain \times \actionDomain \rightarrow \stateDomain \), such that
$\state_{t+1} = \transitionFn(\state_{t}, \action_{t}) + \noise_{t}$, where  $\noise_{t}$
is i.i.d. transition noise.
We consider the episodic setting where the system is reset to an initial state $\state_{0}$ at each episode and we
assume that there is a known reward function $r : \stateDomain \times \actionDomain \rightarrow \R$.
% Following the Markov decision process formulation \cite{bellmanMarkovianDecisionProcess1957a}, we
% denote the states \(\state \in \stateDomain \subseteq \R^{D_{\state}} \) and actions \(\action \in \actionDomain \subseteq \R^{D_{\action}}\)
% of the sytem, the reward function $r : \stateDomain \times \actionDomain \rightarrow \R$, and transition dynamics
% \(\transitionFn: \stateDomain \times \actionDomain \rightarrow \stateDomain \), such that
% $\state_{t+1} = \transitionFn(\state_{t}, \action_{t}) + \noise_{t}$ where  $\noise_{t}$
% is i.i.d. transition noise.
% $\mathbb{E}_{\noise_{0:\infty}} \big[ \sum_{t=0}^{\infty} \discount^{t} \rewardFn(\state_{t},\action_{t}) \big]$
% \begin{align} \label{eq-model-free-objective}
% \policy^{*} = \arg \max_{\policy \in \policyDomain} J(\transitionFn, \policy) = \arg \max_{\policy \in \policyDomain} \mathbb{E}_{\noise_{0:\infty}} \bigg[ \sum_{t=0}^{\infty} \discount^{t} \rewardFn(\state_{t},\action_{t}) \bigg]
% \quad \text{s.t. } \state_{t+1} = \transitionFn(\state_{t}, \action_{t}) + \noise_{t},
% \end{align}
The goal of RL is to find the policy \(\pi : \stateDomain \rightarrow \actionDomain\)
(from a set of policies $\Pi$) that maximises the sum of discounted rewards
in expectation over the transition noise,
\begin{align} \label{eq-model-free-objective}
J(\transitionFn, \policy) = \mathbb{E}_{\noise_{0:\infty}} \bigg[ \sum_{t=0}^{\infty} \discount^{t} \rewardFn(\state_{t},\action_{t}) \bigg]
\quad \text{s.t. } \state_{t+1} = \transitionFn(\state_{t}, \action_{t}) + \noise_{t},
\end{align}
where $\gamma \in [0, 1)$ is a discount factor.
In this work, we consider model-based RL where a model of the transition dynamics is learned \(f_{\mathbf{w}} \approx \transitionFn\) and then used by a planning algorithm.
A simple approach is to use the learned dynamic model $f_{\mathbf{w}^{*}}$ and maximise the objective in \cref{eq-model-free-objective},
\begin{align} \label{eq-greedy}
  \policy^{\text{Greedy}} &= \arg \max_{\pi \in \Pi} J(f_{\mathbf{w}^{*}}, \pi).
\end{align}
However, we can leverage the method in \cref{sec:methods} to obtain a function-space posterior over the learned dynamics $q_{\mathbf{u}}(\hat{\transitionFn} \mid \dataset)$,
where $\mathcal{D}$ represents the state transition data set \(\mathcal{D} = \{(s_{i},a_{i}), s_{i+1}\}_{i=0}^{N}\).
Importantly, the uncertainty represented by this posterior distribution can be used to balance the exploration-exploitation trade-off,
using approaches such as posterior sampling \cite{osbandWhyPosteriorSampling2017,osbandMoreEfficientReinforcement2013},
\begin{align} \label{eq-posterior-sampling}
  \policy^{\text{PS}} &= \arg \max_{\pi \in \Pi} J(\hat{f}, \pi)
\quad \text{s.t. } \tilde{\transitionFn} \sim q_{\mathbf{u}}(\hat{\transitionFn} \mid \dataset),
\end{align}
where a function $\tilde{\transitionFn}$ is sampled from the (approximate) posterior $q_{\mathbf{u}}(\hat{\transitionFn} \mid \dataset)$ and used to find a policy as
in \cref{eq-greedy}.
Intuitively, this strategy will explore where the model has high uncertainty, which in turn will reduce the model's uncertainty as data is collected and used to
train the model.
See \cref{sec-rl-appendix} for more details of how we use

\textbf{Pathwise conditioning in function-space??}
\todo{could try to implement this}




% We start by obtaining a posterior over the weights of a trained neural network via the Laplace approximation.
% We then show how we can obtain a function-space posterior, (i.e. a GP posterior)
% by linearising the neural network around the weights Maximum a Posteriori (MAP) estimate.
% We then show that by linearising the neural network we can obtain a function-space posterior, i.e. a GP posterior.
% We paraterise our single-step dynamic model $\transitionFnWithParams : \inputDomain \rightarrow \outputDomain$
% as an $L\text{-layer}$ NN with weights $\weights$.

%A Gaussian process (GP) is a distribution over real-valued functions $f(\cdot): \mathcal{X} \rightarrow \R$ defined over $\mathcal{X}$.
%Formally, a GP is defined as,
%\begin{align}
%\label{eq-gp-prior}
%  f(\cdot) \sim \mathcal{N}\left( \mu(\cdot), k(\cdot,\cdot') \right) \quad
%  \mu(\cdot): \mathcal{X} \rightarrow \R \quad
%  k(\cdot,\cdot'): \mathcal{X} \times \mathcal{X} \rightarrow \R
%\end{align}
%where $\mu(\cdot)$ denotes a mean function and $k(\cdot,\cdot')$ a positive definite covariance function, also known as a kernel.
%Given a data set $\dataset = \{\mathbf{x}_{n} \in \inputDomain, \mathbf{y}_{n} \in \outputDomain\}_{n=0}^{N}$,
%we can obtain the GP posterior via multivariate normal conditioning,
%\begin{align}
%\label{eq-gp-predictive-posterior}
%  p(f(\mathbf{x}_{*}) \mid \mathbf{y}) &= \mathcal{N}
%  % \left( f(\mathbf{x}_{*}) \mid \mathbf{A} \mathbf{m}^{*}, \mathbf{A}\mathbf{K}_{\mathbf{x}\mathbf{x}}^{-1} \mathbf{A}^{T} \right) \\
%  \left( f(\mathbf{x}_{*}) \mid \mu(\mathbf{x}_{*}) + \mathbf{k}_{*\mathbf{x}} \mathbf{K}^{-1}_{\mathbf{x}\mathbf{x}} (\mathbf{y} - \bm\mu_{\mathbf{X}})),
%  k_{**} - \mathbf{k}_{*\mathbf{x}} \left(\mathbf{K}_{\mathbf{x}\mathbf{x}} \right)^{-1} \mathbf{k}_{*\mathbf{x}}^{T} \right)
%\end{align}
%% Our GP posterior is then given by,
%\todo{add mean func to GP posterior if we're using one}
%\begin{align}
%\label{eq-gp-predictive-posterior}
%  p(f(\mathbf{x}_{*}) \mid \mathbf{y}) &= \mathcal{N}
%  % \left( f(\mathbf{x}_{*}) \mid \mathbf{A} \mathbf{m}^{*}, \mathbf{A}\mathbf{K}_{\mathbf{x}\mathbf{x}}^{-1} \mathbf{A}^{T} \right) \\
%  \left( f(\mathbf{x}_{*}) \mid \mu(\mathbf{x}_{*}) + \mathbf{k}_{*\mathbf{x}} \mathbf{K}^{-1}_{\mathbf{x}\mathbf{x}} \mu_{\mathbf{x}},
%  k_{**} - \mathbf{k}_{*\mathbf{x}} \left(\mathbf{K}_{\mathbf{x}\mathbf{x}} + \bm\Lambda(\mathbf{y} ; \mathbf{f})^{-1} \right)^{-1} \mathbf{k}_{*\mathbf{x}}^{T} \right)
%\end{align}
%where $\bm\Lambda(\mathbf{y} ; \mathbf{f}) = \nabla^{2}_{\mathbf{f} \mathbf{f}} \log p(\mathbf{y} \mid \mathbf{f})$ can be viewed as per-input noise. \todo{I'm unsure about this per input noise bit. Check with paul.}
%\todo{what about regression/classification likelhoods}
%This GP predictive posterior is computationally expensive as it requires inverting an $N\times N$ matrix.
%
%\textbf{Sparse Gaussian processes}
%% The GP predictive posterior in \cref{eq-gp-predictive-posterior} is computationally expensive as it requires inverting an $N\times N$ matrix.
%A practical and computationally appealing alternative is to augment the joint probability space with pseudo inputs $\mathbf{Z} \in \R^{M \times D}$
%and corresponding outputs
%$\mathbf{u} = f(\mathbf{Z}; \weights) \in \R^{M \times C}$, known as inducing variables, where $M \ll N$.
%\todo{cite sparse gp papers}
%Instead of collapsing the inducing variables like \cite{titsiasVariational2009}, they can be treated variationally
%$p(\mathbf{u} \mid \mathbf{y}) \approx q(\mathbf{u}) = \mathcal{N}\left( \mathbf{u} \mid \mathbf{m}, \mathbf{V} \right)$, where $\mathbf{m}$ and $\mathbf{V}$ are variational parameters
%which need to be optimised \citep{hensmanGaussian2013}.
%The sparse variational GP (SVGP) predictive posterior is then given by,
%\begin{align}
%\label{eq-dual-svgp-predictive-posterior}
%  p(f(\mathbf{x}_{*}) \mid \mathbf{y})
%&\approx \mathcal{N} \left( f(\mathbf{x}_{*}) \mid \mathbf{k}_{*\mathbf{z}} \mathbf{K}^{-1}_{\mathbf{z}\mathbf{z}} \mathbf{m}^{*},
%  k_{**} - \mathbf{k}_{*\mathbf{z}} \mathbf{K}^{-1}_{\mathbf{z}\mathbf{z}} \mathbf{k}_{*\mathbf{z}}^{T}
%  % \mathbf{k}_{*\inducingInput} \mathbf{K}^{-1}_{\mathbf{z}\mathbf{z}} \mathbf{k}_{*\inducingInput}^{T}
%  + \mathbf{k}_{*\mathbf{z}} \mathbf{K}^{-1}_{\mathbf{z}\mathbf{z}}  \mathbf{V}^{*}  \mathbf{K}^{-1}_{\mathbf{z}\mathbf{z}} \mathbf{k}_{*\mathbf{z}}^{T}
%  \right)
%\coloneqq q_{\inducingVariable}(f(\mathbf{x}_{*}))
%\end{align}
%
%
%\textbf{Deep learning}
%Given the data set $\dataset = \{\mathbf{x}_{n} \in \inputDomain, \mathbf{y}_{n} \in \outputDomain\}_{n=0}^{N}$,
%the goal of (supervised) deep learning, is to train the weights $\weights \in \R^{P}$ of an $L\text{-layer}$ NN
%$f : \inputDomain \rightarrow \outputDomain$ to minimize the (regularized) empirical risk,
%\begin{align} \label{eq-empirical-risk}
%  \weights^{*} = \arg \min_{\weights \in \R^{D}} \mathcal{L}(\dataset;\weights) = \arg \min_{\weights \in \R^{D}} \left(
%  \sum_{n=0}^{N-1} l(f(\mathbf{x}_{n} ; \weights), \mathbf{y}_{n}) + R(\weights)  \right).
%\end{align}
%In practice, it is common to use the mean squared error (MSE) loss
%$l(f(\mathbf{x}_{n} ; \weights),\mathbf{y}_{n}) = \|f(\mathbf{x}_{n} ; \weights) - \mathbf{y}_{n} \|^{2}_{2}$
%and to use the weight decay regularizer $R(\weights)=\frac{1}{2}\gamma^{-2}\|\weights\|^{2}_{2}$.
%However, the practioner is free to choose any loss and regularizer. \todo{I think?}
%% \textbf{Bayesian neural networks}
%% \textbf{Weight space to function space}
%From a Bayesian perspective, we can interpret the terms in \cref{eq-empirical-risk} as the log-prior and the i.i.d. log likelihood, i.e.,
%\begin{align} \label{eq-log-prior}
%  R(\weights) &= \underbrace{\log p(\weights)}_{\text{log prior}} = \log \mathcal{N}(\weights \mid 0, \gamma^{2} \mathbf{I}) \\
%  l(f(\mathbf{x}_{n} ; \weights), \mathbf{y}_{n}) &= \underbrace{\log p(\mathbf{y}_{n} \mid f(\mathbf{x}_{n}; \weights))}_{\text{log likelihood}}
%  = \log \mathcal{N} \left( \mathbf{y}_{n} \mid f(\mathbf{x}_{n}; \weights), \mathbf{I} \right) \label{eq-log-likelihood}
%\end{align}
%
%\textbf{NN to GP}
%Given this interpretation, we can represent the weight space prior from \cref{eq-log-prior}, in
%function space, by linearising the BNN around $\weights^{*}$ and interpretting it as a GP.
%The GP prior is then given by,
%\begin{align} \label{eq-laplace-approx-function-space}
%  % \transitionFn_{\weights_{i}}(\cdot) \sim \mathcal{N} \left( \mu_{\weights_{i}^{*}}(\cdot), K_{\weights_{i}^{*}}(\cdot, \cdot') \right) \qquad
%  f(\cdot ;\weights) \sim \mathcal{N} \left( \mu(\cdot), k(\cdot, \cdot') \right) \quad
%  % \mu_{\weights_{i}^{*}}(\cdot)
%  \mu(\cdot)
%  = 0 \quad
%  % = f(\cdot ;\weights^{*}) \quad
%  % K_{\weights_{i}^{*}}(\cdot, \cdot')
%  k(\cdot, \cdot')
%  = \frac{1}{\gamma^{2}} \mathbf{J}(\cdot) \mathbf{J}(\cdot')^{T},
%\end{align}
%where the kernel is the neural tangent kernel (NTK) \citep{immerImprovingPredictionsBayesian2021},
%\todo{what mean function shoudl this use???}
%\todo{NTK times some factor??}
%with Jacobian given by $\mathbf{J}(\cdot) = \odv{\transitionFn(\cdot; \weights)}{\weights}_{\weights=\weights^{*}}$.
%% The kernel in \cref{eq-laplace-approx-function-space} is the neural tangent kernel (NTK)
%% $k(\mathbf{x}, \mathbf{x}') = \sigma_{0}^{2} J_{\weights^{*}}(\mathbf{x}) J_{\weights^{*}}(\mathbf{x}')^{T}$
%% \citep{immerImprovingPredictionsBayesian2021}
%% to formulate the GP posterior $p(f(\mathbf{X} ;\weights_{0:i}) \mid \dataset_{0:i})$.
%Given this GP prior, we can use \cref{eq-gp-predictive-posterior} to obtain our GP posterior by conditioning on the data.
%% Given our GP prior, we can use the properties of multivariate normals to obtain our GP posterior by conditioning on the data.
%% where $\mathbf{A} = \mathbf{k}_{*\mathbf{x}} \mathbf{K}^{-1}_{\mathbf{x}\mathbf{x}}$
%In contrast to conventional GP kernels, the NTK does not have any hyperparameters which need to be learned.
%Intuitively, we can view the optimisation in \cref{eq-empirical-risk} as learning our kernel.
%As a result, our NTK may be highly non stationary as it is dependent on the NN architecture, for example, the activation functions.
%It is worth noting that the NTK linearises the network around the optimised parameters $\weights^{*}$,
%so the function space prior (and thus posterior) is only a locally linear approximation.
%
%We now have a method to obtain a GP posterior from a trained DNN.
%% In contrast to other approaches, our formulation has not restricted us to using a weight-space posterior obtained from the Laplace approximation.
%In contrast to other approaches, our formulation has not restricted us to using a weight-space posterior from a BNN.
%However, in practice, the GP posterior is not very useful as it requires inverting an $N\times N$ matrix which has complexity $\mathcal{O}(N^{3})$.
%The SVGP in \cref{eq-dual-svgp-predictive-posterior} offers a solution to this problem but it is not immediately clear how to set $\mathbf{m}$ and $\mathbf{V}$.
%In the next section, we show how we can directly obtain an SVGP posterior (i.e. set $\mathbf{m}$ and $\mathbf{V}$) directly from both
%1) a trained NN and 2) a BNN weight-space posterior.
%% $\mathbf{m}$ and $\mathbf{V}$
%% However, it is not obvious how we can use a SVGP to set $\mathbf{m}$ and $\mathbf{V}$
%
%
%
%% In contrast, to previous work, this approach did not require us Laplace approximation. we will not restrict our
%% It is worth noting that the NTK linearises the network around the optimised parameters $\weights^{*}$,
%% so the function space prior (and thus posterior) is only a locally linear approximation.
%% In contrast to conventional GP kernels, the NTK does not have any hyperparameters which need to be learned.
%% It is also worth noting that the NTK may be highly non stationary and is dependent on the NN architecture, for example, the activation functions.
%
%
%\section{Methods}
%In the next section we show how we can obtain a SVGP directly from 1) a trained NN and 2) a BNN posterior.
%
%We follow \cite{csatoSparseOnlineGaussian2002} and express our GP posterior in the dual parameter space.
%However, we consider the variational formulation introduced by \cite{adamDualParameterizationSparse2021}, where the optimal variational parameters are given by,
%\begin{align} \label{eq-dual-params}
%\mathbf{m}^{*} = \mathbf{V}^{*}\bm\alpha^{*} \quad \mathbf{V}^{*} = [\mathbf{K}_{\mathbf{z}\mathbf{z}}^{-1} + \bm\beta^{*}]
%\end{align}
%Importantly, we can calculate the natural parameters $(\bm\alpha, \bm\beta)$ in closed form,
%\todo{paul needs to update \cref{eq-dual-svgp-params}}
%\begin{align} \label{eq-dual-svgp-params}
%\bm\alpha_{n} &=  \nabla_{\meanParam{1}} \mathbb{E}_{q_{\inducingVariable}(f(\mathbf{x}_{n}))} \left[ \log p(\mathbf{y}_{n} \mid f(\mathbf{x}_{n}) ) \right] \\
%\bm\beta_{n} &=  \nabla_{\meanParam{1}} \mathbb{E}_{q_{\inducingVariable}(f(\mathbf{x}_{n}))} \left[ \log p(\mathbf{y}_{n} \mid f(\mathbf{x}_{n}) ) \right].
%\end{align}
%This simplifies SVGP inference \citep{hensmanGaussian2013} as it no longer requires the variational parameters $(\mathbf{m}, \mathbf{V})$ to be optimised.
%
%% Importantly, \cite{changFantasizingDualGPs2022} show that in the dual space,
%% conditioning on new observations reduces to suming the dual variables from the previous time
%% step with an update, given by,
%% \todo{pick best way to show new data (using superscript new or just time indexing?)}
%% \begin{align} \label{eq-dual-update-svgp}
%% \bm\alpha_{n} &=  \nabla_{\meanParam{1}} \mathbb{E}_{q_{\inducingVariable}(f(\mathbf{x}_{n}))} \left[ \log p(\mathbf{y}_{n} \mid f(\mathbf{x}_{n}) ) \right] \\
%% \bm\beta_{n} &=  \nabla_{\meanParam{1}} \mathbb{E}_{q_{\inducingVariable}(f(\mathbf{x}_{n}))} \left[ \log p(\mathbf{y}_{n} \mid f(\mathbf{x}_{n}) ) \right]
%% \end{align}
%
%% We follow \cite{csatoSparseOnlineGaussian2002} and express our GP posterior in the dual parameter space,
%% % to write GP posterior $p(f(\mathbf{X} ;\weights_{0:i}) \mid \dataset_{0:i})$ as,
%% \begin{align} \label{eq-gp-post}
%%   \mathbb{E}_{p(f(\mathbf{x}_{*}) \mid \mathbf{y}_{n})} \left[ f(\mathbf{x}_{*}) \right] &= \mu(\mathbf{x}_{*}) + \mathbf{k}_{\mathbf{x}*}^{T} \bm\alpha_{n} \\
%%   \mathbb{V}_{p(f(\mathbf{x}_{*}) \mid \mathbf{y}_{n})} \left[ f(\mathbf{x}_{*}) \right] &= k_{**} - \mathbf{k}_{\mathbf{x}*}^{T} \left( \mathbf{K}_{\mathbf{x} \mathbf{x}} + \text{diag}(\bm\beta_{n})^{-1} \right)^{-1} \mathbf{k}_{\mathbf{x}*}
%% \end{align}
%% % \begin{align} \label{eq-laplace-approx-function-space}
%% %   \mathbb{E}_{p(f_{*} \mid \mathbf{y}_{n})} \left[ f_{*} \right] &= \mathbf{k}_{\mathbf{x}*}^{T} \bm\alpha_{n} \\
%% %   \mathbb{V}_{p(f_{*} \mid \mathbf{y}_{n})} \left[ f_{*} \right] &= k_{**} - \mathbf{k}_{\mathbf{x}*}^{T} \bm\alpha_{n} \left( \mathbf{K}_{\mathbf{x} \mathbf{x}} + \diag(\bm\beta_{n})^{-1} \right)^{-1} \mathbf{k}_{\mathbf{x}*}
%% % \end{align}
%% where the dual parameters $(\bm\alpha_n, \bm\beta_n)$ are vectors of,
%% \begin{align} \label{eq-gp-dual-params}
%%   \bm\alpha_{n} \coloneqq \left\{ \mathbb{E}_{p(f(\mathbf{x}_{i}) \mid \mathbf{y}_{n})} \left[ \nabla_{f_{i}} \log p(y_{i} \mid f(\mathbf{x}_{i})) \right] \right\}_{i=1}^{N} \qquad
%%   \bm\beta_{n} \coloneqq \left\{ \mathbb{E}_{p(f(\mathbf{x}_{i}) \mid \mathbf{y}_{n})} \left[ \nabla^{2}_{f_{i}} \log p(y_{i} \mid f(\mathbf{x}_{i})) \right] \right\}_{i=1}^{N}
%% \end{align}
%% Importantly, this parameterisation
%
%% \textbf{dual-SVGP}
%% \begin{align} \label{eq-svgp-post}
%%   \mathbb{E}_{q_{\mathbf{u}}(f(\mathbf{x}_{i}))} \left[ f(\mathbf{x}_{*}) \right] &= \mu(\mathbf{x}_{*}) + \mathbf{k}_{\mathbf{z}*}^{T} \bm\alpha_{\mathbf{u}} \\
%%   \mathbb{V}_{q_{\mathbf{u}}(f(\mathbf{x}_{i}))} \left[ f(\mathbf{x}_{*}) \right] &= k_{**} - \mathbf{k}_{\mathbf{z}*}^{T} \left[ \mathbf{K}_{\mathbf{z}\mathbf{z}}^{-1} - \left( \mathbf{K}_{\mathbf{z} \mathbf{z}} + \bm\beta_{\mathbf{u}} \right)^{-1} \right] \mathbf{k}_{\mathbf{z}*}
%% \end{align}
%% % \begin{align} \label{eq-laplace-approx-function-space}
%% %   \mathbb{E}_{p(f_{*} \mid \mathbf{y}_{n})} \left[ f_{*} \right] &= \mathbf{k}_{\mathbf{x}*}^{T} \bm\alpha_{n} \\
%% %   \mathbb{V}_{p(f_{*} \mid \mathbf{y}_{n})} \left[ f_{*} \right] &= k_{**} - \mathbf{k}_{\mathbf{x}*}^{T} \bm\alpha_{n} \left( \mathbf{K}_{\mathbf{x} \mathbf{x}} + \diag(\bm\beta_{n})^{-1} \right)^{-1} \mathbf{k}_{\mathbf{x}*}
%% % \end{align}
%% where the dual parameters $(\bm\alpha_{\mathbf{u}}, \bm\beta_{\mathbf{u}})$ are vectors of,
%% \begin{align} \label{eq-svgp-dual-params}
%%   \bm\alpha_{\mathbf{u}} \coloneqq \mathbf{k}_{\mathbf{z}i} \mathbb{E}_{q_{\mathbf{u}}(f(\mathbf{x}_{i}))} \left[ \nabla_{f_{i}} \log p(y_{i} \mid f(\mathbf{x}_{i})) \right] \qquad
%%   \bm\beta_{\mathbf{u}} \coloneqq \mathbf{k}_{\mathbf{z}i} \mathbb{E}_{q_{\mathbf{u}}(f(\mathbf{x}_{i}))} \left[ \nabla^{2}_{f_{i}} \log p(y_{i} \mid f(\mathbf{x}_{i})) \right] \mathbf{k}_{\mathbf{z}i}^{T}
%% \end{align}
%
%% weight space posterior in \cref{eq-laplace-approx-weight-space} in
%% function space by linearising the BNN and interpreting it as a GP.
%% \begin{align} \label{eq-laplace-approx-function-space}
%%   \transitionFn_{\weights_{i}}(\cdot) &\sim \mathcal{N} \left( \mu_{\weights_{i}^{*}}(\cdot), K_{\weights_{i}^{*}}(\cdot, \cdot') \right) \quad
%%   \mu_{\weights_{i}^{*}}(\cdot) &= \transitionFn_{\weights^{*}_{i}}(\cdot) \quad
%%   K_{\weights_{i}^{*}}(\cdot, \cdot') &= \mathbf{J}_{\weights^{*}_{i}}(\cdot) \bm\Sigma_{\weights^{*}_{i}} \mathbf{J}_{\weights^{*}_{i}}(\cdot')^{T}
%% \end{align}
%% where the Jacobian is given by $\mathbf{J}_{\weights^{*}_{i}}(\cdot) = \odv{\transitionFnWithParams(\cdot)}{\weights}_{\weights=\weights_{i}^{*}}$.
%
%% \begin{align} \label{eq-laplace-approx-jacobian}
%% \mathbf{J}_{\weights^{*}_{i}}(\cdot) = \odv{\transitionFnWithParams(\cdot)}{\weights}_{\weights=\weights_{i}^{*}}
%% \end{align}
%
%
%% % Note that the posterior in \cref{eq-laplace-approx-weight-space} is in weight space.
%% We can represent the weight space posterior in \cref{eq-laplace-approx-weight-space} in
%% function space by linearising the BNN and interpreting it as a GP.
%% \begin{align} \label{eq-laplace-approx-function-space}
%%   \transitionFn_{\weights_{i}^{*}}(\cdot) &\sim \mathcal{N} \left( \mu_{\weights_{i}^{*}}(\cdot), K_{\weights_{i}^{*}}(\cdot, \cdot') \right) \quad
%%   \mu_{\weights_{i}^{*}}(\cdot) &= \transitionFn_{\weights^{*}_{i}}(\cdot) \quad
%%   K_{\weights_{i}^{*}}(\cdot, \cdot') &= \mathbf{J}_{\weights^{*}_{i}}(\cdot) \bm\Sigma_{\weights^{*}_{i}} \mathbf{J}_{\weights^{*}_{i}}(\cdot')^{T}
%% \end{align}
%% where the Jacobian is given by $\mathbf{J}_{\weights^{*}_{i}}(\cdot) = \odv{\transitionFnWithParams(\cdot)}{\weights}_{\weights=\weights_{i}^{*}}$.
%
%% \begin{align} \label{eq-laplace-approx-jacobian}
%% \mathbf{J}_{\weights^{*}_{i}}(\cdot) = \odv{\transitionFnWithParams(\cdot)}{\weights}_{\weights=\weights_{i}^{*}}
%% \end{align}
%
%
%\subsection{Fast Updates}
%Importantly, \cite{changFantasizingDualGPs2022} show that in the dual space,
%conditioning on new observations reduces to suming the dual variables from the previous time
%step with an update, given by,
%\todo{pick best way to show new data (using superscript new or just time indexing?)}
%\begin{align} \label{eq-dual-update-svgp}
%\dualParam{1}^{t+1} &\leftarrow \dualParam{1}^{t} +  \nabla_{\meanParam{1}} \mathbb{E}_{q_{\inducingVariable}(\latentFn(\state_{t}, \action_{t}))} \left[ \log p(\state_{t+1} \mid \latentFn(\state_{t}, \action_{t}) ) \right] \\
%\dualParam{2}^{t+1} &\leftarrow \dualParam{2}^{t} +  \nabla_{\meanParam{2}} \mathbb{E}_{q_{\inducingVariable}(\latentFn(\state_{t}, \action_{t}))}  \left[ \log p(\state_{t+1} \mid \latentFn(\state_{t}, \action_{t}) ) \right]
%\end{align}
%Importantly, for a single new observation $((\state_{t}, \action_{t}), \state_{t+1})$ this update has
%complexity $\mathcal{O}(\numInducing^{2})$.
%This is a significant improvement to naive GP conditioning, which has complexity $\mathcal{O}((\numDataNew + \numDataOld)^{3})$
%and sparse GP conditioning, which has complexity $\mathcal{O}((\numDataNew + \numDataOld)\numInducing^{2})$.
%\todo{double check these complexities are right and cite them/show equaitons}
%It is worth highlighting that the complexity of \cite{changFantasizingDualGPs2022} update does not increase during an episode.
%
%\subsubsection{Model-based RL}
%
%\subsubsection{Efficiently Sampling Functions for Posterior Sampling}
%\cite{wilsonEfficiently2020}
%\cite{wilsonPathwise2021}
%
%% \begin{align} \label{eq-dual-update-svgp}
%%  \dualParam{1}^{\text{new}} &\leftarrow \dualParam{1}^{\text{old}} +
%%   \nabla_{\meanParam{1}} \mathbb{E}_{q_{\inducingVariable}(\latentFn(\state_t^{\text{new}}, \action_t^{\text{new}}))}
%%  \left[ \log p(\state_{t+1}^{\text{new}} \mid \latentFn(\state_t^{\text{new}}, \action_t^{\text{new}}) ) \right] \\
%%  \dualParam{2}^{\text{new}} &\leftarrow \dualParam{2}^{\text{old}} +
%%   \nabla_{\meanParam{2}} \mathbb{E}_{q_{\inducingVariable}(\latentFn(\state_t^{\text{new}}, \action_t^{\text{new}}))}
%%  \left[ \log p(\state_t^{\horizon+1} \mid \latentFn(\state_t^{\text{new}}, \action_t^{\text{new}}) ) \right] \\
%%  \dualParam{1}^{\horizon+1} &\leftarrow \dualParam{1}^{\horizon} +
%%   \nabla_{\meanParam{1}} \mathbb{E}_{q_{\inducingVariable}(\latentFn(\state_{\horizon}, \action_{\horizon}))}
%%  \left[ \log p(\state_{\horizon+1} \mid \latentFn(\state_{\horizon}, \action_{\horizon}) ) \right] \\
%%  \dualParam{2}^{\horizon+1} &\leftarrow \dualParam{2}^{\horizon} +
%%   \nabla_{\meanParam{2}} \mathbb{E}_{q_{\inducingVariable}(\latentFn(\state_{\horizon}, \action_{\horizon}))}
%%  \left[ \log p(\state_{\horizon+1} \mid \latentFn(\state_{\horizon}, \action_{\horizon}) ) \right]
%% \end{align}
%
%
%\begin{assumption} \label{assumption-ntk-linearisation}
%  Something about NTK being a linearisation around $\theta^{*}_{i}$ but each update moves away from $\theta^{*}_{i}$
%\end{assumption}
%
%\cite{rossellApproximateLaplaceApproximations2021}



\section{Experiments}
\label{sec:experiments}

\todo{Overview of experiments}

Our experiments seek to answer the following questions:
\begin{enumerate}
  \item \textbf{Predictions} How do predictions with our sparse function-space approximation compare to weight-space approximations? Does our method's ability to consider the full data set offer benefits over subset function-space methods?
  % \item Does our method's ability to consider the full data set offer benefits over subset function-space methods?
  \item \textbf{Function-space updates} How fast are our function-space updates relative to retraining from scratch? Do they improve predictive performance? Are they as good as retraining from scratch?
  \item \textbf{Uncertainty} How good are our uncertainty estimates? Can they be used in downstream settings like RL?
  \item \textbf{Representation} Is our sparse function-space representation useful for continual learning?
\end{enumerate}

\subsection{Capturing uncertainty in UCI tasks under supervised learning}
%


\begin{table}[t!] 
  \centering\scriptsize
  \caption{Negative log predictive density (NLPD) (lower better) for the proposed model TODO} 
	\label{tbl:uci}
	% Control table spacing
	\renewcommand{\arraystretch}{1.}
	\setlength{\tabcolsep}{2pt}
	\setlength{\tblw}{0.14\textwidth}  
	
	% Custom error formatting
	\newcommand{\val}[2]{%
		$#1$\textcolor{gray}{\tiny ${\pm}#2$}
	} 

    % THE TABLE NUMBER ARE GENERATED BY A SCRIPT	
	\input{tables/uci.tex}
\end{table}
We trained a two-layer MLP for each of the $8$ classification tasks in UCI, see \cref{tbl:uci} for a list of the datasets. The neural network training was done using MAP, with a prior $\mathcal{N}(0,\delta^{-1} \MI)$ with prior precision $\delta$. After training, we constructed the SVGP dual and used the resulting SVGP model for uncertainty quantification. Depending on task dimension and complexity, our model can match the NN MAP in NLPD performance even with a low number of inducing points, see \cref{tbl:uci}. We performed hyperparameter search over the prior precision, and ran the experiment over $10$ seeds. During the initial NN training, we used a learning rate of $1e-3$.



\subsection{Supervised learning on image data sets}


\begin{table}[t!] 
  \centering\scriptsize
  \caption{Metrics for supervised learning with image data. SVGP is our method, and the number inside parentheses is the number of inducing points. SVGP NN is a modification of our method, where the mean is from the NN directly and the variance is from the GP model} 
	\label{tbl:imagesuper}
	% Control table spacing
	\renewcommand{\arraystretch}{1.}
	\setlength{\tabcolsep}{6pt}
	\setlength{\tblw}{0.15\textwidth}  
	
	% Custom error formatting
	\newcommand{\val}[2]{%
		$#1$\textcolor{gray}{\tiny ${\pm}#2$}
	} 

    % THE TABLE CAN BE FORMATTED MORE LIKE THIS
    \begin{tabular}{l l C{\tblw} C{\tblw} C{\tblw} C{\tblw}}
    \toprule
    & Method & ACC~$\uparrow$ & NLPD~$\downarrow$ & ECE~$\downarrow$ & OOD-AUC~$\uparrow$  \\
    \midrule
    \multirow{2}{*}{FMNIST} 
    & MAP & \val{0.000}{0.000} & \val{0.000}{0.000} & \val{0.000}{0.000} & \val{0.000}{0.000} \\
    & BNN predictive & \val{0.000}{0.000} & \val{0.000}{0.000} & \val{0.000}{0.000} & \val{0.000}{0.000} \\
    & BNN predictive \cite{todo} & \val{0.000}{0.000} & \val{0.000}{0.000} & \val{0.000}{0.000} & \val{0.000}{0.000} \\
    & GLM predictive & \val{0.000}{0.000} & \val{0.000}{0.000} & \val{0.000}{0.000} & \val{0.000}{0.000} \\
    & GP predictive & \val{0.000}{0.000} & \val{0.000}{0.000} & \val{0.000}{0.000} & \val{0.000}{0.000} \\
    & \our (NN) & \val{0.000}{0.000} & \val{0.000}{0.000} & \val{0.000}{0.000} & \val{0.000}{0.000} \\
    & \our & \val{0.000}{0.000} & \val{0.000}{0.000} & \val{0.000}{0.000} & \val{0.000}{0.000} \\    
    \midrule
    \multirow{2}{*}{CIFAR-10} 
    & MAP & \val{0.000}{0.000} & \val{0.000}{0.000} & \val{0.000}{0.000} & \val{0.000}{0.000} \\
    & BNN predictive & \val{0.000}{0.000} & \val{0.000}{0.000} & \val{0.000}{0.000} & \val{0.000}{0.000} \\
    & BNN predictive \cite{todo} & \val{0.000}{0.000} & \val{0.000}{0.000} & \val{0.000}{0.000} & \val{0.000}{0.000} \\
    & GLM predictive & \val{0.000}{0.000} & \val{0.000}{0.000} & \val{0.000}{0.000} & \val{0.000}{0.000} \\
    & GP predictive & \val{0.000}{0.000} & \val{0.000}{0.000} & \val{0.000}{0.000} & \val{0.000}{0.000} \\
    & \our (NN) & \val{0.000}{0.000} & \val{0.000}{0.000} & \val{0.000}{0.000} & \val{0.000}{0.000} \\
    & \our & \val{0.000}{0.000} & \val{0.000}{0.000} & \val{0.000}{0.000} & \val{0.000}{0.000} \\    
    \bottomrule
    \end{tabular}

    % THE TABLE NUMBER ARE GENERATED BY A SCRIPT	
	%\input{tables/img_super.tex}
\end{table}

Similarly to the UCI experiments, we trained neural networks (CNN, architexture matches \citet{immer2021improving}) for the FMNIST and CIFAR10 classification tasks. After training, we computed the duals for NN2SVGP and used the resulting SVGP for uncertainty estimates, see \cref{tbl:imagesuper}. We performed hyperparameter optimization over the prior precision, and found the optimal value to be [insert]. We ran the experiment over $5$ seeds. During the NN training, we used a batch size of $512$ and an Adam optimizer with learning rate $1e-3$.

In addition to uncertainty estimates, our method can update the posterior when given new data. We gave the SVGP model 10 \% of the test dataset used for evaluation, and compare the performance of the SVGP model and the retrained NN in [INSERT TABLE]. 

\subsection{Updating the  network representation for Continual learning}
The Continual learning setting is a challenging and the training and


\begin{table}[t!] 
  \centering\scriptsize
  \caption{
  TODO: CL Experiments. $^*$ Methods relying only on weight regularization. 
  \color{blue}{Results from \cite{rudner2022continual}.} 
  %\color{red}{Preliminary results need more runs or hyperparam tuning}
  }
	\label{tbl:cl_table_1}
	% Control table spacing
	\renewcommand{\arraystretch}{1.}
	\setlength{\tabcolsep}{2pt}
	\setlength{\tblw}{0.14\textwidth}  
	
	% Custom error formatting
	\newcommand{\val}[2]{%
		$#1$\textcolor{gray}{\tiny ${\pm}#2$}
	} 
	
	\input{tables/cl_table_1}
\end{table}


\subsection{Reinforcement Learning}

In section \label{sec-rl} we detailed how our method can be used to

See \label{sec-rl-experiments-appendix} for more details of our experiments.



We compare a model-based RL agent using a simple MLP dynamic model with
\begin{itemize}
  \item uncertainty is good for exploration
\end{itemize}

\cref{fig:rl} shows training curves

\begin{figure}[!t]
 \centering
 \begin{subfigure}{.2\textwidth}
 \resizebox{\textwidth}{!}{%
 \begin{tikzpicture}[inner sep=0,outer sep=0]

   % Draw decorated 'ground'
   \draw[postaction={draw, decorate, decoration={border, angle=-45,
					amplitude=1cm, segment length=.5cm}}] (-3,-1.5) -- (12,-1.5);

   % The cart
   \draw[draw=black,fill=black!50,draw=black,line width=3pt,rounded corners=1mm] (0,0) rectangle (9cm,3cm);
   \node[fill=black,circle,minimum size=.5cm] (dot) at (4.5cm,3cm) {};

   % Wheels
   \node[fill=white,draw=black,line width=3pt,circle,minimum size=2cm,,fill=black!50] at (2cm,-.5cm) {};
   \node[fill=white,draw=black,line width=3pt,circle,minimum size=2cm,fill=black!50] at (7cm,-.5cm) {};

   % The arm
   \node[anchor=north,minimum width=1cm,minimum height=14cm,draw=black,rotate=20,rounded corners=5mm,yshift=7mm,xshift=-.3mm,fill=white,draw=black,line width=3pt] at (dot) {};
   \node[fill=black,circle,minimum size=.5cm] at (dot) {};

   % Markings
   \draw[loosely dashed,line width=1pt] (4.5,6) -- (4.5,-10);

   % Arrow
   \draw[->,black,line width=3pt,-{Latex[length=7mm,width=7mm]}] (1,5) --node[above,outer sep=6pt]{\large $x$} (4.5,5);

   \def\centerarc[#1](#2)(#3:#4:#5)% Syntax: [draw options] (center) (initial angle:final angle:radius)
   { \draw[#1] ($(#2)+({#5*cos(#3)},{#5*sin(#3)})$) arc (#3:#4:#5); }

   % Draw arc
   \centerarc[black,line width=3pt](dot)(270:290:11)
   \node at (6.5,-9) {$\theta$};

   \node[white,minimum size=1cm] at (4.5,-13) {};

 \end{tikzpicture}}
 \end{subfigure}
 \hfill
 \begin{subfigure}{.78\textwidth}
   \centering\scriptsize
   \setlength{\figurewidth}{\textwidth}
   \setlength{\figureheight}{.5\figurewidth}
   \pgfplotsset{axis on top}
   \input{./fig/rl.tex}
 \end{subfigure}
 \hfill
 \caption{\textbf{Reinforcement learning experiments} Training curves showing that our model's uncertainty estimates improve sample efficiency in RL.
   Our method (blue/green) converges to the optimal solution in fewer environment steps than the baseline model-based RL method (magenta) and (DDPG) the model-free baseline  (yellow).}
 \label{fig:rl}
\end{figure}

%


% \begin{figure}
%   \centering
%   \includegraphics[width=0.5\textwidth, angle=270]{fig/weight-space-to-functio-space.pdf}
%   \caption{}
% \end{figure}

% \begin{figure}
%   \centering
%   \includegraphics[width=0.5\textwidth, trim=0 100 0 10]{fig/cartpole-training-curves.pdf}
%   \caption{}
% \end{figure}

% \begin{table}
%   \caption{Negative test log likelihood (lower is better) on UCI classification tasks (2 hidden layers, 50 tanh). Our SVGP predictive outperforms the GLM predictive. }
% \end{table}

\section{Discussion and conclusion}
\label{sec:conclusion}
%



It is worth noting that the NTK linearises the network around the MAP solution $\weights^{*}$,
so the function space prior (and thus posterior) is only a locally linear approximation.
In contrast to conventional GP kernels, the NTK does not have any hyperparameters which need to be learned.
It is also worth noting that the NTK may be highly non stationary and is dependent on the NN architecture, for example, the activation functions.






A reference implementation of the methods presented in this paper is currently available as supplementary material and will be made available under the MIT License on GitHub upon acceptance.


%\section*{Broader Impact}

% \section*{References}
%\small
%\printbibliography
%\normalsize
% TODO make bibliography small a better way

%References follow the acknowledgments. Use unnumbered first-level heading for
%the references. Any choice of citation style is acceptable as long as you are
%consistent. It is permissible to reduce the font size to \verb+small+ (9 point)
%when listing the references.
%Note that the Reference section does not count towards the page limit.
%\medskip

\clearpage


\phantomsection%
\addcontentsline{toc}{section}{References}
\begingroup
\small
\bibliographystyle{abbrvnat}
\bibliography{bibliography}%zotero-library
\endgroup

\clearpage

\nipstitle{
    {\Large Supplementary Material:} \\
    PAPER TITLE GOES HERE}
\pagestyle{empty}

\appendix

This supplementary document is organized as follows. 
%
\cref{app:method} provides a more extensive overview of the techncical details of \our.
%
\cref{app:cl} covers the sparse-functional regularisation (SFR) setup for continual learning.
%
\cref{app:rl} provides a more extensive writeup of the reinforcement learning setup used in the experiments.
%
\cref{app:experiments} provides the full details of each individual experiments in the main paper.


\section{Method details}
\label{app:method}
%
Optionally include extra information (complete proofs, additional experiments and plots) in the appendix.
This section will often be part of the supplemental material.



\section{Sparse functional regularisation in continual learning}
\label{app:cl}


\subsection{Extending the CL regularizer to multi-class settings}
\begin{equation}
	\bar{\MB}^{-1}_s = \MKzz^{-1} \vbeta_\vu \MKzz^{-1} \in \R^{C \times m \times m} \quad \MKzz \in \R^{C \times m \times m} 
\end{equation}

\begin{equation}
	\mathcal{R_\textit{SFR}}(\mathbf{w}) = \sum_{s=1}^{t-1}	\sum_{k \in 	C}\left[\left(f_{\vw, k}(\MZ_{s}) - f_{\vw_{s}, k}(\MZ_s) \right)^\T \bar{\MB}^{-1}_{s} \left(f_{\vw, k}(\MZ_{s}) - f_{\vw_{s, k}}(\MZ_s) \right) \right] 
\end{equation}





\section{Sparse functional model-based reinforcement learning}
\label{app:rl}


Model Predictive Path Integral (MPPI) control
\cite{panSample2015}
\cite{williamsModel2017}
\todo{what is correct citation for MPPI?}

% \cref{alg-mbrl} shows the typical model-based RL loop.
\begin{align} \label{eq-fast-update-mpc}
  \policy_{i+1}^{\text{PS}}(\state) = \arg \max_{\action_{0}} \max_{\action_{1:\Horizon}}
\E \bigg[ \sum_{t=0}^{H-1} \gamma^{t} r(\state_{t},\action_{t}) \mid \state_{0}=\state  \bigg] + Q_{\theta}(\state_{\Horizon}, \action_{H})
\quad \text{s.t. } \state_{t+1} &= \hat{\transitionFn}(\state_{t}, \action_{t}) + \noise_{t}
\end{align}

with $\hat{\transitionFn} \sim p(\transitionFn \mid \dataset)$

We use deep deterministic policy gradient (DDPG) \cite{lillicrapContinuousControlDeep2016} to learn an action value function $Q_{\theta}$.
Note that we also learn a policy but its sole purpose is for learning the value function.

\subsection{Experiment Configuration}
This section details how we configured and ran our reinforcement learning experiments.

\textbf{Dynamic model}
In all experiments we used an MLP dynamic model with a single hidden layer of width 64 and TanH activation functions.
At each episode we used Adam \cite{adam} to optimise the NN parameters for $5000$ iterations with a learning rate of $0.001$.
We reset the optimizer after each episode.
As we are performing regression we instantiate the loss function in \cref{eq-empirical-risk} as the well-known mean squared error.
This corresponds to a Gaussian likelihood with unit variance.
We then set the prior precision as $\delta=0.0001$.
% It is worth noting that $\delta$ effects both the neur
In all experiments our sparse function-space representation uses $m=128$ inducing points and this seemed to be sufficient.



\textbf{Model predictive path integral (MPPI)}
MPPI is an online planning algorithim which iteratively improves the action trajectory $\action_{t:t+H}$ using samples.
At each iteration $j$, $N=256$ trajectories are sampled according to the currect action trajectory $\action^{j}_{t:t+H}$.
The $K=32$ top trajectories with highest returns $\sum_{h=0}^{H} = r(\state^{j}_{t+h}, \action^{j}_{t+h})$ are selected.
The next action trajectory $\action^{j+1}_{t:t+H}$ is then computed by taking the weighted average of the top $K=32$ trajectories
with weights from the softmax over returns from top $K=32$ trajectories.

$\gamma 0.9$
$\tau=0.005$
horizon $H=5$
temperature $0.5$
momentum $0.1$

\textbf{Initial data set}
We collect an initial data set using a random policy for one episode.

\textbf{DDPG}
action value function is an MLP with a single hidden layer of width $128$ with ELU activation functions.
We train the DDPG agent using Adam for $500$ iterations at each episode, using a learning rate $0.0001$.


<<<<<<< HEAD
\section{Extending the CL regularizer to multi-class settings}
\label{sec:cl_multioutput}
\begin{equation}
	\bar{\MB}^{-1}_s = \MKzz^{-1} \vbeta_\vu \MKzz^{-1} \in \R^{C \times m \times m} \quad \MKzz \in \R^{C \times m \times m} 
\end{equation}
=======
>>>>>>> 2a17502e





\section{Experiment details}
\label{app:experiments}


\subsection{Uncertainty quantification on UCI data sets}
\label{app:uci}



\subsection{Uncertainty benchmarks for image data}
\label{app:image}


\subsection{Sparse functional regularisation in continual learning}
\label{app:cl-experiment}



\subsection{Reinforcement learning experiment}
\label{app:rl-experiment}




%
%\subsection{Model-based Reinforcement Learning (RL)}
%The goal of reinforcement learning is to find a policy \(\pi \in \Pi\) that maximises the sum of discounted
%rewards in expecation under the transition noise (aleatoric uncertainty),
%\begin{align} \label{eq-model-free-objective}
%\policy^{*} = \arg \max_{\policy \in \policyDomain} J(\transitionFn, \policy) = \arg \max_{\policy \in \policyDomain} \mathbb{E}_{\noise_{0:\infty}} \left[ \sum_{t=0}^{\infty} \discount^{t} \rewardFn(\state_{t},\action_{t}) \right],
%\end{align}
%where $\gamma \in [0, 1]$
%
%\textbf{Model-based}
%In Bayesian model-based RL, we obtain the posterior over the dynamics \(p(f\mid\mathcal{D})\) after performing (approximate) Bayesian
%inference given a state transition data set \(\mathcal{D} = \{\{(s_{t},a_{t}), s_{t+1}\}^{T_{i}}_{t=1}\}_{i=0}^{N}\).
%\cref{alg-mbrl} shows the typical model-based RL loop.
%Importantly, the dynamics are usually only updated after an episode $i$.
%
%\begin{algorithm}[!b]
%\caption{Model-based RL}\label{alg-mbrl}
%\begin{algorithmic}[1]
%  \Require Start state $\state_{0}$, initial data set $\dataset_{0}$, dynamics posterior $p(\transitionFn \mid \dataset_{0})$, policy $\policy_{0}$
%\For{$i  \in \{1, 2, \ldots, \text{num episodes} \}$}
%    \State Reset the system to $\state_{0}$ and reset trajectory buffers $\bm\tau_{t} = \emptyset \ \forall t$
%    \For{$t  \in \{1, 2, \ldots, \text{num steps} \}$}
%      % \State Collect  $\tau_{0:t} = \tau_{0:t-1} \cup (\state_{j}, \action_{j}, \state_{j+1}, r_{j+1})$
%      \State Use \cref{eq-greedy}/\cref{eq-posterior-sampling}/\cref{eq-ucrl} to collect data $\bm\tau_{t} = \bm\tau_{t-1} \cup (\state_{t}, \policy_{i}(\state_{t}), \transitionFn(\state_{t}, \policy_{i}(\state_{t})), r_{t+1})$
%      % \State Execute policy $\policy_{i}(\state_{t})$ in environment and update trajectory $\tau_{i+1} = \{\state_{j}, \action_{j}, \state_{j+1}, r_{j+1}) \}_{j=0}^{t}$
%    \EndFor
%    \State Update data set $\dataset_{0:i} = \dataset_{0:i-1} \cup \tau$
%    \State Train dynamics $p(\transitionFn \mid \dataset_{0:i}) \leftarrow \text{update\_dynamics}(\dataset_{0:i}, p(\transitionFn \mid \dataset_{0:i-1}))$
%    % \State Train dynamics $p(\transitionFn \mid \dataset_{0:i+1})$ using $\dataset_{0:i+1}$
%    % \State Improve policy $\pi_{i+1}$ using $p(\transitionFn \mid \dataset_{0:i+1})$ and/or $\dataset_{0:i+1}$
%    \State Improve policy $\pi_{i+1} \leftarrow \text{update\_policy}(p\left(\transitionFn \mid \dataset_{0:i}), \dataset_{0:i} \right)$
%    %\State Improve policy $\pi_{i+1}$ using $p(\transitionFn \mid \dataset_{0:i+1})$ and/or $\dataset_{0:i+1}$
%\EndFor
%\end{algorithmic}
%\end{algorithm}
%
%% \begin{minipage}{0.499\textwidth}
%% \begin{algorithm}[H]
%% \caption{Model-based RL}\label{alg-mbrl}
%% \begin{algorithmic}[1]
%%   \Require Initial data set $\dataset_{0}$, dynamics posterior $p(\transitionFn \mid \dataset_{0})$, policy $\policy_{0}$
%% \For{$i  \in \{0, 1, \ldots, \text{num episodes} \}$}
%%     \For{$t  \in \{0, 1, \ldots, \text{num steps} \}$}
%%       \State Execute policy $\policy_{i}(\state_{t})$ in environment
%%       \State $\tau_{i+1} = \{\state_{j}, \action_{j}, \state_{j+1}, r_{j+1}) \}_{j=0}^{t}$
%%     \EndFor
%%     \State Update data set $\mathcal{D}_{0:i+1} = \mathcal{D}_{0:i} \cup \tau_{i+1}$
%%     \State Train dynamics $p(\transitionFn \mid \dataset_{0:i+1})$
%%     \State Improve policy $\pi_{i+1}$
%%     %\State Improve policy $\pi_{i+1}$ using $p(\transitionFn \mid \dataset_{0:i+1})$ and/or $\dataset_{0:i+1}$
%% \EndFor
%% \end{algorithmic}
%% \end{algorithm}
%% \end{minipage}
%% \hfill
%% \begin{minipage}{0.499\textwidth}
%% \begin{algorithm}[H]
%% \caption{Model-based RL with fast updates}\label{alg-mbrl-fast-updates}
%% \begin{algorithmic}[1]
%%   \Require Initial data set $\dataset_{0}$, dynamics posterior $p(\transitionFn \mid \dataset_{0})$, policy $\policy_{0}$
%%     % ${p(\state_{\timeInd+1} \mid \singleInput, \dataset_{0})}$}
%% \For{$i  \in \{0, 1, \ldots, \text{num episodes} \}$}
%%     \For{$t  \in \{0, 1, \ldots, \text{num steps} \}$}
%%       \State Execute policy $\policy_{i}(\state_{t})$ in environment
%%       % \State Append transition $\state_{t}, \action_{t}, \state_{t+1}, r_{t+1})$ to trajectory $\tau_{i}$
%%       \State $\tau_{i+1} = \{\state_{j}, \action_{j}, \state_{j+1}, r_{j+1}) \}_{j=0}^{t}$
%%       \State {\color{blue}Update dynamics $p(\transitionFn \mid \dataset_{0:i} \cup \tau_{i+1})$}
%%     \EndFor
%%     \State Update data set $\mathcal{D}_{0:i+1} = \mathcal{D}_{0:i} \cup \tau_{i+1}$
%%     \State Train dynamics $p(\transitionFn \mid \dataset_{0:i+1})$
%%     \State Improve policy $\pi_{i+1}$
%%     %\State Improve policy $\pi_{i+1}$ using $p(\transitionFn \mid \dataset_{0:i+1})$ and/or $\dataset_{0:i+1}$
%% \EndFor
%% \end{algorithmic}
%% \end{algorithm}
%% \end{minipage}
%
%
%
%\subsection{Exploration Strategies}
%\textbf{Greedy exploitation}
%Given the posterior dynamics \(p(\transitionFn \mid \mathcal{D})\),
%a common approach is to simply take the expecation over both the aleatoric and epistemic uncertainty,
%\begin{align} \label{eq-greedy}
%\policy_{i+1}^{\text{greedy}} = \arg \max_{\policy \in \policyDomain} \mathbb{E}_{\transitionFn \sim p(\transitionFn \mid \dataset_{0:i})} \left[ J(\transitionFn, \policy) \right],
%\end{align}
%This approach has been widely adopted, for example, in PILCO, PETS, GP-MPC
%\cite{deisenrothPILCO2011,chuaDeepReinforcementLearning2018,kamtheDataEfficient2018}.
%This approach helps to alleviate model bias as the posterior ``knows what the model does not know''.
%This is because the predictive posterior \(p(f(s_{t},a_{t}) \mid (s_{t},a_{t}),  \mathcal{D} )\) will be (or should be) uncertain when making
%predictions far away from the training data.
%The expectation considers all possible dynamics models which prevents the policy optimisation from
%exploiting innacuracies in the model.
%This approach has no guarantees for exploration in the general case.
%However, under specific dynamics and reward structures (e.g. PILCO) this objective can achieve sublinear regret.
%\todo{need to double check sublinear regret statement. And give a reference}
%
%
%\textbf{Posterior sampling}
%\cite{osbandWhyPosteriorSampling2017,osbandMoreEfficientReinforcement2013}
%\begin{align} \label{eq-posterior-sampling}
%\policy_{i+1}^{\text{PS}} = \arg \max_{\policy \in \policyDomain} \left[ J(\transitionFn, \policy) \right] \quad \text{s.t. } \transitionFn \sim p(\transitionFn \mid \dataset_{0:i})
%\end{align}
%
%\textbf{Hallucinated upper confidence RL}
%A more theoretically grounded exploration strategy is UCRL \citep{jakschNearoptimal2010}, which optimises joinly over
%policies and models inside the set
%\(\mathcal{M} = \{ f \mid | f(s,a) - \mu_{i}(s, a) | \leq \beta_{i} \Sigma_{i}(s, a) \quad \forall s, a \in \mathcal{S} \times \mathcal{A} \}\), representing all statistically plausible
%models under the posterior \(p(f(s,a) \mid \mathcal{D}_{0:i} \cup (s,a)) = \mathcal{N}(f(s,a) \mid \mu_{i}(s,a), \Sigma_{i}(s,a))\) at episode \(i\).
%This strategy is given by,
%\begin{align} \label{eq-ucrl}
%\policy_{i+1}^{\text{UCRL}} = \arg \max_{\policy \in \policyDomain} \max_{\transitionFn \in \mathcal{M}} J(\transitionFn, \policy).
%\end{align}
%This strategy optimises an optimistic policy over the set of plausible dynamics models.
%Although this joint optimisation is intractable in general,
%\cite{curiEfficient2020} proposed a practical alternative which is detailed in \cref{sec-hucrl}.
%
%\textbf{MPC vs policy learning}
%It is worth noting that the strategies in \cref{eq-greedy,eq-posterior-sampling,eq-ucrl} can be used with both model predictive control (MPC)
%techniques, such as the cross entoropy method (CEM), and model-free RL techniques, such as soft actor-critic (SAC).
%
%
%In this work we are interested in how we can use \(p(f \mid \mathcal{D})\) to alleviate some of the issues in model-based RL,
%for example, model bias and the exploration-exploitation trade-off.
%
%
%
%\todo{show how to get new $\dualParam{1}$ and $\dualParam{2}$ in Train dynamics line of \cref{alg-mbrl-fast-updates}}
%\begin{algorithm}[!t]
%\caption{Model-based RL with fast updates}\label{alg-mbrl-fast-updates}
%\begin{algorithmic}[1]
%  \Require Start state $\state_{0}$, initial data set $\dataset_{0}$, dynamics posterior $p(\transitionFn \mid \dataset_{0})$ (inc. dual parameters $\dualParam{1}, \dualParam{2}$), policy $\policy_{0}$
%    % ${p(\state_{\timeInd+1} \mid \singleInput, \dataset_{0})}$}
%\For{$i  \in \{1, 2, \ldots, \text{num episodes} \}$}
%    \State Reset the system to $\state_{0}$ and reset trajectory buffers $\bm\tau_{t} = \emptyset \ \forall t$
%    \For{$t  \in \{1, 2, \ldots, \text{num steps} \}$}
%      % \State Execute policy $\policy_{i}(\state_{t})$ (\cref{eq-fast-update-mpc}) in environment
%      \State Use \cref{eq-fast-update-mpc} to collect data $\bm\tau_{t} = \bm\tau_{t-1} \cup (\state_{t}, \policy_{i}(\state_{t}), \transitionFn(\state_{t}, \policy^{\text{fast}}_{i}(\state_{t})), r_{t+1})$
%      % \State Append transition $\state_{t}, \action_{t}, \state_{t+1}, r_{t+1})$ to trajectory $\tau_{i}$
%      % \State $\tau_{i+1} = \{\state_{j}, \action_{j}, \state_{j+1}, r_{j+1}) \}_{j=0}^{t}$
%      %\State {\color{blue}Update dynamics $p(\transitionFn \mid \dataset_{0:i} \cup \tau_{i+1})$}
%      \State {\color{blue}Update dynamics posterior using \cref{eq-dual-update-svgp}, i.e. fast update}
%      % \begin{align}
%      % \dualParam{1}^{t+1} &\leftarrow \dualParam{1}^{t} +  \nabla_{\meanParam{1}} \mathbb{E}_{q_{\inducingVariable}(\latentFn(\state_{t}, \action_{t}))} \left[ \log p(\state_{t+1} \mid \latentFn(\state_{t}, \action_{t}) ) \right] \\
%      % \dualParam{2}^{t+1} &\leftarrow \dualParam{2}^{t} +  \nabla_{\meanParam{2}} \mathbb{E}_{q_{\inducingVariable}(\latentFn(\state_{t}, \action_{t}))}  \left[ \log p(\state_{t+1} \mid \latentFn(\state_{t}, \action_{t}) ) \right]
%      % \end{align}}
%    \EndFor
%    \State Update data set $\dataset_{0:i} = \dataset_{0:i-1} \cup \tau$
%    \State Train dynamics $p(\transitionFn \mid \dataset_{0:i}) \leftarrow \text{update\_dynamics}(\dataset_{0:i}, p(\transitionFn \mid \dataset_{0:i-1}))$
%    \State Improve policy $\pi^{\text{fast}}_{i+1} \leftarrow \text{update\_policy}(p\left(\transitionFn \mid \dataset_{0:i}), \dataset_{0:i} \right)$
%\EndFor
%\end{algorithmic}
%\end{algorithm}
%
%
%\subsubsection{Fast updates}
%
%
%In this section we extend these fast updates to environment's with high dimensional state spaces and large data sets.
%% Our method draws on the connection between BNNs and GPs and formulates a function space SVGP posterior given
%Our method uses a BNN dynamic model and draws on the connection between BNNs and GPs
%\citep{khanApproximate2019} to formulate a function space SVGP posterior,
%where we can apply the fast updates from \cref{eq-dual-update-svgp}.
%At a high-level, we first use Laplace's approximation to obtain a weight space posterior for our BNN.
%We then linearise our BNN around the optimal parameters and interpret it as a GP.
%Finally, we formulate a lower rank approximation of this GP posterior (i.e. a SVGP posterior) using inducing variables.
%% formulates a function space SVGP posterior by drawing on the connection between BNNs and GPs.
%
%
%The strategies in \cref{eq-greedy,eq-posterior-sampling,eq-hucrl} do not update the dynamic model during an episode.
%A better approach would be to update the posterior at every time step during an episode, for example,
%\begin{subequations}
%\begin{align} \label{eq-fast-update-mpc}
%  \policy_{i+1}^{\text{greedy}}(\state) &= \arg \max_{\action_{0}} \max_{\action_{1:\Horizon}}
%\E_{p(\transitionFn \mid \dataset_{0:i})} \left[J^{\Horizon}(\action_{0:\Horizon}, \transitionFn) \right] + \stateValueFn(\state_{\Horizon+1}) \\
%  \policy_{i+1}^{\text{PS}}(\state) &= \arg \max_{\action_{0}} \max_{\action_{1:\Horizon}}
%J^{\Horizon}(\action_{0:\Horizon}, \transitionFn) + \stateValueFn(\state_{\Horizon+1}) \quad \text{s.t. } \transitionFn \sim p(\transitionFn \mid \dataset_{0:i} \cup \bm\tau_{t}) \\
%  \policy_{i+1}^{\text{UCRL}}(\state) &= \arg \max_{\action_{0}} \max_{\action_{1:\Horizon}} \max_{\transitionFn \in \mathcal{M}}
%J^{\Horizon}(\action_{0:\Horizon}, \transitionFn) + \stateValueFn(\state_{\Horizon+1}) \quad \text{s.t. } \mathcal{M} = \{\transitionFn(\state_{t},\action_{t}) - \mu_{i,t}(\state_{t},\action_{t}) \leq \beta_{i,t} \Sigma_{i,t}(\state_{t}, \action_{t})\} \\
%  \stateValueFn(\state) &= \mathbb{E} \left[ \sum_{t=0}^{\infty}     \discount^{t} \rewardFn(\state_{t},\action_{t}) \mid \state_{0}=\state \right] \label{eq-value-fn}
%\end{align}
%\end{subequations}
%\begin{subequations}
%\begin{align} \label{eq-fast-update-mpc-old}
%  \policy^{\text{fast}}(\state) = \arg &\max_{\action_{0}} \max_{\action_{1}, \ldots, \action_{\Horizon}}
%  \mathbb{E}_{\state_{\horizon} \sim p(\state_{\horizon+1} \mid \transitionFn(\state_{\horizon}, \action_{\horizon}))} \left[ \sum_{\horizon=0}^{\Horizon}     \discount^{\horizon} \rewardFn(\state_{\horizon},\action_{\horizon}) \mid \state_{0}=\state \right] + \discount^{\Horizon+1} \stateValueFn(\state_{\Horizon+1}) \\
%  \stateValueFn(\state) &= \mathbb{E} \left[ \sum_{t=0}^{\infty}     \discount^{t} \rewardFn(\state_{t},\action_{t}) \mid \state_{0}=\state \right] \label{eq-fast-update-mpc}
%\end{align}
%\end{subequations}
%
%\begin{align} \label{}
%  \policy(\state) = \arg &\max_{\action_{0}} \max_{\action_{1}, \ldots, \action_{\Horizon}} \max_{\optimisticTransition \in \optimisticTransitionSet}
%  \sum_{\horizon=0}^{\Horizon}  \mathbb{E}_{\noise_{\horizon}} \left[  \discount^{\horizon} \rewardFn(\state_{\horizon},\action_{\horizon}) \right] + \discount^{\Horizon+1} \stateValueFn(\state_{\Horizon+1}) \\
%  \text{s.t. } \state_{\horizon+1} &= \optimisticTransition(\state_{\horizon}, \action_{\horizon}) + \noise_{\horizon} \\
%  \optimisticTransition(\state_{\horizon}, \action_{\horizon}) &=
%\optimisticTransitionMean(\state_{\horizon}, \action_{\horizon}) \pm \beta_{i}
%\optimisticTransitionCov(\state_{\horizon}, \action_{\horizon})
%\end{align}
%
%\input{proof.tex}
%
%
%\section{Hallucinated Upper Confidence Reinforcement Learning (H-UCRL)} \label{sec-hucrl}
%\cite{curiEfficient2020} introduced a tractable approximation which retains some of the theoretical guarantees whilst
%being applicable with deep model-based RL.
%They introduce a function \(\eta: \mathcal{S} \times \mathcal{A} \rightarrow [-1, 1]^{p}\) which acts as a hallucinated control input.
%The strategy is given by,
%\begin{align} \label{eq-hucrl}
%\pi_i^{\text{UCRL}} = \arg \max_{\policy \in \policyDomain} \max_{\eta(\cdot) \in [-1,1]} J(\transitionFn, \policy) \quad \text{s.t.} \quad \transitionFn = \mu_{i}(\state_{t}, \action_{t}) + \beta_{i} \Sigma_{i}(\state_{t}, \action_{t}) \eta(\state_{t},\action_{t}).
%\end{align}
%Intuitively, \(\eta(\state,\action) \in [-1,1]\) enables the optimisation to select any dynamics model
%\(\transitionFn\) within \(\pm \beta \Sigma_{i}(\state_{t}, \action_{t})\) of the posterior mean \(\mu_{i}(\state_{t}, \action_{t})\).
%
%\section{Laplace Approximation} \label{sec-laplace-approximation}
%
%\textbf{Laplace approximation}
%The Laplace approximation \todo{add citation of original paper} constructs a Gaussian approximation of the weight-space posterior $p(\weights \mid \dataset)$
%by using a second-order Taylor expansion of $\mathcal{L}$ around $\weights^{*}$.
%The posterior approximation is given by,
%\begin{align} \label{eq-laplace-approx-weight-space}
%  p(\weights \mid \dataset) \approx \mathcal{N} \left( \weights \mid \weights^{*} , \bm\Sigma_{\weights^{*}} \right)
%  \quad \text{with} \quad \bm\Sigma_{\weights} =
% - \nabla_{\weights \weights}^{2} \mathcal{L} ( \dataset ; \weights)|_{\weights=\weights^{*}}
%\end{align}
%That is, it sets the posterior precision to the Hessian of the loss at the optimal parameters $\weights^{*}$.
%It is worth noting that computing the Hessian of the loss can be computationally intractable for large networks.
%The prior terms are usually trivial, so we focus on the likelihood here.
%The Jacobian and Hessian of the log likelihood can be expressed per data point,
%\begin{align} \label{eq-jac}
%  \nabla_{\weights} \log p(\mathbf{y} \mid \mathbf{f}(\mathbf{x}; \weights)) &= \mathbf{J}(\mathbf{x})^{T} \mathbf{r}(\mathbf{y} ; \mathbf{f}) \\
%  \nabla^{2}_{\weights\weights} \log p(\mathbf{y} \mid \mathbf{f}(\mathbf{x}; \weights)) &= \mathbf{H}(\mathbf{x})^{T}
%  \mathbf{r}(\mathbf{y};\mathbf{f}) - \mathbf{J}(\mathbf{x})^{T} \bm\Lambda(\mathbf{y};\mathbf{f}) \mathbf{J}(\mathbf{x}),
%\label{eq-hess}
%\end{align}
%through the Jacobian $\mathbf{J} \in \R^{C \times P}$ and Hessian $\mathbf{H} \in \R^{C \times P \times P}$ of the feature extractor $\mathbf{f}(\mathbf{x}; \bm\weights)$,
%\begin{align} \label{eq-jac}
%[\mathbf{J}(\cdot)]_{ci} = \odv{f_{c}(\cdot ; \weights)}{\weights_{i}}_{\weights=\weights^{*}} \qquad
%[\mathbf{H}(\cdot)]_{cij} = \odv{f_{c}(\cdot ; \weights)}{\weights_{i}\weights_{j}}_{\weights=\weights^{*}}
%\end{align}
%where
%$\mathbf{r}(\mathbf{y}; \mathbf{f}) = \nabla_{\mathbf{f}} \log p(\mathbf{y} \mid \mathbf{f})$ can be interpreted as a residual and
%$\bm\Lambda(\mathbf{y} ; \mathbf{f}) = \nabla^{2}_{\mathbf{f} \mathbf{f}} \log p(\mathbf{y} \mid \mathbf{f})$
%as per-input noise.
%Many approximations exist and can be used alongsied our method.
%We refer the reader to \cite{daxbergerLaplace2021} for more details.
%See \cref{sec-laplace-approximation} for further details on the Laplace approximation.
%
%
%\section{Experiment details}
%
%\subsection{UCI}
%
%\begin{table}[t!] 
%  \centering\scriptsize
%  \caption{Negative log predictive density (NLPD) (lower better) for the proposed model TODO} 
%	\label{tbl:uci_all}
%	% Control table spacing
%	\renewcommand{\arraystretch}{1.}
%	\setlength{\tabcolsep}{2pt}
%	\setlength{\tblw}{0.14\textwidth}  
%	
%	% Custom error formatting
%	\newcommand{\val}[2]{%
%		$#1$\textcolor{gray}{\tiny ${\pm}#2$}
%	} 
%
%    % THE TABLE NUMBER ARE GENERATED BY A SCRIPT	
%	\input{tables/uci_all.tex}
%\end{table}
%
%\section{Template stuff}
%\subsection{Generate TikZ Figures from Python}
%We can generate figures in \texttt{.tex} format directly from Python:
%\begin{verbatim}
%tikzplotlib.save("fig.tex", axis_width="\\figurewidth", axis_height="\\figureheight")
%\end{verbatim}
%\cref{fig:example} shows that we get nicely formatted lables/titles/etc when we include them in our paper.
%\begin{figure}[h]
%    \centering\footnotesize
%
%    % Set your figure size here
%    \setlength{\figurewidth}{.33\textwidth}
%    \setlength{\figureheight}{.75\figurewidth}
%
%    % Customize your plot here
%    % (scale only axis applies the size to the axis box and not entire figure)
%    \pgfplotsset{grid style={dotted},title={Foo},scale only axis}
%
%    % Use the subcaption package (= subfigure) for sub-plots, that is
%    % plot the separate plots separately in Python
%    \begin{subfigure}{.4\textwidth}
%        \centering
%        \input{./fig/example_fig.tex}
%    \end{subfigure}
%    \hfill
%    \begin{subfigure}{.4\textwidth}
%        \centering
%        \input{./fig/example_fig.tex}
%    \end{subfigure}
%    \caption{Foo}
%    \label{fig:example}
%\end{figure}
%
%\subsection{Generate Tables from Python}
%We can also generate tables straight from python using \href{https://github.com/astanin/python-tabulate}{tabulate}:
%\begin{verbatim}
%table = [["Sun",696000,1989100000],["Earth",6371,5973.6],
%        ["Moon",1737,73.5],["Mars",3390,641.85]]
%headers = ["Planet","R (km)", "mass (x 10^29 kg)"]
%table = tabulate(table, headers=headers, tablefmt="latex")
%with open("table.tex", 'w') as file:
%    file.write(table)
%\end{verbatim}
%
%\begin{table}[h]
%    \centering
%    \input{./tables/example_table.tex}
%\end{table}

\subsection{Biblatex}
Rember when using biblatex to use 'parencite' for \citep{kamtheDataEfficient2018} and when using natbib to use 'citep'.

%\bibliography{biblio.bib}
\end{document}<|MERGE_RESOLUTION|>--- conflicted
+++ resolved
@@ -36,7 +36,7 @@
 \newcommand{\etal}{\textit{et~al.\@}\xspace}
 
 % Our method
-\newcommand{\our}{\textsc{dnn2sgp}\xspace}
+\newcommand{\our}{\textsc{sfr}\xspace}
 
 % Tikz
 \usepackage{tikz}
@@ -547,14 +547,11 @@
   \kappa(\vx, \vx')
   = \frac{1}{\delta} \Jac{\weights^*}{\vx} \, \JacT{\weights^*}{\vx'}, 
 \end{equation}
-<<<<<<< HEAD
-where the kernel is the so-called Neural Tangent Kernel (NTK, \cite{jacot2018neural}). In \cref{eq-laplace-approx-function-space} and \cref{eq:weight_func}, for notational convenience, we restricted the function output to single dimension, but this could be easily extend for the multi-dimensional case. With this kernel function, we can then combine it with the dataset $\dataset$ to form the posterior $q(\vf)$. \citet{khan2019approximate} took a similar approach, but instead of fitting the GP posterior to the actual $\vy$, but a transformation of $\vy$ which they refer to as pseudo-data. Similarly, \citet{immerImprovingPredictionsBayesian2021} obtain the same covariance function but a different mean because they rely on a first order approximation of the neural network to form a Bayesian GLM model. Both approaches attempted to adjust the GP posterior mean function to ensure the predictions are from the neural network $f_{\vw^*}(\vx)$. In our method, we wish to make predictions from the derived GP and thus we avoid such adjustments. We now present the general formulation of the sparse functional representation of our trained neural network based on the non-sparse approximation. 
-=======
-where the kernel is the so-called Neural Tangent Kernel (NTK, \cite{jacot2018neural}). In \cref{eq-laplace-approx-function-space}, for notational convenience, we restricted the function output to single dimension, but this could be easily extend for the multi-dimensional case. With this kernel function, we can then combine it with the dataset $\dataset$ to form the posterior $q(\vf)$. \citet{khan2019approximate} took a similar approach, but instead of fitting the GP posterior to the actual $\vy$, but a transformation of $\vy$ which they refer to as pseudo-data. Similarly, \citet{immer2021improving} obtain the same covariance function but a different mean because they rely on a first order approximation of the neural network to form a Bayesian GLM model. Both approaches attempted to adjust the GP posterior mean function to ensure the predictions are from the neural network $f_{\vw^*}(\vx)$. In our method, we wish to make predictions from the derived GP and thus we avoid such adjustments. We now present the general formulation of the sparse functional representation of our trained neural network based on the non-sparse approximation. 
->>>>>>> 2a17502e
-
-
-\section{\our: Sparse function-space represenation of neural networks}
+where the kernel is the so-called Neural Tangent Kernel (NTK, \cite{jacot2018neural}). In \cref{eq-laplace-approx-function-space}, for notational convenience, we restricted the function output to single dimension, but this could be easily extended for the multi-dimensional case. With this kernel function, we can then combine it with the dataset $\dataset$ to form the posterior $q(\vf)$. \citet{khan2019approximate} took a similar approach, but instead of fitting the GP posterior to the actual $\vy$, they rely on a transformation of $\vy$ referred as pseudo-data. Similarly, \citet{immer2021improving} obtain the same covariance function but a different mean because they rely on a first order approximation of the neural network to form a Bayesian GLM model. Both approaches attempted to adjust the GP posterior mean function to ensure the predictions are from the neural network $f_{\vw^*}(\vx)$. In our method, we wish to make predictions from the derived GP and thus we avoid such adjustments. We now present the general formulation of the sparse functional representation of our trained neural network based on the non-sparse approximation. 
+
+
+
+\section{\our: Sparse Function-space Represenation of neural networks}
 \paragraph{GP in the dual parameters}
 As stated in \citet[Parameterization Lemma~1]{csato2002sparse}, the posterior process $f_{\textrm{post}}$ found through the Bayesian update equation using  GP prior and likelihood function can be parameterized by $\valpha$ and $\vbeta$:
 \begin{equation}  \label{eq:gp_pred}
@@ -602,17 +599,14 @@
 
 Our approach contrasts to \citet{immer2021improving}, which uses a subset of the full model to try to reduce complexity, a less principled approach to build a sparse model given it ignores the information in the dataset. It is important to highlight that the sparsifying process is independent of the approximate inference technique. The \cref{eq:dual_param} are from the neural network definition \cref{eq-empirical-risk}. More complicated inference techniques, such as variational inference, could be used, but given its simplicity, we only need a trained neural network; we use a Laplace approximation in our experiments. Furthermore, our dual variable view of approximate inference means we do not need to resort to retraining a separate sparse GP model.
 
-\section{Sparse function-space sequential learning}
+\section{Sparse Function-space Sequential Learning}
 
 We have presented a method for converting any trained neural network into a sparse function-space representation.
 In this section, we demonstrate how sequential learning methods can benefit from our function-space representation and it's associated uncertainty estimates.
 
 
-<<<<<<< HEAD
-\subsection{\our for Continual learning}
-=======
-\subsection{Sparse functional regularization (SFR) in continual learning}
->>>>>>> 2a17502e
+
+\subsection{\our for Continual Learning}
 % Definition of CL -> a sequence of tasks 
 In the Continual learning setting, the training is divided into $T$ tasks, each with its training data set $\dataset_t = \{(\mathbf{x}_{i}, \mathbf{y}_{i})\}_{i=1}^{n_t}$, which after the task is discarded and cannot be accessed in the later stages of the training. However, rehearsal and function regularization-based models keep a subset of the training data for each task to help the model alleviate forgetting. After each task, we can use our \our to build a compact representation of the neural network and then use that as an additional term to the training loss to regularize the model. \todo{this term is replacing the missing data}
 
@@ -1324,35 +1318,32 @@
 We train the DDPG agent using Adam for $500$ iterations at each episode, using a learning rate $0.0001$.
 
 
-<<<<<<< HEAD
+
+
+\section{Experiment details}
+\label{app:experiments}
+
+
+\subsection{Uncertainty quantification on UCI data sets}
+\label{app:uci}
+
+
+
+\subsection{Uncertainty benchmarks for image data}
+\label{app:image}
+
+
+\subsection{\our for continual learning}
+\label{app:cl-experiment}
 \section{Extending the CL regularizer to multi-class settings}
 \label{sec:cl_multioutput}
 \begin{equation}
 	\bar{\MB}^{-1}_s = \MKzz^{-1} \vbeta_\vu \MKzz^{-1} \in \R^{C \times m \times m} \quad \MKzz \in \R^{C \times m \times m} 
 \end{equation}
-=======
->>>>>>> 2a17502e
-
-
-
-
-
-\section{Experiment details}
-\label{app:experiments}
-
-
-\subsection{Uncertainty quantification on UCI data sets}
-\label{app:uci}
-
-
-
-\subsection{Uncertainty benchmarks for image data}
-\label{app:image}
-
-
-\subsection{Sparse functional regularisation in continual learning}
-\label{app:cl-experiment}
-
+
+\begin{equation}
+	\mathcal{R_\textit{SFR}}(\mathbf{w}) = \sum_{s=1}^{t-1}	\sum_{k \in 	C}\left[\left(f_{\vw, k}(\MZ_{s}) - f_{\vw_{s}, k}(\MZ_s) \right)^\T \bar{\MB}^{-1}_{s} \left(f_{\vw, k}(\MZ_{s}) - f_{\vw_{s, k}}(\MZ_s) \right) \right] 
+\end{equation}
 
 
 \subsection{Reinforcement learning experiment}
