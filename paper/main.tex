--- conflicted
+++ resolved
@@ -1688,11 +1688,11 @@
 
 \subsection{Uncertainty benchmarks for image data}
 \label{app:image}
-<<<<<<< HEAD
 % Each experiment with the image data sets consisted of the following steps.
 % First, we trained a neural network (MLP for MNIST, CNN for FMNIST) using a prior precision $\delta$.
 % After training, we performed inference by calculating the dual parameters.
 % Finally, we evaluated the predictive performance of \our on the validation set.
+% Similarly to the supervised UCI benchmark tasks, a single image experiment consists of the following steps: first, we train a neural network (a MLP for MNIST, a CNN for FMNIST) in the classification task, using a prior precision $\delta$. After training, we prepare the \our method for predictions by computing the dual parameters, and then evaluate the validation set predictive performance of \our. While in principle our method's predictions consist of the GP mean and variance, we include results for using the neural network prediction as a mean instead. For comparison, we gather the GP subset method results for both the GP and neural network means. This experiment set-up is then replicated for a range of prior precision values and learning rates, as we perform a grid search over these hyperparameters by optimizing for the validation set NLPD. We run the experiment on $5$ seeds and pick the hyperparameter by the best mean performance over the seeds. The results reported in \cref{tbl:imagesuper} used a learning rate of $10^{-4}$, and a prior precision of $\delta = 0.0013$ for FMNIST and $\delta = 0.0001$ for MNIST \todo{double check}.
 
 For the image-based classification experiments,
 we include results using both the GP mean prediction and the NN prediction for both \our and the GP subset.
@@ -1713,12 +1713,6 @@
 We then used this prior precision for the GP predictive (NN) with $M=1024$,
 GP predictive with $M=1024$, SFR (NN) and SFR.
 We found the MNIST and FMNIST experiments to be numerically stable, even when not performing any clipping in computing the Hessian of the log likelihood, or adding jitter before Cholesky decomposition within the \our dual computation.
-=======
-Similarly to the supervised UCI benchmark tasks, a single image experiment consists of the following steps: first, we train a neural network (a MLP for MNIST, a CNN for FMNIST) in the classification task, using a prior precision $\delta$. After training, we prepare the \our method for predictions by computing the dual parameters, and then evaluate the validation set predictive performance of \our. While in principle our method's predictions consist of the GP mean and variance, we include results for using the neural network prediction as a mean instead. For comparison, we gather the GP subset method results for both the GP and neural network means. This experiment set-up is then replicated for a range of prior precision values and learning rates, as we perform a grid search over these hyperparameters by optimizing for the validation set NLPD. We run the experiment on $5$ seeds and pick the hyperparameter by the best mean performance over the seeds. The results reported in \cref{tbl:imagesuper} used a learning rate of $10^{-4}$, and a prior precision of $\delta = 0.0013$ for FMNIST and $\delta = 0.0001$ for MNIST \todo{double check}. 
-
-
-For the neural network training, we used the same set-up and neural network architectures as in \citet{immer2021improving}, then we trained them for $500$ epochs with batch size of $512$. In contrast to the GP subset implementation in \citet{immer2021improving}, we do not perform scaling of $\delta$ after the neural network has been trained, but use the same prior precision in \our as was used in the regularizer term while training. Avoiding this post-hoc tuning stage allows us to forgo the additional hyperparameter optimization step for the prior precision multiplier. We found the MNIST and FMNIST experiments to be numerically stable, even when not performing any clipping in computing the Hessian of the log likelihood, or adding jitter before Cholesky decomposition within the \our dual computation. 
->>>>>>> c1bbcf5d
 
 \subsection{\our for continual learning}
 \label{app:cl-exp}
