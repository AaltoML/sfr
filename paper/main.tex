% !TeX spellcheck = en_GB
\documentclass{article}

% Pass options to natbib
\PassOptionsToPackage{numbers, compress}{natbib}

% NeurIPS packages
\usepackage[]{neurips_2023}
\usepackage[utf8]{inputenc} % allow utf-8 input
\usepackage[T1]{fontenc}    % use 8-bit T1 fonts
%\usepackage{hyperref}       % hyperlinks
\usepackage{url}            % simple URL typesetting
\usepackage{booktabs}       % professional-quality tables
\usepackage{amsfonts}       % blackboard math symbols
\usepackage{nicefrac}       % compact symbols for 1/2, etc.
\usepackage{microtype}      % microtypography
\usepackage{xcolor}         % colors

% Redefine paragraph to be tighter
\renewcommand{\paragraph}[1]{{\bf #1}~~}

% Array/table packages
\usepackage{tabularx}
\usepackage{array,multirow}
\usepackage{colortbl}
\newcommand{\PreserveBackslash}[1]{\let\temp=\\#1\let\\=\temp}
\newcolumntype{C}[1]{>{\PreserveBackslash\centering}p{#1}}
\newlength{\tblw}

% Latin
\usepackage{xspace}
\newcommand{\eg}{\textit{e.g.\@}\xspace}
\newcommand{\ie}{\textit{i.e.\@}\xspace}
\newcommand{\cf}{\textit{cf.\@}\xspace}
\newcommand{\etc}{\textit{etc.\@}\xspace}
\newcommand{\etal}{\textit{et~al.\@}\xspace}

% Tikz
\usepackage{tikz}
\usepackage{pgfplots}
\usetikzlibrary{patterns}
\usetikzlibrary{decorations,backgrounds,arrows.meta,calc}
\usetikzlibrary{shapes,arrows,positioning}

% Appendix/supplement title
\newcommand{\nipstitle}[1]{{%
    % rules for title box at top and bottom
    \def\toptitlebar{\hrule height4pt \vskip .25in \vskip -\parskip} 
    \def\bottomtitlebar{\vskip .29in \vskip -\parskip \hrule height1pt \vskip .09in} 
    \phantomsection\hsize\textwidth\linewidth\hsize%
    \vskip 0.1in%
    \toptitlebar%
    \begin{minipage}{\textwidth}%
        \centering{\LARGE\bf #1\par}%
    \end{minipage}%
    \bottomtitlebar%
    \addcontentsline{toc}{section}{#1}%
}}

% Bibliography
%\usepackage[maxcitenames=1, maxbibnames=4, doi=false, isbn=false, eprint=true, backend=bibtex, hyperref=true, url=false, style=authoryear-comp]{biblatex}
%\addbibresource{zotero-library.bib}
% \addbibresource{paper/zotero-library.bib}

% Let's use good old bibtex instead

% Figure customization: Tight legend box
\pgfplotsset{every axis/.append style={
		legend style={inner xsep=1pt, inner ysep=0.5pt, nodes={inner sep=1pt, text depth=0.1em},draw=none,fill=none}
}}

% Our packages
\usepackage{todonotes}
\usepackage[colorlinks=true,linkcolor=blue,allcolors=blue]{hyperref}
\usepackage{amsmath}
\usepackage{bm}
\usepackage{algpseudocode}
\usepackage{algorithm}
\usepackage{derivative}

\usepackage{tikz,pgfplots}
\usepackage{subcaption}
\usetikzlibrary{}

\input{aidans-utils.tex}

% Short section names etc
% This must be imported last!
%\usepackage{cleveref}
\usepackage[capitalise,nameinlink]{cleveref}
\crefname{section}{Sec.}{Secs.}
\crefname{algorithm}{Alg.}{Algs.}
\crefname{appendix}{App.}{Apps.}
\crefname{definition}{Def.}{Defs.}
\crefname{table}{Tab.}{Tabs}

% Config for Arno's awesome TikZ plotting stuff
\newlength{\figurewidth}
\newlength{\figureheight}


% Variables
\newcommand{\state}{\ensuremath{\mathbf{s}}}
\newcommand{\action}{\ensuremath{\mathbf{a}}}
\newcommand{\noise}{\ensuremath{\bm\epsilon}}
\newcommand{\discount}{\ensuremath{\gamma}}
\newcommand{\inducingInput}{\ensuremath{\mathbf{Z}}}
\newcommand{\inducingVariable}{\ensuremath{\mathbf{u}}}
\newcommand{\dataset}{\ensuremath{\mathcal{D}}}
\newcommand{\dualParam}[1]{\ensuremath{\bm{\lambda}_{#1}}}
\newcommand{\meanParam}[1]{\ensuremath{\bm{\mu}_{#1}}}

% Indexes
\newcommand{\horizon}{\ensuremath{h}}
\newcommand{\Horizon}{\ensuremath{H}}
\newcommand{\numDataNew}{\ensuremath{N^{\text{new}}}}
\newcommand{\numDataOld}{\ensuremath{N^{\text{old}}}}
\newcommand{\numInducing}{\ensuremath{M}}

% Domains
\newcommand{\stateDomain}{\ensuremath{\mathcal{S}}}
\newcommand{\actionDomain}{\ensuremath{\mathcal{A}}}
\newcommand{\inputDomain}{\ensuremath{\mathbb{R}^{D}}}
\newcommand{\outputDomain}{\ensuremath{\mathbb{R}^{C}}}
\newcommand{\policyDomain}{\ensuremath{\Pi}}

% Functions
\newcommand{\rewardFn}{\ensuremath{r}}
\newcommand{\transitionFn}{\ensuremath{f}}
\newcommand{\latentFn}{\ensuremath{f}}

\newcommand{\optimisticTransition}{\ensuremath{\hat{f}}}
\newcommand{\optimisticTransitionMean}{\ensuremath{\mu_{\optimisticTransition}}}
\newcommand{\optimisticTransitionCov}{\ensuremath{\mu_{\optimisticTransition}}}
\newcommand{\optimisticTransitionSet}{\ensuremath{\mathcal{M}}}


% Parameters
% \newcommand{\weights}{\ensuremath{\bm\phi}}
\newcommand{\weights}{\ensuremath{\mathbf{w}}}
\newcommand{\valueFnParams}{\ensuremath{\psi}}
\newcommand{\policyParams}{\ensuremath{\theta}}

% Networks
\newcommand{\transitionFnWithParams}{\ensuremath{\transitionFn_{\weights}}}
\newcommand{\valueFn}{\ensuremath{\mathbf{Q}}}
\newcommand{\stateValueFn}{\ensuremath{\mathbf{V}}}
% \newcommand{\valueFn}{\ensuremath{\mathbf{Q}_{\valueFnParams}}}
\newcommand{\policy}{\ensuremath{\pi}}
\newcommand{\pPolicy}{\ensuremath{\pi_{\policyParams}}}


% Packages for bold math
\usepackage{bm}
\newcommand{\mathbold}[1]{\bm{#1}}
\newcommand{\mbf}[1]{\mathbf{#1}}



% Math Macros
\newcommand{\MC}{\mbf{C}}
\newcommand{\MZ}{\mbf{Z}}
\newcommand{\MV}{\mbf{V}}
\newcommand{\MX}{\mbf{X}}
\newcommand{\MA}{\mbf{A}}
\newcommand{\MK}{\mbf{K}}
\newcommand{\MI}{\mbf{I}}
\newcommand{\MH}{\mbf{H}}
\newcommand{\T}{\top}
\newcommand{\vzeros}{\mbf{0}}
\newcommand{\vtheta}[0]{\mathbold{\theta}}
\newcommand{\valpha}[0]{\mathbold{\alpha}}
\newcommand{\vkappa}[0]{\mathbold{\kappa}}
\newcommand{\vbeta}[0]{\mathbold{\beta}}
\newcommand{\vlambda}[0]{\mathbold{\lambda}}
\newcommand{\diag}{\text{{diag}}}

\newcommand{\vm}{\mbf{m}}
\newcommand{\vz}{\mbf{z}}
\newcommand{\vf}{\mbf{f}}
\newcommand{\vu}{\mbf{u}}
\newcommand{\vx}{\mbf{x}}
\newcommand{\vy}{\mbf{y}}
\newcommand{\vw}{\mbf{w}}

\newcommand{\Jac}[2]{\mathcal{J}_{#1}(#2)}
\newcommand{\JacT}[2]{\mathcal{J}_{#1}^\top(#2)}


\newcommand{\GP}{\mathcal{GP}}
\newcommand{\KL}[2]{\mathrm{D}_\textrm{KL} \dbar*{#1}{#2}}
\newcommand{\MKzz}{\mbf{K}_{\mbf{z}\mbf{z}}}
\newcommand{\MKxx}{\mbf{K}_{\mbf{x}\mbf{x}}}
\newcommand{\MKzx}{\mbf{K}_{\mbf{z}\mbf{x}}}
\newcommand{\MKxz}{\mbf{K}_{\mbf{x}\mbf{z}}}
\newcommand{\vkzi}{\mbf{k}_{\mbf{z}i}}
\newcommand{\vkzs}{\mbf{k}_{\mbf{z}i}}
\newcommand{\vk}{\mbf{k}}
\newcommand{\MLambda}[0]{\mathbold{\Lambda}}
\newcommand{\MSigma}[0]{\mathbold{\Sigma}}
\definecolor{matplotlib-blue}{HTML}{1f77b4}
\newcommand{\N}{\mathrm{N}}
%\newcommand{\R}{\mathrm{R}}
\newcommand{\myexpect}{\mathbb{E}}

\DeclareMathOperator*{\argmax}{argmax}
\DeclareMathOperator*{\argmin}{argmin}
\newcommand{\Norm}{\mathcal{N}}


%\title{Investigatin Uncertainty Quantification in Model-based Reinforcement Learning}
% \title{Model-based Reinforcement Learning with Fast Posterior Updates}
%\title{Sequential Decision-Making under Uncertainty with Big Data}
% \title{Neural Network to Vatiational Sparse Gaussian Process: For Adaptive Exploration}
% \title{Neural Network to Sparse Variational Gaussian Process: For Updates in Sequential Decision Making}
% \title{Adapting Neural Networks to New Data For Updates in Sequential Decision Making via Gaussian Processes}
% \title{Converting Neural Networks to Gaussian Processes for Sequential Decision-Making Under Uncertainty}
%\title{Sparse Function Space Representation of Neural Networks for Exploration and Retention}
%\title{Sparse Function-space Neural Networks}
\title{Sparse Function-space Representation \\ of Neural Networks}% for Adaptation and Retention}
\author{%
  Aidan Scannell\textsuperscript{\star} \\
  Aalto University \\
  Finnish Center for Artificial Intelligence \\
  \texttt{aidan.scannell@aalto.fi}
  \And
  Riccardo Mereu\textsuperscript{\star} \\
  Aalto University\\
  \texttt{riccardo.mereu@aalto.fi}
  \And
  Paul Chang \\
  Aalto University\\
  \texttt{paul.chang@aalto.fi}
  \And
  Ella Tamir \\
  Aalto University\\
  \texttt{ella.tamir@aalto.fi}
  \And
  Joni Pajarinen \\
  Aalto University\\
  \texttt{joni.pajarinen@aalto.fi}
  \And
  Arno Solin \\
  Aalto University\\
  \texttt{arno.solin@aalto.fi}
}


\begin{document}

\maketitle

\begin{abstract}
% OLDER VERSION
%Sequential learning paradigms such as Continual Learning (CL) or Reinforcement Learning (RL) pose a challenge for gradient-based deep learning techniques as they struggle to incorporate new data and retain previous knowledge. Existing methods for converting neural networks from weight to function space allow a probabilistic treatment of the distribution over the function learned by the neural networks but are computationally expensive. We propose a method that converts a neural network to a low-rank functional representation as a sparse Gaussian process. With this approach, we can build a compact representation of the function encoded by the neural network that can replace previous data in continual settings and be used for fast adaptation in RL, avoiding full retraining of the model. 
%
% Rewrite on 2023-05-10
%Deep neural networks are known to lack uncertainty estimates, struggle to incorporate new data, and fail to retain previous knowledge. We present a method that mitigates these issues by transforming a weight-space neural network to a low-rank function-space representation, via the so-called dual parameters. In contrast to previous work, we model the joint distribution across the entire data set rather than a subset. This offers a compact and principled way of capturing uncertainty and enables us to incorporate new data without retraining whilst retaining predictive performance. We demonstrate the proposed approach for quantifying uncertainty in supervised learning and maintaining a compact representation in sequential learning.\looseness-1

Deep neural networks are known to lack uncertainty estimates, struggle to incorporate new data, and suffer from catastrophic forgetting. We present a method that mitigates these issues by converting neural networks from weight-space to a low-rank function-space representation, via the so-called dual parameters. In contrast to previous work, our sparse representation captures the joint distribution over the entire data set, rather than only over a subset. This offers a compact and principled way of capturing uncertainty and enables us to incorporate new data without retraining whilst retaining predictive performance. We demonstrate the proposed approach for quantifying uncertainty in supervised learning and maintaining an expressive functional representation for sequential learning.\looseness-1

\end{abstract}

%, maintaining a summary representation in continual learning,

\section{Introduction}
\label{sec:intro}
%
Deep learning has become the cornerstone of contemporary artificial intelligence, proving remarkably effective in tackling supervised and unsupervised learning tasks in the {\em large data}, {\em offline}, and {\em gradient-based training} regime. Despite its success, gradient-based learning techniques exhibit limitations. Firstly how to incorporate uncertainty quantification over predictions which is needed in many applications. Secondly, in the sequential data regime. 

Secondly, how to retain information from previous tasks whilst learning new tasks where the tasks aresuch as Continual Learning (CL, \cite{de2021continual})

Thirdly and differently from the CL problem is that given some data from the same distribution 

when applied to sequential learning paradigms, such as Continual Learning (CL, \cite{mccloskey1989catastrophic}) and Reinforcement Learning (RL, \cite{sutton2018reinforcement}). Recently there has been some success in tackling uncertainty quantification

In CL, the challenge is retaining a compact representation of the problem and avoid forgetting over the life-long learning horizon (see, \eg, \cite{add}). Similarly in RL, the model would need to adapt to observations of the environment through exploration, but this can be inefficient and would require constant retraining (\eg, \cite{add, add}).

%Current state of affairs 
Recent work on techniques (\eg, \cite{list}) for converting trained neural networks from weight space to function space allow a principled mathematical approach for analyzing the behaviour \cite{add}, performing probabilistic inference \cite{add}, and quantifying uncertainty in neural networks \cite{add}. The methods rely on linearizing the neural network and capturing the first two moments in function space in terms of a mean function and covariance function (kernel)---defining a Gaussian process (GP, \cite{rasmussen2006gaussian}). GPs provide a widely-used probabilistic toolkit with principled uncertainty estimates, and they are a standard surrogate model for Bayesian optimization \citep{garnett_bayesoptbook_2022} and are effective in model-based reinforcement learning \citep{deisenroth2011pilco} with theoretical guarantees on regret bounds \citep{srinivas2009gaussian}. 
%Yet many problems lie in high dimensional input space; for example, images are where GPs cannot learn representations. In such scenarios such as in many reinforcement learning environments neural networks are used as the surrogate model. However, uncertainty is still essential to ensure effective exploration for sequential algorithms. Successful approaches have attempted to blend neural networks with uncertainty estimates around predictions, allowing for sophisticated exploration strategies. However, there has been limited use of hybrid models that possess the feature representation ability of neural networks but also attractive the properties of GPs, such a hybrid method we propose in this paper.

%Need for adaptive learning methods + failures with current methods
In this paper, we show that we can take any neural network and represent the model in terms of the so-called `dual' parameters of a Gaussian process \cite{csato2002sparse, adam2021dual, chang2020fast}. Crucially, the resultant GP now has predictions in the same space as the initial trained neural network, a property not of previous approaches. Given the dual parameter formulation, we can convert a full GP to a variational sparse version. Using the sparse GP we can then take advantage of the property of dual parameters that allows for fast conditioning recently shown in \cite{chang2022fantasizing}. Thus we are able to avoid retraining and condition new data in to our model. The resultant DNN2SGP method can be used in any sequential decision-making scenario where retraining is not available.%and we show its effectiveness in a planning stage of a model based reinforcement algorithim.

\todo{a pragraph on how this can be used for improving CL and RL}

%Need uncertainty and adaptive methods
%Dual formulation in GPs space solves this
%Talk about planning and exploration in RL.


We introduce a sparse representation of the neural network in the function space. 
%
{\em (i)}~principled uncertainty quantification.
{\em (ii)}~A compact representation for continual learning
{\em (iii)}~Fast updates for adaptive exploration.
%
We demonstrate points {\em(i)--(iii)} in the experiments.

%List the contributions.
%The contributions of the paper our is as follows:
%\begin{itemize}
%\item We show how to take a trained neural network and convert it to a dual sparse GP. We are able to do this without retraining a variational objective for the Sparse GP. Our sparse GP uses the variational formulation, and thus gives better uncertainty estimates than other no variational sparse approaches used previously.
%\item The sparse GP now gives us a compact representation of our parameters in the function space. We can therefore take advantage of the dual parameters formulation for fast conditioning of new data in to our posterior avoiding retraining of the neural network. Crucially this allows for fast adaptation of models that our used in sequential decision making. We show how this is effective in the planning stage of model-based reinforcement exploration.
%\end{itemize}




%
%
%\begin{itemize}
%  \item Many real-world problems require learning-based systems that can adapt to new data.
%  \begin{itemize}
%    % \item For example, in domains such as robotics and healthcare,
%    \item For example, when controlling robots in non-stationary environments it is important for the robot to adapt to the changing dynamics.
%    \item However neural networks rely upon gradient-based optimisation.
%    \item Uncertainty can be used to improve sample efficiency via targeted exploration.
%    \item Uncertainty can be used to handle risk in decision making.
%  \end{itemize}
%
%  \item Gaussian processes can easily adapt to new data and they offer well-calibrated uncertainty estimates.
%  \begin{itemize}
%    \item However, they don't scale to high-dimensional and large data sets.
%  \end{itemize}
%  \item
%  \begin{itemize}
%    \item
%  \end{itemize}
%\end{itemize}




\begin{figure}[t!]
  \centering\scriptsize
  % Figure options
  \pgfplotsset{axis on top,scale only axis,width=\figurewidth,height=\figureheight, ylabel near ticks,ylabel style={yshift=-2pt},y tick label style={rotate=90},legend style={nodes={scale=1., transform shape}},tick label style={font=\tiny,scale=1}}
  \pgfplotsset{xlabel={Input, $x$},axis line style={rounded corners=2pt}}
  % Set figure 
  \setlength{\figurewidth}{.28\textwidth}
  \setlength{\figureheight}{\figurewidth}
  %
  \def\inducing{\normalsize Sparse inducing points}
  %
  \begin{subfigure}[c]{.34\textwidth}
    \raggedleft
    \pgfplotsset{ylabel={Output, $y$}}
    \input{./fig/regression-nn.tex}%
  \end{subfigure}
  \hfill  
  \begin{subfigure}[c]{.01\textwidth}
    \centering
    \tikz[overlay,remember picture]\node(p0){};
  \end{subfigure}  
  \hfill
  \begin{subfigure}[c]{.28\textwidth}
    \raggedleft
    \pgfplotsset{yticklabels={,,},ytick={\empty}}
    \input{./fig/regression-nn2svgp.tex}%
  \end{subfigure}
  \hfill  
  \begin{subfigure}[c]{.01\textwidth}
    \centering
    \tikz[overlay,remember picture]\node(p1){};
  \end{subfigure}  
  \hfill
  \begin{subfigure}[c]{.28\textwidth}
    \raggedleft
    \pgfplotsset{yticklabels={,,},ytick={\empty}}        
    \input{./fig/regression-update.tex}%
  \end{subfigure}
  \caption{\textbf{Regression example on an MLP with two hidden layers.} Left:~Predictions from the trained neural network. Center:~Our approach summarizes the...}
  \label{fig:teaser} 
  % 
  \begin{tikzpicture}[remember picture,overlay]
    % Arrow style
    \tikzstyle{myarrow} = [draw=black!80, single arrow, minimum height=14mm, minimum width=2pt, single arrow head extend=4pt, fill=black!80, anchor=center, rotate=0, inner sep=5pt, rounded corners=1pt]
    % Arrows
    \node[myarrow] (p0-arr) at ($(p0) + (1em,1.5em)$) {};
    \node[myarrow] (p1-arr) at ($(p1) + (1em,1.5em)$) {};
    % Arrow labels
    \node[font=\scriptsize\sc,color=white] at (p0-arr) {nn2svgp};
    \node[font=\scriptsize\sc,color=white] at (p1-arr) {new data};   
  \end{tikzpicture}
\end{figure}




\subsection{Related work}
\label{sec:related}
%
% General Bayesian deep learning
Bayesian deep learning~\cite{Wilson:ensembles,neal1995bayesian} has recently gained increasing attention in the machine learning community as a means for uncertainty quantification (\eg, \cite{kendall2017what,wilson2020bayes}) and model selection (\eg,~\cite{immer2021marginal,antoran2022marginal}) with advancements in prior specification (\eg, \cite{meronen2020stationary,meronen2021periodic,fortuin2021bayesian,nalisnick2018do}) and efficient approximate inference under the specified model.
Calculating the posterior distribution of a Bayesian neural network is usually intractable, and approximate inference techniques need to be used, such as variational inference \cite{blei2017variational}, deep ensembles \cite{lakshminarayanan2017simple}, MC dropout \cite{gal2016dropout}, or Laplace approximation \cite{ritter2018kfac,kristiadi2020being,immer2021improving}---each having strengths and weaknesses. % point out strngths and weaknesses for each

% Introduce the laplace GGN + shortcomings
One common approach for uncertainty with neural networks is a Laplace-GGN approximation \citep{daxberger2021laplace}, which takes a trained neural network and linearises it around the optimal weights. The resulting linear model can be used to obtain uncertainty estimates and refine the neural network predictions \citep{immerScalable2021}, and is linear with respect to the weights. Therefore, as shown in \citep{immerScalable2021, khan2019approximate}, the linear model can be converted to a Gaussian process (GP), which is then used to obtain the uncertainty estimates.
However, the GP introduces a computational scaling that is cubic in the number of data points ($\mathcal{O}(n^3)$). Many approaches apply crude approximations to alleviate the computational costs, \eg, considering only a subset of the training datas, but are still obtain good uncertainty estimates \citep{immerScalable2021}\todo{other methods?}. 

The Hessian can be efficiently approximated using the generalised Gauss-Newton algorithm \cite{botev2017practical} or by Kronecker factorisation \cite{martens2015optimizing,ritter2018kfac}.


%% CL section 
%%
%% EWC, SI, VCL -> weight regularization 

EWC \cite{kirkpatrick2017overcoming}
SI \cite{zenke17a}, 
VCL \cite{nguyen-tuongModel2009},  

%% DER, FROMP, S-FSVI
DER \cite{buzzega2020dark}
FROMP \cite{pan2020continual}
S-FSVI \cite{rudner2022continual}


%Why we need uncertainty and adaptiveness
%How to adapt to new information is a limitation of current machine learning models. The problem is specifically relevant when we combine a model with a decision-making process. In such a sequential setting, an agent typically makes decisions in an environment and obtains new information and would ideally incorporate the information into their parameters. Not only do we need models that adapt to new informatoion but all express uncertainty over the models predictions. The reason being twofold: in many applications, \eg\ healthcare, autonomous driving is an essential requirement, and many advanced exploration techniques require uncertainty to determine where to query next.



\begin{figure}[t!]
  \centering
  % Set figure size
  \setlength{\figurewidth}{.31\textwidth}
  \setlength{\figureheight}{\figurewidth}
  %
  % Colours
  \definecolor{C0}{HTML}{DF6679}
  \definecolor{C1}{HTML}{69A9CE}
  %
  \begin{tikzpicture}[outer sep=0,inner sep=0]

    \newcommand{\addfig}[2]{
    \begin{scope}
      \clip[rounded corners=3pt] ($(#1)+(-.5\figurewidth,-.5\figureheight)$) rectangle ++(\figurewidth,\figureheight);
      \node (#2) at (#1) {\includegraphics[width=1.05\figurewidth]{./fig/#2}};
    \end{scope}
    %\draw[rounded corners=3pt,line width=1.2pt,black!60] ($(#1)+(-.5\figurewidth,-.5\figureheight)$) rectangle ++(\figurewidth,\figureheight);
    }

    % The neural network
    \addfig{0,0}{banana-nn}

    % The nn2svgp
    \addfig{1.1\figurewidth,0}{banana-nn2svgp}

    % The update
    \addfig{2.2\figurewidth,0}{banana-hmc}

    % The arrow
    \tikzstyle{myarrow} = [draw=black!80, single arrow, minimum height=14mm, minimum width=2pt, single arrow head extend=4pt, fill=black!80, anchor=center, rotate=0, inner sep=5pt, rounded corners=1pt]
    \tikzstyle{myblock} = [draw=black!80, minimum height=4mm, minimum width=7mm, fill=black!80, anchor=center, rotate=0, inner sep=5pt, rounded corners=1pt]
    \node[myarrow] (first-arr) at ($(banana-nn)!0.5!(banana-nn2svgp)$) {};
    \node[myblock] (second-arr) at ($(banana-nn2svgp)!0.5!(banana-hmc)$) {};

    % Arrow labels
    \node[font=\scriptsize\sc,color=white] at (first-arr) {nn2svgp};
    \node[font=\scriptsize\sc,color=white] at (second-arr) {\normalsize$\bm\approx$};
         
    % Labels
    \node[anchor=north, font=\small] at ($(banana-nn) + (0,-.55\figureheight)$) {Neural network prediction};
    \node[anchor=north, font=\small] at ($(banana-nn2svgp) + (0,-.55\figureheight)$) {Sparse GP representation};
    \node[anchor=north, font=\small] at ($(banana-hmc) + (0,-.55\figureheight)$) {HMC result as baseline};      

  \end{tikzpicture}
  \newcommand{\mycircle}{\protect\tikz[baseline=-.5ex]\protect\node[circle,inner sep=2pt,draw=black,fill=C0,opacity=.5]{};}
  \newcommand{\mysquare}{\protect\tikz[baseline=-.5ex]\protect\node[inner sep=2.5pt,draw=black,fill=C1,opacity=.5]{};}
  %
  \caption{Binary classification (\mysquare~vs.~\mycircle)}
  \label{fig:banana}  
\end{figure}



\section{Methods}
\label{sec:methods}
%
In supervised learning, given a data set $\dataset = \{(\mathbf{x}_{i} , \mathbf{y}_{i})\}_{i=1}^{n}$, with input $\mathbf{x}_i \in \inputDomain$ and output $\mathbf{y}_i \in \outputDomain$ pairs, the weights $\weights \in \R^{P}$ of a neural network, $f_\mathbf{w} : \inputDomain \to \outputDomain$, are usually trained to minimize the (regularized) empirical risk,
%
\begin{equation} \label{eq-empirical-risk}
  \weights^{*} = 
  \arg \min_{\weights} \mathcal{L}(\dataset,\weights) =
  \arg \min_{\weights} \sum_{i=1}^{n} \ell(f_\weights(\mathbf{x}_{i}), \mathbf{y}_i) + \delta \mathcal{R}(\weights).
\end{equation}
%
If $\ell(f_\weights(\mathbf{x}_{i}), \mathbf{y}_i) = -\log(p(\mathbf{y} \mid f_\weights(\mathbf{x}_{i}))$ and the regularizer $\mathcal{R}(\weights) = \frac{1}{2}\|\weights\|^{2}_2$, then we can view \cref{eq-empirical-risk} as the maximum {\it a~posteriori} (MAP) solution to a Bayesian objective, where $p(\vw) = \Norm(\vzeros, \delta^{-1} \MI)$, where the regularization weight takes the role of a prior precision parameter.

<<<<<<< HEAD
\subsection{Linearization gives rise to a Gaussian process posterior} 
\label{sec:nn2gp}
%
The structure of the posterior given by the loss-landscape around the MAP weights $\vw^*$  induces a correlation structure on learned model functions of the neural network. These can be seen as possible perturbed versions of $f_{\vw^*}$ that can be used for characterizing ambiguity and uncertainty in the learned model (see \cref{fig:banana} for an example of sampling in weight-space). This gives rise to a probability {\em distribution} over the possible functions. If we limit the interest to the first two moments, we can characterize the resulting posterior over these functions as a Gaussian process (GP).

%A Gaussian procss characterizes a distribution over functions in terms of the first two moments. The key quantity of 
%A Gaussian process is the prior covariance function (or kernel function) $\kappa(\vx,\vx')$, where $\vx, \vx'$ are input vectors in $\R^{\mathrm{D}}$. We aim to find a kernel based on the neural network to build the Gaussian process posterior. 
A GP is fully characterized by a mean $\mu(\cdot)$ and covariance function $\kappa(\cdot,\cdot)$ (kernel).
If we had the following function parameterization $g(\vx) = \phi(\vx)^\top \vw$ where $\phi(\vx)$ is a feature map, we can convert from weight space prior to function space prior giving the following kernel $\kappa(\vx, \vx') = \delta^{-1} \phi(\vx) \phi^\T(\vx')$ (see Ch.~XXX in \cite{rasmussen2006gaussian} for details).\todo{this part needs to be rewritten, starts talking about a general function parameterisation and then jumps directly to the neural network} 
=======
\subsection{Neural Network to GP Prior} 
\label{sec:nn2gp}
%
A Gaussian process characterizes a distribution over functions in terms of the first two moments. The key quantity of a Gaussian process is the prior covariance function (or kernel function) $\kappa(\vx,\vx')$, where $\vx, \vx'$ are input vectors in $\R^{\mathrm{D}}$. We aim to find a kernel based on the neural network to build the Gaussian process posterior. A common approach to find a $q(\vw)$ is to perform a Laplace-GGN approximation. The approximation can be seen as taking the map solution of \cref{eq-empirical-risk}

A linear function in terms of parameters can easily be converted from the weight space to the function space as follows

\begin{equation}
\hat{f}_\weights(\mathbf{x}_{i})) = \phi(\vx)^\top \vw
\end{equation}

$g(\vx) = \phi(\vx)^\top \vw$ where $\phi(\vx)$ is a feature map, we can convert from weight space prior to function space prior giving the following kernel $\kappa(\vx, \vx') = \delta^{-1} \phi(\vx) \phi(\vx')^\T$ see \citep{rasmussen2006gaussian} for details.\todo{this part needs to be rewritten, starts talking about a general function parameterisation and then jumps directly to the neural network} 
>>>>>>> f70f3cf4
We can approximate the feature map of the neural network  $f_\weights(\mathbf{x})$  by using the Jacobian at $\weights^*$ thus our GP prior becomes:
\begin{equation} \label{eq-laplace-approx-function-space}
 g(\vx) \sim \GP \left( \mu(\vx), \kappa(\vx, \vx') \right) \quad \text{with} \quad
  \mu(\vx) = 0 \quad \text{and} \quad
  \kappa(\mathbf{x}, \mathbf{x}')
  = \frac{1}{\delta} \Jac{\weights^*}{\mathbf{x}}\JacT{\weights^*}{\mathbf{x}'},
\end{equation}
%
where the kernel is the so-called Neural Tangent Kernel (NTK, \cite{jacot2018neural}) with Jacobian $\Jac{\weights}{\mathbf{x}} \coloneqq \nabla_\weights f(\mathbf{x})^\top \in \R^{C \times P}$. Alternatively, we could have followed the derivation by \citet{immerImprovingPredictionsBayesian2021}, where they perform a local linearization of the neural network  $f^{\textrm{lin.}}_{\vw^*}(\vx; \vw) = f_{\vw^*}(\vx) + \Jac{\weights^*}{\mathbf{x}} \, (\vw - \vw^*)$. Their mean function differ from ours, \cref{eq-laplace-approx-function-space}, as theirs comes from setting  $\mu(\vx) = f^{\textrm{lin.}}_{\vw_*}(\vx; \vw = \vzeros) = f_{\vw^*}(\vx) - \Jac{\weights^*}{\mathbf{x}} \vw^*$, \ie the difference between the linear model approximation and the neural network function at $\vx$. %which does not seem useful as a prior mean function, 
On the other hand, we set $\mu(\vx) = \vzeros$, as common in GP literature and derived from a feature map conversion. \todo{derived what?}

\paragraph{Linearization in the dual parameters}
As stated in \citet[Lemma~1]{csato2002sparse}, the posterior process mean and covariance functions of a GP prior, combined with a likelihood function and $\dataset$ can be stated as:
\begin{equation}  \label{eq:gp_pred}
 \myexpect_{p(f_i \mid\vy)}[f_i] = \vk_{\vx i}^\top \valpha \quad \text{and} \quad
\mathrm{Var}_{p(f\mid\vy)}[f_i] = \kappa_{ii} - \vk_{\vx i}^\top ( \MKxx + \diag(\vbeta)^{-1})^{-1} \vk_{\vx i},
\end{equation}
where $f_i = f_\weights(\vx_i)$, the $ij$\textsuperscript{th} entry of the matrix $\MKxx \in \R^{m \times m}$ is $\kappa(\vx_i,\vx_j)$, $\vk_{\vx i}$ denotes a vector where each $j$\textsuperscript{th} element is $\kappa(\vx_i, \vx_j)$, and $\kappa_{ii} = \kappa(\vx_i, \vx_i)$.  The dual parameters consist of the vector $\valpha \in \R^{m}$ and vector $\vbeta \in \R^{m}$, defined as:
\begin{equation}
\label{eq:dual_param}
\alpha_i \coloneqq \myexpect_{p(f_i \mid \vy)}[\nabla_{f_i}\log p(y_i \mid f_i)],  \quad
\beta_i \coloneqq - \myexpect_{p(f_i \mid \vy)}[\nabla^2_{f_i f_i}\log p(y_i \mid f_i)] ,
\end{equation}
%
The parameters $(\alpha_i, \beta_i)$ are the dual parameters that arise in the dual formulations used in, for example, support vector machines \citep{cortes1995support}, whose origins are found in work by \citet{kimeldorf1971some}. The above relations holds for generic likelihoods, and no approximations are involved as the expectation is under the exact posterior. The question is how do we form the dual variables without access to the exact posterior and different approximate inference techniques solve the question in different ways. Bound techniques such as \citet{jaakkola1997variational} attempt to bound the integral thus making the integral tractable, while Expecation Propogation (EP) as used in \citet{csato2002sparse} iteratively finds dual variables but sets them to log of the expectation of the approximate posterior. Meanwhile variational inference  \cite{khan2017conjugate, adam2021dual} find them using the variational approximation of the posterior to solve the integral.

\paragraph{Neural network dual variables}
As we are using the MAP solution of the neural network loss we will use the Laplace approximation for the dual variables but other techniques could be used. As was detailed in \cite{wilkinson2023bayes, rasmussen2006gaussian}, the dual variables of the Laplace approximation is the same as removing the posterior averaging from \cref{eq:dual_param} meaning:
\begin{equation}
\label{eq:dual_param_laplace}
\hat{\alpha}_i \coloneqq \nabla_{f_i}\log p(y_i \mid f_i),  \quad \text{and} \quad
\hat{\beta}_i \coloneqq - \nabla^2_{f_i f_i}\log p(y_i \mid f_i).
\end{equation}

Replacing \cref{eq:dual_param_laplace} in to \cref{eq-laplace-approx-function-space} and we arrive at our GP model based on the converged neural network. Again this is similar to what was arrived at for \citet{immerImprovingPredictionsBayesian2021} for the posterior variance function, but they instead use the $f_{\vw^*}(\vx)$ for the posterior mean and fail to spot the significance of the dual variables. The problem with \cref{eq:gp_pred} is that to make predictions and compute variances we must incur a cost of $O(n^3)$ which limits the use of the GP on large data sets.


\subsection{Sparse dual Gaussian process} 
\label{sec:sparse-dual-gp}
%
Sparse Gaussian processes are a way to reduce the computational complexity of a full GP using a low-rank approximation. Many sparsifying approaches exist (see \cite{quinonero2005unifying}) for an overview. Given that we have our dual variables derived from our neural network predictions and kernel function, we could use any approximation. We decide to follow the sparsifying approach of \citet{titsias2009variational} and also used in the DITC approximaton \cite{quinonero2005unifying}, which is to define the marginal distribution as $q_{\vu}(\vf)  = \int p(\vf  \mid \vu) q(\vu)  d\vu$. Given that we have $p(f_i  \mid \vu)$ determined by our GP prior, the goal is to find a $q(\vu)$. As was shown in \cite{adam2021dual}, the posterior under this model has a particular structure similar to \cref{eq:gp_pred}. In the paper, they spot the dual variables' importance for approximate inference but write them in the natural parameter form as this form is more suitable for optimization through natural gradients. In order to make the link to the dual variables defined in \cref{eq:dual_param} we write them in the sparse GP in the dual variable form. 

\begin{equation} 
	\valpha_{\vu}  =  \sum_{i \in \mathcal{D}_{n}}  \vkzi \, \hat{\alpha}_{i}, \quad
	\vbeta_{\vu} =  \sum_{i \in \mathcal{D}_{n}} \vkzi \,\hat{\beta}_{i} \, \vkzi^{\T} ,    
\label{eq:dual_sparse}
\end{equation}
Using the sparse definition of the dual variables our sparse GP posterior takes the following form:
\begin{equation}\label{eq:dual_sparse_post}
   \myexpect_{q_{\vu}(\vf)}[\vf_i] = \vkzs^{\T} \MKzz^{-1}   \valpha_{\vu} , \quad 
   \textrm{Var}_{q_{\vu}(\vf)}[\vf_i]  = \kappa_{ii} - \vkzs^\top [\MKzz^{-1} - (\MKzz + \vbeta_{\vu})^{-1} ]\vkzs
\end{equation}
where $\MKzz$ and $\vkzs$ are define similarly to $\MKxx$ and $\vk_{\vx i}$ but now over the $\MZ \in \R^{M \times D} $ inducing points instead of the full dataset $\MX$. The key quantities we need to make predictions from our sparse GP from the converged neural network are $(\hat{\alpha}_i, \hat{\beta}_i)$ and a kernel function $\kappa$. Contrasting \cref{eq:dual_sparse_post} and \cref{eq:gp_pred} we can see that the computational complexity is now $\mathcal{O}(m^3)$ to $\mathcal{O}(n^3)$ where $m \ll n$.  Crucially given the structure of our probabilistic model, our sparse dual variables \cref{eq:dual_sparse} are a compact form of the full model projected using the kernel. Our approach contrasts to \citet{immerImprovingPredictionsBayesian2021}, which uses a subset of the full model, a less principled approach to build a sparse model given it ignores the information in the dataset. It is important to highlight that the sparsifying approach is independent of the approximate inference technique. The \cref{eq:dual_param} are determined from the neural network. More complicated inference techniques, such as variational inference, could be used, but given its simplicity, we only need a trained neural network; we use a Laplace approximation in our experiments.


\section{Sparse function-space sequential learning}

\textbf{Continual learning}

\textbf{Model-based reinforcement learning}
We now detail how our method can be used in model-based RL.
Folling the Markov decision process formulation \cite{bellmanDynamic1956}, we
denote states \(\state \in \stateDomain \subseteq \R^{D_{\state}} \), actions \(\action \in \actionDomain \subseteq \R^{D_{\action}}\) and
transition dynamics \(\transitionFn: \stateDomain \times \actionDomain \rightarrow \stateDomain \).
The goal of RL is to find the policy \(\pi : \stateDomain \rightarrow \actionDomain \), that maximises the sum of rewards
\begin{align} \label{eq-model-free-objective}
\policy^{*} = \arg \max_{\policy \in \policyDomain} J(\transitionFn, \policy) = \arg \max_{\policy \in \policyDomain} \mathbb{E}_{\noise_{0:\infty}} \left[ \sum_{t=0}^{\infty} \discount^{t} \rewardFn(\state_{t},\action_{t}) \right]
\quad \text{s.t. } \state_{t+1} = \transitionFn(\state_{t}, \action_{t}) + \noise_{t}.
\end{align}
in expecation over the transition noise,
 subject to  i.i.d. transition noise \(\noise_{t}\).
where $\gamma \in [0, 1]$ is a discount factor to account for the infinte sum.



In model-based RL, the state transition data set \(\mathcal{D} = \{\{(s_{t},a_{t}), s_{t+1}\}^{T_{i}}_{t=1}\}_{i=0}^{N}\) is first used to
learn a dynamic model \(f_{\mathbf{w}})\) using supervised learning.
\cref{alg-mbrl} shows the typical model-based RL loop.

\begin{subequations}
\begin{align} \label{eq-fast-update-mpc}
  \policy_{i+1}^{\text{PS}}(\state) &= \arg \max_{\action_{0}} \max_{\action_{1:\Horizon}}
J^{\Horizon}(\action_{0:\Horizon}, \transitionFn) + \stateValueFn(\state_{\Horizon+1})
\end{align}
\end{subequations}
\begin{subequations}
\begin{align} \label{eq-fast-update-mpc-old}
  \stateValueFn(\state) &= \mathbb{E} \left[ \sum_{t=0}^{\infty}     \discount^{t} \rewardFn(\state_{t},\action_{t}) \mid \state_{0}=\state \right]
\end{align}
\end{subequations}


In model-based RL, we obtain the posterior over the dynamics \(p(f\mid\mathcal{D})\) after performing (approximate) Bayesian
inference given a state transition data set \(\mathcal{D} = \{\{(s_{t},a_{t}), s_{t+1}\}^{T_{i}}_{t=1}\}_{i=0}^{N}\).
\cref{alg-mbrl} shows the typical model-based RL loop.
Importantly, the dynamics are usually only updated after an episode $i$.


\textbf{Posterior sampling}
Given the posterior dynamics \(p(\transitionFn \mid \mathcal{D})\),
an effective and  common approach is to simply take the expecation over both the aleatoric and epistemic uncertainty,

\cite{osbandWhyPosteriorSampling2017,osbandMoreEfficientReinforcement2013}
\begin{align} \label{eq-posterior-sampling}
\policy_{i+1}^{\text{PS}} = \arg \max_{\policy \in \policyDomain} \left[ J(\transitionFn, \policy) \right] \quad \text{s.t. } \transitionFn \sim p(\transitionFn \mid \dataset_{0:i})
\end{align}






% We start by obtaining a posterior over the weights of a trained neural network via the Laplace approximation.
% We then show how we can obtain a function-space posterior, (i.e. a GP posterior)
% by linearising the neural network around the weights Maximum a Posteriori (MAP) estimate.
% We then show that by linearising the neural network we can obtain a function-space posterior, i.e. a GP posterior.
% We paraterise our single-step dynamic model $\transitionFnWithParams : \inputDomain \rightarrow \outputDomain$
% as an $L\text{-layer}$ NN with weights $\weights$.

%A Gaussian process (GP) is a distribution over real-valued functions $f(\cdot): \mathcal{X} \rightarrow \R$ defined over $\mathcal{X}$.
%Formally, a GP is defined as,
%\begin{align}
%\label{eq-gp-prior}
%  f(\cdot) \sim \mathcal{N}\left( \mu(\cdot), k(\cdot,\cdot') \right) \quad
%  \mu(\cdot): \mathcal{X} \rightarrow \R \quad
%  k(\cdot,\cdot'): \mathcal{X} \times \mathcal{X} \rightarrow \R
%\end{align}
%where $\mu(\cdot)$ denotes a mean function and $k(\cdot,\cdot')$ a positive definite covariance function, also known as a kernel.
%Given a data set $\dataset = \{\mathbf{x}_{n} \in \inputDomain, \mathbf{y}_{n} \in \outputDomain\}_{n=0}^{N}$,
%we can obtain the GP posterior via multivariate normal conditioning,
%\begin{align}
%\label{eq-gp-predictive-posterior}
%  p(f(\mathbf{x}_{*}) \mid \mathbf{y}) &= \mathcal{N}
%  % \left( f(\mathbf{x}_{*}) \mid \mathbf{A} \mathbf{m}^{*}, \mathbf{A}\mathbf{K}_{\mathbf{x}\mathbf{x}}^{-1} \mathbf{A}^{T} \right) \\
%  \left( f(\mathbf{x}_{*}) \mid \mu(\mathbf{x}_{*}) + \mathbf{k}_{*\mathbf{x}} \mathbf{K}^{-1}_{\mathbf{x}\mathbf{x}} (\mathbf{y} - \bm\mu_{\mathbf{X}})),
%  k_{**} - \mathbf{k}_{*\mathbf{x}} \left(\mathbf{K}_{\mathbf{x}\mathbf{x}} \right)^{-1} \mathbf{k}_{*\mathbf{x}}^{T} \right)
%\end{align}
%% Our GP posterior is then given by,
%\todo{add mean func to GP posterior if we're using one}
%\begin{align}
%\label{eq-gp-predictive-posterior}
%  p(f(\mathbf{x}_{*}) \mid \mathbf{y}) &= \mathcal{N}
%  % \left( f(\mathbf{x}_{*}) \mid \mathbf{A} \mathbf{m}^{*}, \mathbf{A}\mathbf{K}_{\mathbf{x}\mathbf{x}}^{-1} \mathbf{A}^{T} \right) \\
%  \left( f(\mathbf{x}_{*}) \mid \mu(\mathbf{x}_{*}) + \mathbf{k}_{*\mathbf{x}} \mathbf{K}^{-1}_{\mathbf{x}\mathbf{x}} \mu_{\mathbf{x}},
%  k_{**} - \mathbf{k}_{*\mathbf{x}} \left(\mathbf{K}_{\mathbf{x}\mathbf{x}} + \bm\Lambda(\mathbf{y} ; \mathbf{f})^{-1} \right)^{-1} \mathbf{k}_{*\mathbf{x}}^{T} \right)
%\end{align}
%where $\bm\Lambda(\mathbf{y} ; \mathbf{f}) = \nabla^{2}_{\mathbf{f} \mathbf{f}} \log p(\mathbf{y} \mid \mathbf{f})$ can be viewed as per-input noise. \todo{I'm unsure about this per input noise bit. Check with paul.}
%\todo{what about regression/classification likelhoods}
%This GP predictive posterior is computationally expensive as it requires inverting an $N\times N$ matrix.
%
%\textbf{Sparse Gaussian processes}
%% The GP predictive posterior in \cref{eq-gp-predictive-posterior} is computationally expensive as it requires inverting an $N\times N$ matrix.
%A practical and computationally appealing alternative is to augment the joint probability space with pseudo inputs $\mathbf{Z} \in \R^{M \times D}$
%and corresponding outputs
%$\mathbf{u} = f(\mathbf{Z}; \weights) \in \R^{M \times C}$, known as inducing variables, where $M \ll N$.
%\todo{cite sparse gp papers}
%Instead of collapsing the inducing variables like \cite{titsiasVariational2009}, they can be treated variationally
%$p(\mathbf{u} \mid \mathbf{y}) \approx q(\mathbf{u}) = \mathcal{N}\left( \mathbf{u} \mid \mathbf{m}, \mathbf{V} \right)$, where $\mathbf{m}$ and $\mathbf{V}$ are variational parameters
%which need to be optimised \citep{hensmanGaussian2013}.
%The sparse variational GP (SVGP) predictive posterior is then given by,
%\begin{align}
%\label{eq-dual-svgp-predictive-posterior}
%  p(f(\mathbf{x}_{*}) \mid \mathbf{y})
%&\approx \mathcal{N} \left( f(\mathbf{x}_{*}) \mid \mathbf{k}_{*\mathbf{z}} \mathbf{K}^{-1}_{\mathbf{z}\mathbf{z}} \mathbf{m}^{*},
%  k_{**} - \mathbf{k}_{*\mathbf{z}} \mathbf{K}^{-1}_{\mathbf{z}\mathbf{z}} \mathbf{k}_{*\mathbf{z}}^{T}
%  % \mathbf{k}_{*\inducingInput} \mathbf{K}^{-1}_{\mathbf{z}\mathbf{z}} \mathbf{k}_{*\inducingInput}^{T}
%  + \mathbf{k}_{*\mathbf{z}} \mathbf{K}^{-1}_{\mathbf{z}\mathbf{z}}  \mathbf{V}^{*}  \mathbf{K}^{-1}_{\mathbf{z}\mathbf{z}} \mathbf{k}_{*\mathbf{z}}^{T}
%  \right)
%\coloneqq q_{\inducingVariable}(f(\mathbf{x}_{*}))
%\end{align}
%
%
%\textbf{Deep learning}
%Given the data set $\dataset = \{\mathbf{x}_{n} \in \inputDomain, \mathbf{y}_{n} \in \outputDomain\}_{n=0}^{N}$,
%the goal of (supervised) deep learning, is to train the weights $\weights \in \R^{P}$ of an $L\text{-layer}$ NN
%$f : \inputDomain \rightarrow \outputDomain$ to minimize the (regularized) empirical risk,
%\begin{align} \label{eq-empirical-risk}
%  \weights^{*} = \arg \min_{\weights \in \R^{D}} \mathcal{L}(\dataset;\weights) = \arg \min_{\weights \in \R^{D}} \left(
%  \sum_{n=0}^{N-1} l(f(\mathbf{x}_{n} ; \weights), \mathbf{y}_{n}) + R(\weights)  \right).
%\end{align}
%In practice, it is common to use the mean squared error (MSE) loss
%$l(f(\mathbf{x}_{n} ; \weights),\mathbf{y}_{n}) = \|f(\mathbf{x}_{n} ; \weights) - \mathbf{y}_{n} \|^{2}_{2}$
%and to use the weight decay regularizer $R(\weights)=\frac{1}{2}\gamma^{-2}\|\weights\|^{2}_{2}$.
%However, the practioner is free to choose any loss and regularizer. \todo{I think?}
%% \textbf{Bayesian neural networks}
%% \textbf{Weight space to function space}
%From a Bayesian perspective, we can interpret the terms in \cref{eq-empirical-risk} as the log-prior and the i.i.d. log likelihood, i.e.,
%\begin{align} \label{eq-log-prior}
%  R(\weights) &= \underbrace{\log p(\weights)}_{\text{log prior}} = \log \mathcal{N}(\weights \mid 0, \gamma^{2} \mathbf{I}) \\
%  l(f(\mathbf{x}_{n} ; \weights), \mathbf{y}_{n}) &= \underbrace{\log p(\mathbf{y}_{n} \mid f(\mathbf{x}_{n}; \weights))}_{\text{log likelihood}}
%  = \log \mathcal{N} \left( \mathbf{y}_{n} \mid f(\mathbf{x}_{n}; \weights), \mathbf{I} \right) \label{eq-log-likelihood}
%\end{align}
%
%\textbf{NN to GP}
%Given this interpretation, we can represent the weight space prior from \cref{eq-log-prior}, in
%function space, by linearising the BNN around $\weights^{*}$ and interpretting it as a GP.
%The GP prior is then given by,
%\begin{align} \label{eq-laplace-approx-function-space}
%  % \transitionFn_{\weights_{i}}(\cdot) \sim \mathcal{N} \left( \mu_{\weights_{i}^{*}}(\cdot), K_{\weights_{i}^{*}}(\cdot, \cdot') \right) \qquad
%  f(\cdot ;\weights) \sim \mathcal{N} \left( \mu(\cdot), k(\cdot, \cdot') \right) \quad
%  % \mu_{\weights_{i}^{*}}(\cdot)
%  \mu(\cdot)
%  = 0 \quad
%  % = f(\cdot ;\weights^{*}) \quad
%  % K_{\weights_{i}^{*}}(\cdot, \cdot')
%  k(\cdot, \cdot')
%  = \frac{1}{\gamma^{2}} \mathbf{J}(\cdot) \mathbf{J}(\cdot')^{T},
%\end{align}
%where the kernel is the neural tangent kernel (NTK) \citep{immerImprovingPredictionsBayesian2021},
%\todo{what mean function shoudl this use???}
%\todo{NTK times some factor??}
%with Jacobian given by $\mathbf{J}(\cdot) = \odv{\transitionFn(\cdot; \weights)}{\weights}_{\weights=\weights^{*}}$.
%% The kernel in \cref{eq-laplace-approx-function-space} is the neural tangent kernel (NTK)
%% $k(\mathbf{x}, \mathbf{x}') = \sigma_{0}^{2} J_{\weights^{*}}(\mathbf{x}) J_{\weights^{*}}(\mathbf{x}')^{T}$
%% \citep{immerImprovingPredictionsBayesian2021}
%% to formulate the GP posterior $p(f(\mathbf{X} ;\weights_{0:i}) \mid \dataset_{0:i})$.
%Given this GP prior, we can use \cref{eq-gp-predictive-posterior} to obtain our GP posterior by conditioning on the data.
%% Given our GP prior, we can use the properties of multivariate normals to obtain our GP posterior by conditioning on the data.
%% where $\mathbf{A} = \mathbf{k}_{*\mathbf{x}} \mathbf{K}^{-1}_{\mathbf{x}\mathbf{x}}$
%In contrast to conventional GP kernels, the NTK does not have any hyperparameters which need to be learned.
%Intuitively, we can view the optimisation in \cref{eq-empirical-risk} as learning our kernel.
%As a result, our NTK may be highly non stationary as it is dependent on the NN architecture, for example, the activation functions.
%It is worth noting that the NTK linearises the network around the optimised parameters $\weights^{*}$,
%so the function space prior (and thus posterior) is only a locally linear approximation.
%
%We now have a method to obtain a GP posterior from a trained DNN.
%% In contrast to other approaches, our formulation has not restricted us to using a weight-space posterior obtained from the Laplace approximation.
%In contrast to other approaches, our formulation has not restricted us to using a weight-space posterior from a BNN.
%However, in practice, the GP posterior is not very useful as it requires inverting an $N\times N$ matrix which has complexity $\mathcal{O}(N^{3})$.
%The SVGP in \cref{eq-dual-svgp-predictive-posterior} offers a solution to this problem but it is not immediately clear how to set $\mathbf{m}$ and $\mathbf{V}$.
%In the next section, we show how we can directly obtain an SVGP posterior (i.e. set $\mathbf{m}$ and $\mathbf{V}$) directly from both
%1) a trained NN and 2) a BNN weight-space posterior.
%% $\mathbf{m}$ and $\mathbf{V}$
%% However, it is not obvious how we can use a SVGP to set $\mathbf{m}$ and $\mathbf{V}$
%
%
%
%% In contrast, to previous work, this approach did not require us Laplace approximation. we will not restrict our
%% It is worth noting that the NTK linearises the network around the optimised parameters $\weights^{*}$,
%% so the function space prior (and thus posterior) is only a locally linear approximation.
%% In contrast to conventional GP kernels, the NTK does not have any hyperparameters which need to be learned.
%% It is also worth noting that the NTK may be highly non stationary and is dependent on the NN architecture, for example, the activation functions.
%
%
%\section{Methods}
%In the next section we show how we can obtain a SVGP directly from 1) a trained NN and 2) a BNN posterior.
%
%We follow \cite{csatoSparseOnlineGaussian2002} and express our GP posterior in the dual parameter space.
%However, we consider the variational formulation introduced by \cite{adamDualParameterizationSparse2021}, where the optimal variational parameters are given by,
%\begin{align} \label{eq-dual-params}
%\mathbf{m}^{*} = \mathbf{V}^{*}\bm\alpha^{*} \quad \mathbf{V}^{*} = [\mathbf{K}_{\mathbf{z}\mathbf{z}}^{-1} + \bm\beta^{*}]
%\end{align}
%Importantly, we can calculate the natural parameters $(\bm\alpha, \bm\beta)$ in closed form,
%\todo{paul needs to update \cref{eq-dual-svgp-params}}
%\begin{align} \label{eq-dual-svgp-params}
%\bm\alpha_{n} &=  \nabla_{\meanParam{1}} \mathbb{E}_{q_{\inducingVariable}(f(\mathbf{x}_{n}))} \left[ \log p(\mathbf{y}_{n} \mid f(\mathbf{x}_{n}) ) \right] \\
%\bm\beta_{n} &=  \nabla_{\meanParam{1}} \mathbb{E}_{q_{\inducingVariable}(f(\mathbf{x}_{n}))} \left[ \log p(\mathbf{y}_{n} \mid f(\mathbf{x}_{n}) ) \right].
%\end{align}
%This simplifies SVGP inference \citep{hensmanGaussian2013} as it no longer requires the variational parameters $(\mathbf{m}, \mathbf{V})$ to be optimised.
%
%% Importantly, \cite{changFantasizingDualGPs2022} show that in the dual space,
%% conditioning on new observations reduces to suming the dual variables from the previous time
%% step with an update, given by,
%% \todo{pick best way to show new data (using superscript new or just time indexing?)}
%% \begin{align} \label{eq-dual-update-svgp}
%% \bm\alpha_{n} &=  \nabla_{\meanParam{1}} \mathbb{E}_{q_{\inducingVariable}(f(\mathbf{x}_{n}))} \left[ \log p(\mathbf{y}_{n} \mid f(\mathbf{x}_{n}) ) \right] \\
%% \bm\beta_{n} &=  \nabla_{\meanParam{1}} \mathbb{E}_{q_{\inducingVariable}(f(\mathbf{x}_{n}))} \left[ \log p(\mathbf{y}_{n} \mid f(\mathbf{x}_{n}) ) \right]
%% \end{align}
%
%% We follow \cite{csatoSparseOnlineGaussian2002} and express our GP posterior in the dual parameter space,
%% % to write GP posterior $p(f(\mathbf{X} ;\weights_{0:i}) \mid \dataset_{0:i})$ as,
%% \begin{align} \label{eq-gp-post}
%%   \mathbb{E}_{p(f(\mathbf{x}_{*}) \mid \mathbf{y}_{n})} \left[ f(\mathbf{x}_{*}) \right] &= \mu(\mathbf{x}_{*}) + \mathbf{k}_{\mathbf{x}*}^{T} \bm\alpha_{n} \\
%%   \mathbb{V}_{p(f(\mathbf{x}_{*}) \mid \mathbf{y}_{n})} \left[ f(\mathbf{x}_{*}) \right] &= k_{**} - \mathbf{k}_{\mathbf{x}*}^{T} \left( \mathbf{K}_{\mathbf{x} \mathbf{x}} + \text{diag}(\bm\beta_{n})^{-1} \right)^{-1} \mathbf{k}_{\mathbf{x}*}
%% \end{align}
%% % \begin{align} \label{eq-laplace-approx-function-space}
%% %   \mathbb{E}_{p(f_{*} \mid \mathbf{y}_{n})} \left[ f_{*} \right] &= \mathbf{k}_{\mathbf{x}*}^{T} \bm\alpha_{n} \\
%% %   \mathbb{V}_{p(f_{*} \mid \mathbf{y}_{n})} \left[ f_{*} \right] &= k_{**} - \mathbf{k}_{\mathbf{x}*}^{T} \bm\alpha_{n} \left( \mathbf{K}_{\mathbf{x} \mathbf{x}} + \diag(\bm\beta_{n})^{-1} \right)^{-1} \mathbf{k}_{\mathbf{x}*}
%% % \end{align}
%% where the dual parameters $(\bm\alpha_n, \bm\beta_n)$ are vectors of,
%% \begin{align} \label{eq-gp-dual-params}
%%   \bm\alpha_{n} \coloneqq \left\{ \mathbb{E}_{p(f(\mathbf{x}_{i}) \mid \mathbf{y}_{n})} \left[ \nabla_{f_{i}} \log p(y_{i} \mid f(\mathbf{x}_{i})) \right] \right\}_{i=1}^{N} \qquad
%%   \bm\beta_{n} \coloneqq \left\{ \mathbb{E}_{p(f(\mathbf{x}_{i}) \mid \mathbf{y}_{n})} \left[ \nabla^{2}_{f_{i}} \log p(y_{i} \mid f(\mathbf{x}_{i})) \right] \right\}_{i=1}^{N}
%% \end{align}
%% Importantly, this parameterisation
%
%% \textbf{dual-SVGP}
%% \begin{align} \label{eq-svgp-post}
%%   \mathbb{E}_{q_{\mathbf{u}}(f(\mathbf{x}_{i}))} \left[ f(\mathbf{x}_{*}) \right] &= \mu(\mathbf{x}_{*}) + \mathbf{k}_{\mathbf{z}*}^{T} \bm\alpha_{\mathbf{u}} \\
%%   \mathbb{V}_{q_{\mathbf{u}}(f(\mathbf{x}_{i}))} \left[ f(\mathbf{x}_{*}) \right] &= k_{**} - \mathbf{k}_{\mathbf{z}*}^{T} \left[ \mathbf{K}_{\mathbf{z}\mathbf{z}}^{-1} - \left( \mathbf{K}_{\mathbf{z} \mathbf{z}} + \bm\beta_{\mathbf{u}} \right)^{-1} \right] \mathbf{k}_{\mathbf{z}*}
%% \end{align}
%% % \begin{align} \label{eq-laplace-approx-function-space}
%% %   \mathbb{E}_{p(f_{*} \mid \mathbf{y}_{n})} \left[ f_{*} \right] &= \mathbf{k}_{\mathbf{x}*}^{T} \bm\alpha_{n} \\
%% %   \mathbb{V}_{p(f_{*} \mid \mathbf{y}_{n})} \left[ f_{*} \right] &= k_{**} - \mathbf{k}_{\mathbf{x}*}^{T} \bm\alpha_{n} \left( \mathbf{K}_{\mathbf{x} \mathbf{x}} + \diag(\bm\beta_{n})^{-1} \right)^{-1} \mathbf{k}_{\mathbf{x}*}
%% % \end{align}
%% where the dual parameters $(\bm\alpha_{\mathbf{u}}, \bm\beta_{\mathbf{u}})$ are vectors of,
%% \begin{align} \label{eq-svgp-dual-params}
%%   \bm\alpha_{\mathbf{u}} \coloneqq \mathbf{k}_{\mathbf{z}i} \mathbb{E}_{q_{\mathbf{u}}(f(\mathbf{x}_{i}))} \left[ \nabla_{f_{i}} \log p(y_{i} \mid f(\mathbf{x}_{i})) \right] \qquad
%%   \bm\beta_{\mathbf{u}} \coloneqq \mathbf{k}_{\mathbf{z}i} \mathbb{E}_{q_{\mathbf{u}}(f(\mathbf{x}_{i}))} \left[ \nabla^{2}_{f_{i}} \log p(y_{i} \mid f(\mathbf{x}_{i})) \right] \mathbf{k}_{\mathbf{z}i}^{T}
%% \end{align}
%
%% weight space posterior in \cref{eq-laplace-approx-weight-space} in
%% function space by linearising the BNN and interpreting it as a GP.
%% \begin{align} \label{eq-laplace-approx-function-space}
%%   \transitionFn_{\weights_{i}}(\cdot) &\sim \mathcal{N} \left( \mu_{\weights_{i}^{*}}(\cdot), K_{\weights_{i}^{*}}(\cdot, \cdot') \right) \quad
%%   \mu_{\weights_{i}^{*}}(\cdot) &= \transitionFn_{\weights^{*}_{i}}(\cdot) \quad
%%   K_{\weights_{i}^{*}}(\cdot, \cdot') &= \mathbf{J}_{\weights^{*}_{i}}(\cdot) \bm\Sigma_{\weights^{*}_{i}} \mathbf{J}_{\weights^{*}_{i}}(\cdot')^{T}
%% \end{align}
%% where the Jacobian is given by $\mathbf{J}_{\weights^{*}_{i}}(\cdot) = \odv{\transitionFnWithParams(\cdot)}{\weights}_{\weights=\weights_{i}^{*}}$.
%
%% \begin{align} \label{eq-laplace-approx-jacobian}
%% \mathbf{J}_{\weights^{*}_{i}}(\cdot) = \odv{\transitionFnWithParams(\cdot)}{\weights}_{\weights=\weights_{i}^{*}}
%% \end{align}
%
%
%% % Note that the posterior in \cref{eq-laplace-approx-weight-space} is in weight space.
%% We can represent the weight space posterior in \cref{eq-laplace-approx-weight-space} in
%% function space by linearising the BNN and interpreting it as a GP.
%% \begin{align} \label{eq-laplace-approx-function-space}
%%   \transitionFn_{\weights_{i}^{*}}(\cdot) &\sim \mathcal{N} \left( \mu_{\weights_{i}^{*}}(\cdot), K_{\weights_{i}^{*}}(\cdot, \cdot') \right) \quad
%%   \mu_{\weights_{i}^{*}}(\cdot) &= \transitionFn_{\weights^{*}_{i}}(\cdot) \quad
%%   K_{\weights_{i}^{*}}(\cdot, \cdot') &= \mathbf{J}_{\weights^{*}_{i}}(\cdot) \bm\Sigma_{\weights^{*}_{i}} \mathbf{J}_{\weights^{*}_{i}}(\cdot')^{T}
%% \end{align}
%% where the Jacobian is given by $\mathbf{J}_{\weights^{*}_{i}}(\cdot) = \odv{\transitionFnWithParams(\cdot)}{\weights}_{\weights=\weights_{i}^{*}}$.
%
%% \begin{align} \label{eq-laplace-approx-jacobian}
%% \mathbf{J}_{\weights^{*}_{i}}(\cdot) = \odv{\transitionFnWithParams(\cdot)}{\weights}_{\weights=\weights_{i}^{*}}
%% \end{align}
%
%
%\subsection{Fast Updates}
%Importantly, \cite{changFantasizingDualGPs2022} show that in the dual space,
%conditioning on new observations reduces to suming the dual variables from the previous time
%step with an update, given by,
%\todo{pick best way to show new data (using superscript new or just time indexing?)}
%\begin{align} \label{eq-dual-update-svgp}
%\dualParam{1}^{t+1} &\leftarrow \dualParam{1}^{t} +  \nabla_{\meanParam{1}} \mathbb{E}_{q_{\inducingVariable}(\latentFn(\state_{t}, \action_{t}))} \left[ \log p(\state_{t+1} \mid \latentFn(\state_{t}, \action_{t}) ) \right] \\
%\dualParam{2}^{t+1} &\leftarrow \dualParam{2}^{t} +  \nabla_{\meanParam{2}} \mathbb{E}_{q_{\inducingVariable}(\latentFn(\state_{t}, \action_{t}))}  \left[ \log p(\state_{t+1} \mid \latentFn(\state_{t}, \action_{t}) ) \right]
%\end{align}
%Importantly, for a single new observation $((\state_{t}, \action_{t}), \state_{t+1})$ this update has
%complexity $\mathcal{O}(\numInducing^{2})$.
%This is a significant improvement to naive GP conditioning, which has complexity $\mathcal{O}((\numDataNew + \numDataOld)^{3})$
%and sparse GP conditioning, which has complexity $\mathcal{O}((\numDataNew + \numDataOld)\numInducing^{2})$.
%\todo{double check these complexities are right and cite them/show equaitons}
%It is worth highlighting that the complexity of \cite{changFantasizingDualGPs2022} update does not increase during an episode.
%
%\subsubsection{Model-based RL}
%
%\subsubsection{Efficiently Sampling Functions for Posterior Sampling}
%\cite{wilsonEfficiently2020}
%\cite{wilsonPathwise2021}
%
%% \begin{align} \label{eq-dual-update-svgp}
%%  \dualParam{1}^{\text{new}} &\leftarrow \dualParam{1}^{\text{old}} +
%%   \nabla_{\meanParam{1}} \mathbb{E}_{q_{\inducingVariable}(\latentFn(\state_t^{\text{new}}, \action_t^{\text{new}}))}
%%  \left[ \log p(\state_{t+1}^{\text{new}} \mid \latentFn(\state_t^{\text{new}}, \action_t^{\text{new}}) ) \right] \\
%%  \dualParam{2}^{\text{new}} &\leftarrow \dualParam{2}^{\text{old}} +
%%   \nabla_{\meanParam{2}} \mathbb{E}_{q_{\inducingVariable}(\latentFn(\state_t^{\text{new}}, \action_t^{\text{new}}))}
%%  \left[ \log p(\state_t^{\horizon+1} \mid \latentFn(\state_t^{\text{new}}, \action_t^{\text{new}}) ) \right] \\
%%  \dualParam{1}^{\horizon+1} &\leftarrow \dualParam{1}^{\horizon} +
%%   \nabla_{\meanParam{1}} \mathbb{E}_{q_{\inducingVariable}(\latentFn(\state_{\horizon}, \action_{\horizon}))}
%%  \left[ \log p(\state_{\horizon+1} \mid \latentFn(\state_{\horizon}, \action_{\horizon}) ) \right] \\
%%  \dualParam{2}^{\horizon+1} &\leftarrow \dualParam{2}^{\horizon} +
%%   \nabla_{\meanParam{2}} \mathbb{E}_{q_{\inducingVariable}(\latentFn(\state_{\horizon}, \action_{\horizon}))}
%%  \left[ \log p(\state_{\horizon+1} \mid \latentFn(\state_{\horizon}, \action_{\horizon}) ) \right]
%% \end{align}
%
%
%\begin{assumption} \label{assumption-ntk-linearisation}
%  Something about NTK being a linearisation around $\theta^{*}_{i}$ but each update moves away from $\theta^{*}_{i}$
%\end{assumption}
%
%\cite{rossellApproximateLaplaceApproximations2021}



\section{Experiments}
\label{sec:experiments}

\todo{Overview of experiments}

\subsection{Capturing uncertainty in UCI tasks under supervised learning}
%


\begin{table}[t!] 
  \centering\scriptsize
  \caption{Negative log predictive density (NLPD) (lower better) for the proposed model TODO} 
	\label{tbl:uci}
	% Control table spacing
	\renewcommand{\arraystretch}{1.}
	\setlength{\tabcolsep}{2pt}
	\setlength{\tblw}{0.14\textwidth}  
	
	% Custom error formatting
	\newcommand{\val}[2]{%
		$#1$\textcolor{gray}{\tiny ${\pm}#2$}
	} 

    % THE TABLE NUMBER ARE GENERATED BY A SCRIPT	
	\input{tables/uci.tex}
\end{table}




\subsection{Supervised learning on image data sets}

\begin{table}[t!] 
  \centering\scriptsize
  \caption{Metrics for supervised learning with image data} 
	\label{tbl:imagesuper}
	% Control table spacing
	\renewcommand{\arraystretch}{1.}
	\setlength{\tabcolsep}{6pt}
	\setlength{\tblw}{0.2\textwidth}  
	
	% Custom error formatting
	\newcommand{\val}[2]{%
		$#1$\textcolor{gray}{\tiny ${\pm}#2$}
	} 

    % THE TABLE NUMBER ARE GENERATED BY A SCRIPT	
	\input{tables/img_super.tex}
\end{table}
\subsection{Updating the representation during continual learning}

\begin{table}[t!] 
  \centering\scriptsize
  \caption{
  TODO: CL Experiments. $^*$ Methods relying only on weight regularization. 
  \color{blue}{Results from \cite{rudner2022continual}.} 
  %\color{red}{Preliminary results need more runs or hyperparam tuning}
  }
	\label{tbl:cl_table_1}
	% Control table spacing
	\renewcommand{\arraystretch}{1.}
	\setlength{\tabcolsep}{2pt}
	\setlength{\tblw}{0.14\textwidth}  
	
	% Custom error formatting
	\newcommand{\val}[2]{%
		$#1$\textcolor{gray}{\tiny ${\pm}#2$}
	} 
	
	\input{tables/cl_table_1}
\end{table}


\subsection{Fast updates in reinforcement learning}

\begin{figure}[!t]
  \centering
  \begin{subfigure}{.2\textwidth}
  \resizebox{\textwidth}{!}{%
  \begin{tikzpicture}[inner sep=0,outer sep=0]
  
    % Draw decorated 'ground'
    \draw[postaction={draw, decorate, decoration={border, angle=-45,
					amplitude=1cm, segment length=.5cm}}] (-3,-1.5) -- (12,-1.5);
  
    % The cart
    \draw[draw=black,fill=black!50,draw=black,line width=3pt,rounded corners=1mm] (0,0) rectangle (9cm,3cm);
    \node[fill=black,circle,minimum size=.5cm] (dot) at (4.5cm,3cm) {};
    
    % Wheels
    \node[fill=white,draw=black,line width=3pt,circle,minimum size=2cm,,fill=black!50] at (2cm,-.5cm) {};
    \node[fill=white,draw=black,line width=3pt,circle,minimum size=2cm,fill=black!50] at (7cm,-.5cm) {};  
    
    % The arm
    \node[anchor=north,minimum width=1cm,minimum height=14cm,draw=black,rotate=20,rounded corners=5mm,yshift=7mm,xshift=-.3mm,fill=white,draw=black,line width=3pt] at (dot) {};
    \node[fill=black,circle,minimum size=.5cm] at (dot) {};
    
    % Markings
    \draw[loosely dashed,line width=1pt] (4.5,6) -- (4.5,-10);
    
    % Arrow
    \draw[->,black,line width=3pt,-{Latex[length=7mm,width=7mm]}] (1,5) --node[above,outer sep=6pt]{\large $x$} (4.5,5);
    
    \def\centerarc[#1](#2)(#3:#4:#5)% Syntax: [draw options] (center) (initial angle:final angle:radius)
    { \draw[#1] ($(#2)+({#5*cos(#3)},{#5*sin(#3)})$) arc (#3:#4:#5); }
    
    % Draw arc
    \centerarc[black,line width=3pt](dot)(270:290:11)
    \node at (6.5,-9) {$\theta$};
    
    \node[white,minimum size=1cm] at (4.5,-13) {};
    
  \end{tikzpicture}}
  \end{subfigure}
  \hfill
  \begin{subfigure}{.78\textwidth}
    % \tikz\node[minimum width=\textwidth,minimum height=.35\textwidth,fill=black!10,rounded corners=2pt]{RL trjectories or something interesting?};

    % \includegraphics[width=0.5\textwidth]{./fig/rl.pdf}
    \input{./fig/rl}


  \end{subfigure}
  \hfill
  \caption{Add caption.}
  \label{fig:rl}
\end{figure}




% \begin{figure}
%   \centering
%   \includegraphics[width=0.5\textwidth, angle=270]{fig/weight-space-to-functio-space.pdf}
%   \caption{}
% \end{figure}

% \begin{figure}
%   \centering
%   \includegraphics[width=0.5\textwidth, trim=0 100 0 10]{fig/cartpole-training-curves.pdf}
%   \caption{}
% \end{figure}

% \begin{table}
%   \caption{Negative test log likelihood (lower is better) on UCI classification tasks (2 hidden layers, 50 tanh). Our SVGP predictive outperforms the GLM predictive. }
% \end{table}

\section{Discussion and Conclusion}
\label{sec:conclusion}







A reference implementation of the methods presented in this paper is currently available as supplementary material and will be made available under the MIT License on GitHub upon acceptance.


%\section*{Broader Impact}

% \section*{References}
%\small
%\printbibliography
%\normalsize
% TODO make bibliography small a better way

%References follow the acknowledgments. Use unnumbered first-level heading for
%the references. Any choice of citation style is acceptable as long as you are
%consistent. It is permissible to reduce the font size to \verb+small+ (9 point)
%when listing the references.
%Note that the Reference section does not count towards the page limit.
%\medskip


\phantomsection%
\addcontentsline{toc}{section}{References}
\begingroup
\small
\bibliographystyle{abbrvnat}
\bibliography{zotero-library,bibliography}
\endgroup

\clearpage

\nipstitle{
    {\Large Supplementary Material:} \\
    PAPER TITLE GOES HERE}
\pagestyle{empty}

\appendix

\section{Method Details}

Optionally include extra information (complete proofs, additional experiments and plots) in the appendix.
This section will often be part of the supplemental material.

\section{Model-based Reinforcement Learning with Fast Updates}


\subsection{Problem Statement and Background} \label{sec:problem-statement}
We consider environments with states \(\state \in \stateDomain \), actions \(\action \in \actionDomain\) and transition dynamics \(\transitionFn: \stateDomain \times \actionDomain \rightarrow \stateDomain \) subject to
iid noise \(\noise_{t}\), given by,
\begin{align}
\state_{t+1} = \transitionFn(\state_{t}, \action_{t}) + \noise_{t}.
\end{align}
\begin{assumption}
  (system properties) The environment's dynamics are $L_{\transitionFn}\text{-Lipschitz}$ continuous and the transition noise $\noise_{t}$ is $\sigma\text{-sub-Gaussian}$ for all $t \geq 0$.
\end{assumption}

\subsection{Model-based Reinforcement Learning (RL)}
The goal of reinforcement learning is to find a policy \(\pi \in \Pi\) that maximises the sum of discounted
rewards in expecation under the transition noise (aleatoric uncertainty),
\begin{align} \label{eq-model-free-objective}
\policy^{*} = \arg \max_{\policy \in \policyDomain} J(\transitionFn, \policy) = \arg \max_{\policy \in \policyDomain} \mathbb{E}_{\noise_{0:\infty}} \left[ \sum_{t=0}^{\infty} \discount^{t} \rewardFn(\state_{t},\action_{t}) \right],
\end{align}
where $\gamma \in [0, 1]$

\textbf{Model-based}
In Bayesian model-based RL, we obtain the posterior over the dynamics \(p(f\mid\mathcal{D})\) after performing (approximate) Bayesian
inference given a state transition data set \(\mathcal{D} = \{\{(s_{t},a_{t}), s_{t+1}\}^{T_{i}}_{t=1}\}_{i=0}^{N}\).
\cref{alg-mbrl} shows the typical model-based RL loop.
Importantly, the dynamics are usually only updated after an episode $i$.

\begin{algorithm}[!b]
\caption{Model-based RL}\label{alg-mbrl}
\begin{algorithmic}[1]
  \Require Start state $\state_{0}$, initial data set $\dataset_{0}$, dynamics posterior $p(\transitionFn \mid \dataset_{0})$, policy $\policy_{0}$
\For{$i  \in \{1, 2, \ldots, \text{num episodes} \}$}
    \State Reset the system to $\state_{0}$ and reset trajectory buffers $\bm\tau_{t} = \emptyset \ \forall t$
    \For{$t  \in \{1, 2, \ldots, \text{num steps} \}$}
      % \State Collect  $\tau_{0:t} = \tau_{0:t-1} \cup (\state_{j}, \action_{j}, \state_{j+1}, r_{j+1})$
      \State Use \cref{eq-greedy}/\cref{eq-posterior-sampling}/\cref{eq-ucrl} to collect data $\bm\tau_{t} = \bm\tau_{t-1} \cup (\state_{t}, \policy_{i}(\state_{t}), \transitionFn(\state_{t}, \policy_{i}(\state_{t})), r_{t+1})$
      % \State Execute policy $\policy_{i}(\state_{t})$ in environment and update trajectory $\tau_{i+1} = \{\state_{j}, \action_{j}, \state_{j+1}, r_{j+1}) \}_{j=0}^{t}$
    \EndFor
    \State Update data set $\dataset_{0:i} = \dataset_{0:i-1} \cup \tau$
    \State Train dynamics $p(\transitionFn \mid \dataset_{0:i}) \leftarrow \text{update\_dynamics}(\dataset_{0:i}, p(\transitionFn \mid \dataset_{0:i-1}))$
    % \State Train dynamics $p(\transitionFn \mid \dataset_{0:i+1})$ using $\dataset_{0:i+1}$
    % \State Improve policy $\pi_{i+1}$ using $p(\transitionFn \mid \dataset_{0:i+1})$ and/or $\dataset_{0:i+1}$
    \State Improve policy $\pi_{i+1} \leftarrow \text{update\_policy}(p\left(\transitionFn \mid \dataset_{0:i}), \dataset_{0:i} \right)$
    %\State Improve policy $\pi_{i+1}$ using $p(\transitionFn \mid \dataset_{0:i+1})$ and/or $\dataset_{0:i+1}$
\EndFor
\end{algorithmic}
\end{algorithm}

% \begin{minipage}{0.499\textwidth}
% \begin{algorithm}[H]
% \caption{Model-based RL}\label{alg-mbrl}
% \begin{algorithmic}[1]
%   \Require Initial data set $\dataset_{0}$, dynamics posterior $p(\transitionFn \mid \dataset_{0})$, policy $\policy_{0}$
% \For{$i  \in \{0, 1, \ldots, \text{num episodes} \}$}
%     \For{$t  \in \{0, 1, \ldots, \text{num steps} \}$}
%       \State Execute policy $\policy_{i}(\state_{t})$ in environment
%       \State $\tau_{i+1} = \{\state_{j}, \action_{j}, \state_{j+1}, r_{j+1}) \}_{j=0}^{t}$
%     \EndFor
%     \State Update data set $\mathcal{D}_{0:i+1} = \mathcal{D}_{0:i} \cup \tau_{i+1}$
%     \State Train dynamics $p(\transitionFn \mid \dataset_{0:i+1})$
%     \State Improve policy $\pi_{i+1}$
%     %\State Improve policy $\pi_{i+1}$ using $p(\transitionFn \mid \dataset_{0:i+1})$ and/or $\dataset_{0:i+1}$
% \EndFor
% \end{algorithmic}
% \end{algorithm}
% \end{minipage}
% \hfill
% \begin{minipage}{0.499\textwidth}
% \begin{algorithm}[H]
% \caption{Model-based RL with fast updates}\label{alg-mbrl-fast-updates}
% \begin{algorithmic}[1]
%   \Require Initial data set $\dataset_{0}$, dynamics posterior $p(\transitionFn \mid \dataset_{0})$, policy $\policy_{0}$
%     % ${p(\state_{\timeInd+1} \mid \singleInput, \dataset_{0})}$}
% \For{$i  \in \{0, 1, \ldots, \text{num episodes} \}$}
%     \For{$t  \in \{0, 1, \ldots, \text{num steps} \}$}
%       \State Execute policy $\policy_{i}(\state_{t})$ in environment
%       % \State Append transition $\state_{t}, \action_{t}, \state_{t+1}, r_{t+1})$ to trajectory $\tau_{i}$
%       \State $\tau_{i+1} = \{\state_{j}, \action_{j}, \state_{j+1}, r_{j+1}) \}_{j=0}^{t}$
%       \State {\color{blue}Update dynamics $p(\transitionFn \mid \dataset_{0:i} \cup \tau_{i+1})$}
%     \EndFor
%     \State Update data set $\mathcal{D}_{0:i+1} = \mathcal{D}_{0:i} \cup \tau_{i+1}$
%     \State Train dynamics $p(\transitionFn \mid \dataset_{0:i+1})$
%     \State Improve policy $\pi_{i+1}$
%     %\State Improve policy $\pi_{i+1}$ using $p(\transitionFn \mid \dataset_{0:i+1})$ and/or $\dataset_{0:i+1}$
% \EndFor
% \end{algorithmic}
% \end{algorithm}
% \end{minipage}



\subsection{Exploration Strategies}
\textbf{Greedy exploitation}
Given the posterior dynamics \(p(\transitionFn \mid \mathcal{D})\),
a common approach is to simply take the expecation over both the aleatoric and epistemic uncertainty,
\begin{align} \label{eq-greedy}
\policy_{i+1}^{\text{greedy}} = \arg \max_{\policy \in \policyDomain} \mathbb{E}_{\transitionFn \sim p(\transitionFn \mid \dataset_{0:i})} \left[ J(\transitionFn, \policy) \right],
\end{align}
This approach has been widely adopted, for example, in PILCO, PETS, GP-MPC
\cite{deisenrothPILCO2011,chuaDeepReinforcementLearning2018,kamtheDataEfficient2018}.
This approach helps to alleviate model bias as the posterior ``knows what the model does not know''.
This is because the predictive posterior \(p(f(s_{t},a_{t}) \mid (s_{t},a_{t}),  \mathcal{D} )\) will be (or should be) uncertain when making
predictions far away from the training data.
The expectation considers all possible dynamics models which prevents the policy optimisation from
exploiting innacuracies in the model.
This approach has no guarantees for exploration in the general case.
However, under specific dynamics and reward structures (e.g. PILCO) this objective can achieve sublinear regret.
\todo{need to double check sublinear regret statement. And give a reference}


\textbf{Posterior sampling}
\cite{osbandWhyPosteriorSampling2017,osbandMoreEfficientReinforcement2013}
\begin{align} \label{eq-posterior-sampling}
\policy_{i+1}^{\text{PS}} = \arg \max_{\policy \in \policyDomain} \left[ J(\transitionFn, \policy) \right] \quad \text{s.t. } \transitionFn \sim p(\transitionFn \mid \dataset_{0:i})
\end{align}

\textbf{Hallucinated upper confidence RL}
A more theoretically grounded exploration strategy is UCRL \citep{jakschNearoptimal2010}, which optimises joinly over
policies and models inside the set
\(\mathcal{M} = \{ f \mid | f(s,a) - \mu_{i}(s, a) | \leq \beta_{i} \Sigma_{i}(s, a) \quad \forall s, a \in \mathcal{S} \times \mathcal{A} \}\), representing all statistically plausible
models under the posterior \(p(f(s,a) \mid \mathcal{D}_{0:i} \cup (s,a)) = \mathcal{N}(f(s,a) \mid \mu_{i}(s,a), \Sigma_{i}(s,a))\) at episode \(i\).
This strategy is given by,
\begin{align} \label{eq-ucrl}
\policy_{i+1}^{\text{UCRL}} = \arg \max_{\policy \in \policyDomain} \max_{\transitionFn \in \mathcal{M}} J(\transitionFn, \policy).
\end{align}
This strategy optimises an optimistic policy over the set of plausible dynamics models.
Although this joint optimisation is intractable in general,
\cite{curiEfficient2020} proposed a practical alternative which is detailed in \cref{sec-hucrl}.

\textbf{MPC vs policy learning}
It is worth noting that the strategies in \cref{eq-greedy,eq-posterior-sampling,eq-ucrl} can be used with both model predictive control (MPC)
techniques, such as the cross entoropy method (CEM), and model-free RL techniques, such as soft actor-critic (SAC).


In this work we are interested in how we can use \(p(f \mid \mathcal{D})\) to alleviate some of the issues in model-based RL,
for example, model bias and the exploration-exploitation trade-off.



\todo{show how to get new $\dualParam{1}$ and $\dualParam{2}$ in Train dynamics line of \cref{alg-mbrl-fast-updates}}
\begin{algorithm}[!t]
\caption{Model-based RL with fast updates}\label{alg-mbrl-fast-updates}
\begin{algorithmic}[1]
  \Require Start state $\state_{0}$, initial data set $\dataset_{0}$, dynamics posterior $p(\transitionFn \mid \dataset_{0})$ (inc. dual parameters $\dualParam{1}, \dualParam{2}$), policy $\policy_{0}$
    % ${p(\state_{\timeInd+1} \mid \singleInput, \dataset_{0})}$}
\For{$i  \in \{1, 2, \ldots, \text{num episodes} \}$}
    \State Reset the system to $\state_{0}$ and reset trajectory buffers $\bm\tau_{t} = \emptyset \ \forall t$
    \For{$t  \in \{1, 2, \ldots, \text{num steps} \}$}
      % \State Execute policy $\policy_{i}(\state_{t})$ (\cref{eq-fast-update-mpc}) in environment
      \State Use \cref{eq-fast-update-mpc} to collect data $\bm\tau_{t} = \bm\tau_{t-1} \cup (\state_{t}, \policy_{i}(\state_{t}), \transitionFn(\state_{t}, \policy^{\text{fast}}_{i}(\state_{t})), r_{t+1})$
      % \State Append transition $\state_{t}, \action_{t}, \state_{t+1}, r_{t+1})$ to trajectory $\tau_{i}$
      % \State $\tau_{i+1} = \{\state_{j}, \action_{j}, \state_{j+1}, r_{j+1}) \}_{j=0}^{t}$
      %\State {\color{blue}Update dynamics $p(\transitionFn \mid \dataset_{0:i} \cup \tau_{i+1})$}
      \State {\color{blue}Update dynamics posterior using \cref{eq-dual-update-svgp}, i.e. fast update}
      % \begin{align}
      % \dualParam{1}^{t+1} &\leftarrow \dualParam{1}^{t} +  \nabla_{\meanParam{1}} \mathbb{E}_{q_{\inducingVariable}(\latentFn(\state_{t}, \action_{t}))} \left[ \log p(\state_{t+1} \mid \latentFn(\state_{t}, \action_{t}) ) \right] \\
      % \dualParam{2}^{t+1} &\leftarrow \dualParam{2}^{t} +  \nabla_{\meanParam{2}} \mathbb{E}_{q_{\inducingVariable}(\latentFn(\state_{t}, \action_{t}))}  \left[ \log p(\state_{t+1} \mid \latentFn(\state_{t}, \action_{t}) ) \right]
      % \end{align}}
    \EndFor
    \State Update data set $\dataset_{0:i} = \dataset_{0:i-1} \cup \tau$
    \State Train dynamics $p(\transitionFn \mid \dataset_{0:i}) \leftarrow \text{update\_dynamics}(\dataset_{0:i}, p(\transitionFn \mid \dataset_{0:i-1}))$
    \State Improve policy $\pi^{\text{fast}}_{i+1} \leftarrow \text{update\_policy}(p\left(\transitionFn \mid \dataset_{0:i}), \dataset_{0:i} \right)$
\EndFor
\end{algorithmic}
\end{algorithm}


\subsubsection{Fast updates}


In this section we extend these fast updates to environment's with high dimensional state spaces and large data sets.
% Our method draws on the connection between BNNs and GPs and formulates a function space SVGP posterior given
Our method uses a BNN dynamic model and draws on the connection between BNNs and GPs
\citep{khanApproximate2019} to formulate a function space SVGP posterior,
where we can apply the fast updates from \cref{eq-dual-update-svgp}.
At a high-level, we first use Laplace's approximation to obtain a weight space posterior for our BNN.
We then linearise our BNN around the optimal parameters and interpret it as a GP.
Finally, we formulate a lower rank approximation of this GP posterior (i.e. a SVGP posterior) using inducing variables.
% formulates a function space SVGP posterior by drawing on the connection between BNNs and GPs.


The strategies in \cref{eq-greedy,eq-posterior-sampling,eq-hucrl} do not update the dynamic model during an episode.
A better approach would be to update the posterior at every time step during an episode, for example,
\begin{subequations}
\begin{align} \label{eq-fast-update-mpc}
  \policy_{i+1}^{\text{greedy}}(\state) &= \arg \max_{\action_{0}} \max_{\action_{1:\Horizon}}
\E_{p(\transitionFn \mid \dataset_{0:i})} \left[J^{\Horizon}(\action_{0:\Horizon}, \transitionFn) \right] + \stateValueFn(\state_{\Horizon+1}) \\
  \policy_{i+1}^{\text{PS}}(\state) &= \arg \max_{\action_{0}} \max_{\action_{1:\Horizon}}
J^{\Horizon}(\action_{0:\Horizon}, \transitionFn) + \stateValueFn(\state_{\Horizon+1}) \quad \text{s.t. } \transitionFn \sim p(\transitionFn \mid \dataset_{0:i} \cup \bm\tau_{t}) \\
  \policy_{i+1}^{\text{UCRL}}(\state) &= \arg \max_{\action_{0}} \max_{\action_{1:\Horizon}} \max_{\transitionFn \in \mathcal{M}}
J^{\Horizon}(\action_{0:\Horizon}, \transitionFn) + \stateValueFn(\state_{\Horizon+1}) \quad \text{s.t. } \mathcal{M} = \{\transitionFn(\state_{t},\action_{t}) - \mu_{i,t}(\state_{t},\action_{t}) \leq \beta_{i,t} \Sigma_{i,t}(\state_{t}, \action_{t})\} \\
  \stateValueFn(\state) &= \mathbb{E} \left[ \sum_{t=0}^{\infty}     \discount^{t} \rewardFn(\state_{t},\action_{t}) \mid \state_{0}=\state \right] \label{eq-value-fn}
\end{align}
\end{subequations}
\begin{subequations}
\begin{align} \label{eq-fast-update-mpc-old}
  \policy^{\text{fast}}(\state) = \arg &\max_{\action_{0}} \max_{\action_{1}, \ldots, \action_{\Horizon}}
  \mathbb{E}_{\state_{\horizon} \sim p(\state_{\horizon+1} \mid \transitionFn(\state_{\horizon}, \action_{\horizon}))} \left[ \sum_{\horizon=0}^{\Horizon}     \discount^{\horizon} \rewardFn(\state_{\horizon},\action_{\horizon}) \mid \state_{0}=\state \right] + \discount^{\Horizon+1} \stateValueFn(\state_{\Horizon+1}) \\
  \stateValueFn(\state) &= \mathbb{E} \left[ \sum_{t=0}^{\infty}     \discount^{t} \rewardFn(\state_{t},\action_{t}) \mid \state_{0}=\state \right] \label{eq-fast-update-mpc}
\end{align}
\end{subequations}

\begin{align} \label{}
  \policy(\state) = \arg &\max_{\action_{0}} \max_{\action_{1}, \ldots, \action_{\Horizon}} \max_{\optimisticTransition \in \optimisticTransitionSet}
  \sum_{\horizon=0}^{\Horizon}  \mathbb{E}_{\noise_{\horizon}} \left[  \discount^{\horizon} \rewardFn(\state_{\horizon},\action_{\horizon}) \right] + \discount^{\Horizon+1} \stateValueFn(\state_{\Horizon+1}) \\
  \text{s.t. } \state_{\horizon+1} &= \optimisticTransition(\state_{\horizon}, \action_{\horizon}) + \noise_{\horizon} \\
  \optimisticTransition(\state_{\horizon}, \action_{\horizon}) &=
\optimisticTransitionMean(\state_{\horizon}, \action_{\horizon}) \pm \beta_{i}
\optimisticTransitionCov(\state_{\horizon}, \action_{\horizon})
\end{align}

\input{proof.tex}


\section{Hallucinated Upper Confidence Reinforcement Learning (H-UCRL)} \label{sec-hucrl}
\cite{curiEfficient2020} introduced a tractable approximation which retains some of the theoretical guarantees whilst
being applicable with deep model-based RL.
They introduce a function \(\eta: \mathcal{S} \times \mathcal{A} \rightarrow [-1, 1]^{p}\) which acts as a hallucinated control input.
The strategy is given by,
\begin{align} \label{eq-hucrl}
\pi_i^{\text{UCRL}} = \arg \max_{\policy \in \policyDomain} \max_{\eta(\cdot) \in [-1,1]} J(\transitionFn, \policy) \quad \text{s.t.} \quad \transitionFn = \mu_{i}(\state_{t}, \action_{t}) + \beta_{i} \Sigma_{i}(\state_{t}, \action_{t}) \eta(\state_{t},\action_{t}).
\end{align}
Intuitively, \(\eta(\state,\action) \in [-1,1]\) enables the optimisation to select any dynamics model
\(\transitionFn\) within \(\pm \beta \Sigma_{i}(\state_{t}, \action_{t})\) of the posterior mean \(\mu_{i}(\state_{t}, \action_{t})\).

\section{Laplace Approximation} \label{sec-laplace-approximation}

\textbf{Laplace approximation}
The Laplace approximation \todo{add citation of original paper} constructs a Gaussian approximation of the weight-space posterior $p(\weights \mid \dataset)$
by using a second-order Taylor expansion of $\mathcal{L}$ around $\weights^{*}$.
The posterior approximation is given by,
\begin{align} \label{eq-laplace-approx-weight-space}
  p(\weights \mid \dataset) \approx \mathcal{N} \left( \weights \mid \weights^{*} , \bm\Sigma_{\weights^{*}} \right)
  \quad \text{with} \quad \bm\Sigma_{\weights} =
 - \nabla_{\weights \weights}^{2} \mathcal{L} ( \dataset ; \weights)|_{\weights=\weights^{*}}
\end{align}
That is, it sets the posterior precision to the Hessian of the loss at the optimal parameters $\weights^{*}$.
It is worth noting that computing the Hessian of the loss can be computationally intractable for large networks.
The prior terms are usually trivial, so we focus on the likelihood here.
The Jacobian and Hessian of the log likelihood can be expressed per data point,
\begin{align} \label{eq-jac}
  \nabla_{\weights} \log p(\mathbf{y} \mid \mathbf{f}(\mathbf{x}; \weights)) &= \mathbf{J}(\mathbf{x})^{T} \mathbf{r}(\mathbf{y} ; \mathbf{f}) \\
  \nabla^{2}_{\weights\weights} \log p(\mathbf{y} \mid \mathbf{f}(\mathbf{x}; \weights)) &= \mathbf{H}(\mathbf{x})^{T}
  \mathbf{r}(\mathbf{y};\mathbf{f}) - \mathbf{J}(\mathbf{x})^{T} \bm\Lambda(\mathbf{y};\mathbf{f}) \mathbf{J}(\mathbf{x}),
\label{eq-hess}
\end{align}
through the Jacobian $\mathbf{J} \in \R^{C \times P}$ and Hessian $\mathbf{H} \in \R^{C \times P \times P}$ of the feature extractor $\mathbf{f}(\mathbf{x}; \bm\weights)$,
\begin{align} \label{eq-jac}
[\mathbf{J}(\cdot)]_{ci} = \odv{f_{c}(\cdot ; \weights)}{\weights_{i}}_{\weights=\weights^{*}} \qquad
[\mathbf{H}(\cdot)]_{cij} = \odv{f_{c}(\cdot ; \weights)}{\weights_{i}\weights_{j}}_{\weights=\weights^{*}}
\end{align}
where
$\mathbf{r}(\mathbf{y}; \mathbf{f}) = \nabla_{\mathbf{f}} \log p(\mathbf{y} \mid \mathbf{f})$ can be interpreted as a residual and
$\bm\Lambda(\mathbf{y} ; \mathbf{f}) = \nabla^{2}_{\mathbf{f} \mathbf{f}} \log p(\mathbf{y} \mid \mathbf{f})$
as per-input noise.
Many approximations exist and can be used alongsied our method.
We refer the reader to \cite{daxbergerLaplace2021} for more details.
See \cref{sec-laplace-approximation} for further details on the Laplace approximation.


\section{Experiment details}

\subsection{UCI}

\begin{table}[t!] 
  \centering\scriptsize
  \caption{Negative log predictive density (NLPD) (lower better) for the proposed model TODO} 
	\label{tbl:uci_all}
	% Control table spacing
	\renewcommand{\arraystretch}{1.}
	\setlength{\tabcolsep}{2pt}
	\setlength{\tblw}{0.14\textwidth}  
	
	% Custom error formatting
	\newcommand{\val}[2]{%
		$#1$\textcolor{gray}{\tiny ${\pm}#2$}
	} 

    % THE TABLE NUMBER ARE GENERATED BY A SCRIPT	
	\input{tables/uci_all.tex}
\end{table}

\section{Template stuff}
\subsection{Generate TikZ Figures from Python}
We can generate figures in \texttt{.tex} format directly from Python:
\begin{verbatim}
tikzplotlib.save("fig.tex", axis_width="\\figurewidth", axis_height="\\figureheight")
\end{verbatim}
\cref{fig:example} shows that we get nicely formatted lables/titles/etc when we include them in our paper.
\begin{figure}[h]
    \centering\footnotesize

    % Set your figure size here
    \setlength{\figurewidth}{.33\textwidth}
    \setlength{\figureheight}{.75\figurewidth}

    % Customize your plot here
    % (scale only axis applies the size to the axis box and not entire figure)
    \pgfplotsset{grid style={dotted},title={Foo},scale only axis}

    % Use the subcaption package (= subfigure) for sub-plots, that is
    % plot the separate plots separately in Python
    \begin{subfigure}{.4\textwidth}
        \centering
        \input{./fig/example_fig.tex}
    \end{subfigure}
    \hfill
    \begin{subfigure}{.4\textwidth}
        \centering
        \input{./fig/example_fig.tex}
    \end{subfigure}
    \caption{Foo}
    \label{fig:example}
\end{figure}

\subsection{Generate Tables from Python}
We can also generate tables straight from python using \href{https://github.com/astanin/python-tabulate}{tabulate}:
\begin{verbatim}
table = [["Sun",696000,1989100000],["Earth",6371,5973.6],
        ["Moon",1737,73.5],["Mars",3390,641.85]]
headers = ["Planet","R (km)", "mass (x 10^29 kg)"]
table = tabulate(table, headers=headers, tablefmt="latex")
with open("table.tex", 'w') as file:
    file.write(table)
\end{verbatim}

\begin{table}[h]
    \centering
    \input{./tables/example_table.tex}
\end{table}

\subsection{Biblatex}
Rember when using biblatex to use 'parencite' for \citep{kamtheDataEfficient2018} and when using natbib to use 'citep'.

%\bibliography{biblio.bib}
\end{document}<|MERGE_RESOLUTION|>--- conflicted
+++ resolved
@@ -489,7 +489,7 @@
 %
 If $\ell(f_\weights(\mathbf{x}_{i}), \mathbf{y}_i) = -\log(p(\mathbf{y} \mid f_\weights(\mathbf{x}_{i}))$ and the regularizer $\mathcal{R}(\weights) = \frac{1}{2}\|\weights\|^{2}_2$, then we can view \cref{eq-empirical-risk} as the maximum {\it a~posteriori} (MAP) solution to a Bayesian objective, where $p(\vw) = \Norm(\vzeros, \delta^{-1} \MI)$, where the regularization weight takes the role of a prior precision parameter.
 
-<<<<<<< HEAD
+
 \subsection{Linearization gives rise to a Gaussian process posterior} 
 \label{sec:nn2gp}
 %
@@ -499,20 +499,19 @@
 %A Gaussian process is the prior covariance function (or kernel function) $\kappa(\vx,\vx')$, where $\vx, \vx'$ are input vectors in $\R^{\mathrm{D}}$. We aim to find a kernel based on the neural network to build the Gaussian process posterior. 
 A GP is fully characterized by a mean $\mu(\cdot)$ and covariance function $\kappa(\cdot,\cdot)$ (kernel).
 If we had the following function parameterization $g(\vx) = \phi(\vx)^\top \vw$ where $\phi(\vx)$ is a feature map, we can convert from weight space prior to function space prior giving the following kernel $\kappa(\vx, \vx') = \delta^{-1} \phi(\vx) \phi^\T(\vx')$ (see Ch.~XXX in \cite{rasmussen2006gaussian} for details).\todo{this part needs to be rewritten, starts talking about a general function parameterisation and then jumps directly to the neural network} 
-=======
-\subsection{Neural Network to GP Prior} 
-\label{sec:nn2gp}
-%
-A Gaussian process characterizes a distribution over functions in terms of the first two moments. The key quantity of a Gaussian process is the prior covariance function (or kernel function) $\kappa(\vx,\vx')$, where $\vx, \vx'$ are input vectors in $\R^{\mathrm{D}}$. We aim to find a kernel based on the neural network to build the Gaussian process posterior. A common approach to find a $q(\vw)$ is to perform a Laplace-GGN approximation. The approximation can be seen as taking the map solution of \cref{eq-empirical-risk}
-
-A linear function in terms of parameters can easily be converted from the weight space to the function space as follows
-
-\begin{equation}
-\hat{f}_\weights(\mathbf{x}_{i})) = \phi(\vx)^\top \vw
-\end{equation}
-
-$g(\vx) = \phi(\vx)^\top \vw$ where $\phi(\vx)$ is a feature map, we can convert from weight space prior to function space prior giving the following kernel $\kappa(\vx, \vx') = \delta^{-1} \phi(\vx) \phi(\vx')^\T$ see \citep{rasmussen2006gaussian} for details.\todo{this part needs to be rewritten, starts talking about a general function parameterisation and then jumps directly to the neural network} 
->>>>>>> f70f3cf4
+%=======
+%\subsection{Neural Network to GP Prior} 
+%\label{sec:nn2gp}
+%%
+%A Gaussian process characterizes a distribution over functions in terms of the first two moments. The key quantity of a Gaussian process is the prior covariance function (or kernel function) $\kappa(\vx,\vx')$, where $\vx, \vx'$ are input vectors in $\R^{\mathrm{D}}$. We aim to find a kernel based on the neural network to build the Gaussian process posterior. A common approach to find a $q(\vw)$ is to perform a Laplace-GGN approximation. The approximation can be seen as taking the map solution of \cref{eq-empirical-risk}
+%
+%A linear function in terms of parameters can easily be converted from the weight space to the function space as follows
+%
+%\begin{equation}
+%\hat{f}_\weights(\mathbf{x}_{i})) = \phi(\vx)^\top \vw
+%\end{equation}
+%
+%$g(\vx) = \phi(\vx)^\top \vw$ where $\phi(\vx)$ is a feature map, we can convert from weight space prior to function space prior giving the following kernel $\kappa(\vx, \vx') = \delta^{-1} \phi(\vx) \phi(\vx')^\T$ see \citep{rasmussen2006gaussian} for details.\todo{this part needs to be rewritten, starts talking about a general function parameterisation and then jumps directly to the neural network} 
 We can approximate the feature map of the neural network  $f_\weights(\mathbf{x})$  by using the Jacobian at $\weights^*$ thus our GP prior becomes:
 \begin{equation} \label{eq-laplace-approx-function-space}
  g(\vx) \sim \GP \left( \mu(\vx), \kappa(\vx, \vx') \right) \quad \text{with} \quad
