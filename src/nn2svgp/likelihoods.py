--- conflicted
+++ resolved
@@ -141,7 +141,7 @@
         return y - self.inv_link(f)
 
     def nn_loss(self, f: FuncData, y: OutputData):
-        log_prob = y*torch.log(f) + (1 - y)*torch.log(1-f)
+        log_prob = y * torch.log(f) + (1 - y) * torch.log(1 - f)
         return -torch.sum(log_prob)
 
     def nn_loss_func(self):
@@ -170,13 +170,10 @@
         return torch.softmax(f, dim=-1)
 
     def nn_loss(self, f: FuncData, y: OutputData):
-<<<<<<< HEAD
-        return torch.nn.CrossEntropyLoss(reduction="sum")(f, y)
-=======
-    #    y_onehot = 
-        log_probs = torch.sum(y*torch.log(f), axis=-1)
+        # return torch.nn.CrossEntropyLoss(reduction="sum")(f, y)
+        #    y_onehot =
+        log_probs = torch.sum(y * torch.log(f), axis=-1)
         return -torch.sum(log_probs)
->>>>>>> 02eb1bbc
 
     def nn_loss_func(self):
         return torch.nn.CrossEntropyLoss(reduction="sum"), 1
