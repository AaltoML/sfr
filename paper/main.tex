% !TeX spellcheck = en_US
\documentclass{article}

% Pass options to natbib
\PassOptionsToPackage{numbers, compress}{natbib}

% NeurIPS packages
\usepackage[]{neurips_2023}
\usepackage[utf8]{inputenc} % allow utf-8 input
\usepackage[T1]{fontenc}    % use 8-bit T1 fonts
%\usepackage{hyperref}       % hyperlinks
\usepackage{url}            % simple URL typesetting
\usepackage{booktabs}       % professional-quality tables
\usepackage{amsfonts}       % blackboard math symbols
\usepackage{nicefrac}       % compact symbols for 1/2, etc.
\usepackage{microtype}      % microtypography
\usepackage{xcolor}         % colors

% Redefine paragraph to be tighter
\renewcommand{\paragraph}[1]{{\bf #1}~~}

% Array/table packages
\usepackage{tabularx}
\usepackage{array,multirow}
\usepackage{colortbl}
\newcommand{\PreserveBackslash}[1]{\let\temp=\\#1\let\\=\temp}
\newcolumntype{C}[1]{>{\PreserveBackslash\centering}p{#1}}
\newlength{\tblw}

% Latin
\usepackage{xspace}
\newcommand{\eg}{\textit{e.g.\@}\xspace}
\newcommand{\ie}{\textit{i.e.\@}\xspace}
\newcommand{\cf}{\textit{cf.\@}\xspace}
\newcommand{\etc}{\textit{etc.\@}\xspace}
\newcommand{\etal}{\textit{et~al.\@}\xspace}

% Our method
\newcommand{\our}{\textsc{sfr}\xspace}

% Tikz
\usepackage{tikz}
\usepackage{pgfplots}
\usetikzlibrary{patterns}
\usetikzlibrary{decorations,backgrounds,arrows.meta,calc}
\usetikzlibrary{shapes,arrows,positioning}

% Appendix/supplement title
\newcommand{\nipstitle}[1]{{%
    % rules for title box at top and bottom
    \def\toptitlebar{\hrule height4pt \vskip .25in \vskip -\parskip} 
    \def\bottomtitlebar{\vskip .29in \vskip -\parskip \hrule height1pt \vskip .09in} 
    \phantomsection\hsize\textwidth\linewidth\hsize%
    \vskip 0.1in%
    \toptitlebar%
    \begin{minipage}{\textwidth}%
        \centering{\LARGE\bf #1\par}%
    \end{minipage}%
    \bottomtitlebar%
    \addcontentsline{toc}{section}{#1}%
}}

% Bibliography
%\usepackage[maxcitenames=1, maxbibnames=4, doi=false, isbn=false, eprint=true, backend=bibtex, hyperref=true, url=false, style=authoryear-comp]{biblatex}
%\addbibresource{zotero-library.bib}
% \addbibresource{paper/zotero-library.bib}

% Let's use good old bibtex instead

% Figure customization: Tight legend box
\pgfplotsset{every axis/.append style={
		legend style={inner xsep=1pt, inner ysep=0.5pt, nodes={inner sep=1pt, text depth=0.1em},draw=none,fill=none}
}}

% Our packages
\usepackage{todonotes}
\usepackage[colorlinks=true,linkcolor=black,allcolors=black,urlcolor=black,citecolor=black]{hyperref}
\usepackage{amsmath}
\usepackage{bm}
\usepackage{algpseudocode}
\usepackage{algorithm}
\usepackage{derivative}
\usepackage{wrapfig}

\usepackage{tikz,pgfplots}
\usepackage{subcaption}
\usetikzlibrary{}

\input{aidans-utils.tex}

% Short section names etc
% This must be imported last!
%\usepackage{cleveref}
\usepackage[capitalise,nameinlink]{cleveref}
\crefname{section}{Sec.}{Secs.}
\crefname{algorithm}{Alg.}{Algs.}
\crefname{appendix}{App.}{Apps.}
\crefname{definition}{Def.}{Defs.}
\crefname{table}{Table}{Tables}

% Config for Arno's awesome TikZ plotting stuff
\newlength{\figurewidth}
\newlength{\figureheight}


% Variables
\newcommand{\state}{\ensuremath{\mathbf{s}}}
\newcommand{\action}{\ensuremath{\mathbf{a}}}
\newcommand{\noise}{\ensuremath{\bm\epsilon}}
\newcommand{\discount}{\ensuremath{\gamma}}
\newcommand{\inducingInput}{\ensuremath{\mathbf{Z}}}
\newcommand{\inducingVariable}{\ensuremath{\mathbf{u}}}
\newcommand{\dataset}{\ensuremath{\mathcal{D}}}
\newcommand{\dualParam}[1]{\ensuremath{\bm{\lambda}_{#1}}}
\newcommand{\meanParam}[1]{\ensuremath{\bm{\mu}_{#1}}}

% Indexes
\newcommand{\horizon}{\ensuremath{h}}
\newcommand{\Horizon}{\ensuremath{H}}
\newcommand{\numDataNew}{\ensuremath{N^{\text{new}}}}
\newcommand{\numDataOld}{\ensuremath{N^{\text{old}}}}
\newcommand{\numInducing}{\ensuremath{M}}

% Domains
\newcommand{\stateDomain}{\ensuremath{\mathcal{S}}}
\newcommand{\actionDomain}{\ensuremath{\mathcal{A}}}
\newcommand{\inputDomain}{\ensuremath{\mathbb{R}^{D}}}
\newcommand{\outputDomain}{\ensuremath{\mathbb{R}^{C}}}
\newcommand{\policyDomain}{\ensuremath{\Pi}}

% Functions
\newcommand{\rewardFn}{\ensuremath{r}}
\newcommand{\transitionFn}{\ensuremath{f}}
\newcommand{\latentFn}{\ensuremath{f}}

\newcommand{\optimisticTransition}{\ensuremath{\hat{f}}}
\newcommand{\optimisticTransitionMean}{\ensuremath{\mu_{\optimisticTransition}}}
\newcommand{\optimisticTransitionCov}{\ensuremath{\mu_{\optimisticTransition}}}
\newcommand{\optimisticTransitionSet}{\ensuremath{\mathcal{M}}}


% Parameters
% \newcommand{\weights}{\ensuremath{\bm\phi}}
\newcommand{\weights}{\ensuremath{\mathbf{w}}}
\newcommand{\valueFnParams}{\ensuremath{\psi}}
\newcommand{\policyParams}{\ensuremath{\theta}}

% Networks
\newcommand{\transitionFnWithParams}{\ensuremath{\transitionFn_{\weights}}}
\newcommand{\valueFn}{\ensuremath{\mathbf{Q}}}
\newcommand{\stateValueFn}{\ensuremath{\mathbf{V}}}
% \newcommand{\valueFn}{\ensuremath{\mathbf{Q}_{\valueFnParams}}}
\newcommand{\policy}{\ensuremath{\pi}}
\newcommand{\pPolicy}{\ensuremath{\pi_{\policyParams}}}


% Packages for bold math
\usepackage{bm}
\newcommand{\mathbold}[1]{\bm{#1}}
\newcommand{\mbf}[1]{\mathbf{#1}}
\renewcommand{\mid}{\,|\,}


% Math Macros
\newcommand{\MB}{\mbf{B}}
\newcommand{\MC}{\mbf{C}}
\newcommand{\MZ}{\mbf{Z}}
\newcommand{\MV}{\mbf{V}}
\newcommand{\MX}{\mbf{X}}
\newcommand{\MA}{\mbf{A}}
\newcommand{\MK}{\mbf{K}}
\newcommand{\MI}{\mbf{I}}
\newcommand{\MH}{\mbf{H}}
\newcommand{\T}{\top}
\newcommand{\vzeros}{\mbf{0}}
\newcommand{\vtheta}[0]{\mathbold{\theta}}
\newcommand{\valpha}[0]{\mathbold{\alpha}}
\newcommand{\vkappa}[0]{\mathbold{\kappa}}
\newcommand{\vbeta}[0]{\mathbold{\beta}}
\newcommand{\MBeta}[0]{\mathbold{B}}
\newcommand{\vlambda}[0]{\mathbold{\lambda}}
\newcommand{\diag}{\text{{diag}}}

\newcommand{\vm}{\mbf{m}}
\newcommand{\vz}{\mbf{z}}
\newcommand{\vf}{\mbf{f}}
\newcommand{\vu}{\mbf{u}}
\newcommand{\vx}{\mbf{x}}
\newcommand{\vy}{\mbf{y}}
\newcommand{\vw}{\mbf{w}}
\newcommand{\va}{\mbf{a}}

\newcommand{\Jac}[2]{\mathcal{J}_{#1}(#2)}
\newcommand{\JacT}[2]{\mathcal{J}_{#1}^\top(#2)}


\newcommand{\GP}{\mathcal{GP}}
\newcommand{\KL}[2]{\mathrm{D}_\textrm{KL} \dbar*{#1}{#2}}
\newcommand{\MKzz}{\mbf{K}_{\mbf{z}\mbf{z}}}
\newcommand{\MKzzc}{\mbf{K}_{\mbf{z}\mbf{z}, c}}
\newcommand{\MKxx}{\mbf{K}_{\mbf{x}\mbf{x}}}
\newcommand{\MKzx}{\mbf{K}_{\mbf{z}\mbf{x}}}
\newcommand{\MKxz}{\mbf{K}_{\mbf{x}\mbf{z}}}
\newcommand{\vkzi}{\mbf{k}_{\mbf{z}i}}
\newcommand{\vkzic}{\mbf{k}_{\mbf{z}i,c}}
\newcommand{\vkzs}{\mbf{k}_{\mbf{z}i}}
\newcommand{\vk}{\mbf{k}}
\newcommand{\MLambda}[0]{\mathbold{\Lambda}}
\newcommand{\MSigma}[0]{\mathbold{\Sigma}}
\definecolor{matplotlib-blue}{HTML}{1f77b4}
\newcommand{\N}{\mathrm{N}}
%\newcommand{\R}{\mathrm{R}}
\newcommand{\myexpect}{\mathbb{E}}

\DeclareMathOperator*{\argmax}{arg\,max}
\DeclareMathOperator*{\argmin}{arg\,min}
\newcommand{\Norm}{\mathcal{N}}

\newcommand{\digit}[1]{\tikz[baseline=-.5ex]\node[inner sep=1pt,rounded corners=1pt,draw=black,text width=5pt,minimum width=5pt,align=center,fill=black!20]{\tiny\bf\sf#1};}


%\title{Investigatin Uncertainty Quantification in Model-based Reinforcement Learning}
% \title{Model-based Reinforcement Learning with Fast Posterior Updates}
%\title{Sequential Decision-Making under Uncertainty with Big Data}
% \title{Neural Network to Vatiational Sparse Gaussian Process: For Adaptive Exploration}
% \title{Neural Network to Sparse Variational Gaussian Process: For Updates in Sequential Decision Making}
% \title{Adapting Neural Networks to New Data For Updates in Sequential Decision Making via Gaussian Processes}
% \title{Converting Neural Networks to Gaussian Processes for Sequential Decision-Making Under Uncertainty}
%\title{Sparse Function Space Representation of Neural Networks for Exploration and Retention}
%\title{Sparse Function-space Neural Networks}
\title{Sparse Function-space Representation \\ of Neural Networks}% for Adaptation and Retention}
\author{%
  Aidan Scannell\textsuperscript{\star} \\
  Aalto University \\
  Finnish Center for Artificial Intelligence \\
  \texttt{aidan.scannell@aalto.fi}
  \And
  Riccardo Mereu\textsuperscript{\star} \\
  Aalto University\\
  \texttt{riccardo.mereu@aalto.fi}
  \And
  Paul Chang \\
  Aalto University\\
  \texttt{paul.chang@aalto.fi}
  \And
  Ella Tamir \\
  Aalto University\\
  \texttt{ella.tamir@aalto.fi}
  \And
  Joni Pajarinen \\
  Aalto University\\
  \texttt{joni.pajarinen@aalto.fi}
  \And
  Arno Solin \\
  Aalto University\\
  \texttt{arno.solin@aalto.fi}
}


\begin{document}

\maketitle

\begin{abstract}
% OLDER VERSION
%Sequential learning paradigms such as Continual Learning (CL) or Reinforcement Learning (RL) pose a challenge for gradient-based deep learning techniques as they struggle to incorporate new data and retain previous knowledge. Existing methods for converting neural networks from weight to function space allow a probabilistic treatment of the distribution over the function learned by the neural networks but are computationally expensive. We propose a method that converts a neural network to a low-rank functional representation as a sparse Gaussian process. With this approach, we can build a compact representation of the function encoded by the neural network that can replace previous data in continual settings and be used for fast adaptation in RL, avoiding full retraining of the model. 
%
% Rewrite on 2023-05-10
%Deep neural networks are known to lack uncertainty estimates, struggle to incorporate new data, and fail to retain previous knowledge. We present a method that mitigates these issues by transforming a weight-space neural network to a low-rank function-space representation, via the so-called dual parameters. In contrast to previous work, we model the joint distribution across the entire data set rather than a subset. This offers a compact and principled way of capturing uncertainty and enables us to incorporate new data without retraining whilst retaining predictive performance. We demonstrate the proposed approach for quantifying uncertainty in supervised learning and maintaining a compact representation in sequential learning.\looseness-1

Deep neural networks are known to lack uncertainty estimates, struggle to incorporate new data, and suffer from catastrophic forgetting. We present a method that mitigates these issues by converting neural networks from weight-space to a low-rank function-space representation, via the so-called dual parameters. In contrast to previous work, our sparse representation captures the joint distribution over the entire data set, rather than only over a subset. This offers a compact and principled way of capturing uncertainty and enables us to incorporate new data without retraining whilst retaining predictive performance. We demonstrate the proposed approach for quantifying uncertainty in supervised learning and maintaining an expressive functional representation for sequential learning.\looseness-1

\end{abstract}

%, maintaining a summary representation in continual learning,

\section{Introduction}
\label{sec:intro}
%
Deep learning \cite{goodfellow2016deep} has become the cornerstone of contemporary artificial intelligence, proving remarkably effective in tackling supervised and unsupervised learning tasks in the {\em large data}, {\em offline}, and {\em gradient-based training} regime. Despite its success, gradient-based learning techniques exhibit limitations. Firstly, how can we efficiently quantify uncertainty without resorting to expensive and hard-to-interpret sampling in the model's weight-space? Secondly, how to update the weights of an already trained model with new batches of data without compromising the performance on past data? These questions become central when applied to sequential learning paradigms, such as continual learning (CL, \citep{parisi2019continual, de2021continual}) and reinforcement learning (RL, \cite{sutton2018reinforcement}). In CL, access to the previous data is lost, and then the challenge is retaining a compact representation of the problem to alleviate forgetting over the life-long learning horizon~\cite{mccloskey1989catastrophic}. Similarly, in RL, the model must adapt to environmental observations through exploration, while leveraging prediction uncertainties to assess potential future paths.\looseness-1

%Secondly, how to retain information from previous tasks whilst learning new tasks where the tasks are such as Continual Learning (CL, \cite{de2021continual})
%Thirdly and differently from the CL problem is that given some data from the same distribution 


%Current state of affairs 
Recent techniques (\eg, \cite{ritter2018kfac,khan2019approximate,daxberger2021laplace,fortuin2021bayesian,immer2021scalable}) apply a Laplace-GGN approximation to convert trained neural networks into Bayesian neural networks, that can provide uncertainty without sacrificing additional resources to training \cite{foong2019between}. Furthermore, the resultant weight-space posterior can be converted to the function-space as shown in \cite{khan2019approximate, immer2021improving}. The function-space representation allows for a principled mathematical approach for analyzing its behaviour \cite{cho2009kernel,meronen2020stationary}, performing probabilistic inference \cite{khan2019approximate}, and quantifying uncertainty in neural networks \cite{foong2019between}. These methods rely on the linearization of the neural network and the resultant neural tangent kernel (NTK, \cite{jacot2018neural}). The neural network is characterized in function-space by its first two moment functions, a mean function and covariance function (or kernel)---defining a Gaussian process (GP, \cite{rasmussen2006gaussian}). GPs provide a widely-used probabilistic toolkit with principled uncertainty estimates. They serve as a standard surrogate model for Bayesian optimization \citep{garnett_bayesoptbook_2022} and are effective in model-based reinforcement learning \citep{deisenroth2011pilco} with theoretical guarantees on regret bounds \citep{srinivas2009gaussian}.
%Yet many problems lie in high dimensional input space; for example, images are where GPs cannot learn representations. In such scenarios such as in many reinforcement learning environments neural networks are used as the surrogate model. However, uncertainty is still essential to ensure effective exploration for sequential algorithms. Successful approaches have attempted to blend neural networks with uncertainty estimates around predictions, allowing for sophisticated exploration strategies. However, there has been limited use of hybrid models that possess the feature representation ability of neural networks but also attractive the properties of GPs, such a hybrid method we propose in this paper.

%Need for adaptive learning methods + failures with current methods
Given an approximate inference technique, we demonstrate that the neural network emits `dual' parameters which are the building blocks of a GP~\cite{csato2002sparse, adam2021dual, chang2020fast} . In contrast to previous work that utilizes subsets of training data \cite{immer2021scalable},
this parameterization allows capturing the contributions from {\em all} data points into a sparse representation, essential for predictive uncertainty. Crucially, the resulting GP directly predicts in the same space as the original trained neural network, with the benefit of avoiding the complexity introduced by working in weight-space and the notorious cubic complexity of vanilla GPs.
%\todo{Could make it clearer that the GP predicts in the output space while avoiding the NN parameter space}
%, a feature not present in previous approaches, while avoiding the notorious cubic complexity of vanilla GPs. 
Through the dual parameter formulation, we establish a connection between the neural network, full GPs, and a sparse approximation similar to sparse variational GPs~\cite{titsias2009variational}. We refer to our method as Sparse Function-space Representation (\our)---a sparse GP derived from a trained neural network. Moreover, this dual parameterization can be exploited to perform dual conditioning \citep{chang2022fantasizing}, \ie, an effective approach for conditioning on new data without needing to retrain the model (see \cref{fig:teaser}).
%As \our is in the dual parameters, we can perform dual conditioning recently shown effective in \cite{chang2022fantasizing}, that is, avoid retraining and condition new data into our model (see \cref{fig:teaser}) \todo{Effective compared to what?}.
\looseness-2

%Need uncertainty and adaptive methods
%Dual formulation in GPs space solves this
%Talk about planning and exploration in RL.


The contributions of this paper are as follows:
%
{\em (i)}~We introduce \our, a new approach for building a sparse functional representation of a neural network.
{\em (ii)}~We demonstrate that, despite its sparsity, our method effectively captures predictive uncertainty, provides a means of updating the model post-training, and gives a compact regularizer suitable for continual learning.
{\em (iii)}~We provide extensive experiments for showcasing our approach and demonstrate significance and applicability across supervised, continual, and reinforcement learning, aiming to stimulate future use of the approach.

%List the contributions.
%The contributions of the paper our is as follows:
%\begin{itemize}
%\item We show how to take a trained neural network and convert it to a dual sparse GP. We are able to do this without retraining a variational objective for the Sparse GP. Our sparse GP uses the variational formulation, and thus gives better uncertainty estimates than other no variational sparse approaches used previously.
%\item The sparse GP now gives us a compact representation of our parameters in the function space. We can therefore take advantage of the dual parameters formulation for fast conditioning of new data in to our posterior avoiding retraining of the neural network. Crucially this allows for fast adaptation of models that our used in sequential decision making. We show how this is effective in the planning stage of model-based reinforcement exploration.
%\end{itemize}




%
%
%\begin{itemize}
%  \item Many real-world problems require learning-based systems that can adapt to new data.
%  \begin{itemize}
%    % \item For example, in domains such as robotics and healthcare,
%    \item For example, when controlling robots in non-stationary environments it is important for the robot to adapt to the changing dynamics.
%    \item However neural networks rely upon gradient-based optimisation.
%    \item Uncertainty can be used to improve sample efficiency via targeted exploration.
%    \item Uncertainty can be used to handle risk in decision making.
%  \end{itemize}
%
%  \item Gaussian processes can easily adapt to new data and they offer well-calibrated uncertainty estimates.
%  \begin{itemize}
%    \item However, they don't scale to high-dimensional and large data sets.
%  \end{itemize}
%  \item
%  \begin{itemize}
%    \item
%  \end{itemize}
%\end{itemize}




\begin{figure}[t!]
  \centering\scriptsize
  % Figure options
  \pgfplotsset{axis on top,scale only axis,width=\figurewidth,height=\figureheight, ylabel near ticks,ylabel style={yshift=-2pt},y tick label style={rotate=90},legend style={nodes={scale=1., transform shape}},tick label style={font=\tiny,scale=1}}
  \pgfplotsset{xlabel={Input, $x$},axis line style={rounded corners=2pt}}
  % Set figure 
  \setlength{\figurewidth}{.28\textwidth}
  \setlength{\figureheight}{\figurewidth}
  %
  \def\inducing{\large Sparse inducing points}
  %
  \begin{subfigure}[c]{.34\textwidth}
    \raggedleft
    \pgfplotsset{ylabel={Output, $y$}}
    \input{./fig/regression-nn.tex}%
  \end{subfigure}
  \hfill  
  \begin{subfigure}[c]{.01\textwidth}
    \centering
    \tikz[overlay,remember picture]\node(p0){};
  \end{subfigure}  
  \hfill
  \begin{subfigure}[c]{.28\textwidth}
    \raggedleft
    \pgfplotsset{yticklabels={,,},ytick={\empty}}
    \input{./fig/regression-nn2svgp.tex}%
  \end{subfigure}
  \hfill  
  \begin{subfigure}[c]{.01\textwidth}
    \centering
    \tikz[overlay,remember picture]\node(p1){};
  \end{subfigure}  
  \hfill
  \begin{subfigure}[c]{.28\textwidth}
    \raggedleft
    \pgfplotsset{yticklabels={,,},ytick={\empty}}        
    \input{./fig/regression-update.tex}%
  \end{subfigure}
  \caption{\textbf{Regression example on an MLP with two hidden layers.} Left:~Predictions from the trained neural network. Middle:~Our approach summarizes all the training data with the help of a set of inducing points. The model captures the predictive mean and uncertainty, and (right) makes it possible to incorporate new data without retraining the model.}
  \label{fig:teaser} 
  % 
  \begin{tikzpicture}[remember picture,overlay]
    % Arrow style
    \tikzstyle{myarrow} = [draw=black!80, single arrow, minimum height=14mm, minimum width=2pt, single arrow head extend=4pt, fill=black!80, anchor=center, rotate=0, inner sep=5pt, rounded corners=1pt]
    % Arrows
    \node[myarrow] (p0-arr) at ($(p0) + (1em,1.5em)$) {};
    \node[myarrow] (p1-arr) at ($(p1) + (1em,1.5em)$) {};
    % Arrow labels
    \node[font=\scriptsize\sc,color=white] at (p0-arr) {\our};
    \node[font=\scriptsize\sc,color=white] at (p1-arr) {new data};   
  \end{tikzpicture}
\end{figure}





\subsection{Related work}
\label{sec:related}
%
% General Bayesian deep learning
\textbf{Bayesian deep learning}
Probabilistic methods in deep learning~\cite{Wilson:ensembles,neal1995bayesian} have recently gained increasing attention in the machine learning community as a means for uncertainty quantification (\eg, \cite{kendall2017what,wilson2020bayes}) and model selection (\eg,~\cite{immer2021scalable,antoran2022marginal}) with advancements in prior specification (\eg, \cite{cho2009kernel,meronen2020stationary,meronen2021periodic,fortuin2021bayesian,nalisnick2018do}) and efficient approximate inference under the specified model.
Calculating the posterior distribution of a Bayesian neural network is usually intractable, and approximate inference techniques need to be used, such as variational inference \cite{blei2017variational}, deep ensembles \cite{lakshminarayanan2017simple}, MC dropout \cite{gal2016dropout}, or Laplace approximation \cite{ritter2018kfac,kristiadi2020being,immer2021improving}---each with its own set of strengths and weaknesses.


%\textbf{Function-space methods}
%One common approach for uncertainty with neural networks is a Laplace-GGN approximation \citep{daxberger2021laplace}, which takes a trained neural network and linearises it around the optimal weights. The Hessian can be efficiently approximated using the generalized Gauss--Newton approximation (GGN)~\cite{botev2017practical} but typically involves a cubic scaling in the number of parameters, in practice a further approximation such as the Kronecker factorisation \cite{martens2015optimizing,ritter2018kfac} is needed. The resulting linear model can be used to obtain uncertainty estimates and refine the neural network predictions \citep{immer2021scalable}, and is linear with respect to the weights. Therefore, as shown in \cite{immer2021scalable, khan2019approximate,maddox2021fast}, the linear model can be converted to a GP, which is then used to obtain the uncertainty estimates. 

% Introduce the laplace GGN + shortcomings
\textbf{Function-space methods}
Function-space perspectives on uncertainty in neural networks often use a Laplace-GGN approximation \citep{daxberger2021laplace}, which linearizes a trained neural network around MAP weights and approximates the neural network's Hessian using the generalized Gauss--Newton approximation (GGN, \cite{botev2017practical}).
%\todo{Could modify the sentence a bit, maybe "The Laplace-GGN approximates the Hessian by using..."}
%The Hessian can be efficiently approximated using the generalized Gauss--Newton approximation . 
While efficient, the GNN suffers from cubic scaling in parameter count, necessitating approximations like Kronecker factorisation \cite{martens2015optimizing, ritter2018kfac}. This linear model (with respect to the weights) refines predictions and provides uncertainty estimates \citep{immer2021scalable}. It has a convenient interpretation as a GP \cite{immer2021scalable, khan2019approximate, maddox2021fast}.
%
However, the GP's cubic $\mathcal{O}(N^3)$ scaling with data points $N$ requires costly approximations, often resorting to using data subsets \cite{immer2021scalable}. In the GP community, sparse approximations have mitigated this scaling issue (\eg, \cite{titsias2009variational,hensman2013gaussian}),
but combining neural network linearization with sparse GP methods remains underexplored.
Recent work has explored converting NNs to sparse variational GPs \cite{ortega2023variational}, however, their method requires separately retraining a GP model.
% However,
% unclear without resorting to subset methods or separately retraining a GP model \cite{ortega2023variational}.
Our work addresses this by utilizing the GP's dual parameters \cite{csato2002sparse}, previously applied to non-conjugate likelihood models~\cite{adam2021dual}.\looseness-1

% \todo{Could add something on subset methods here, for example 'which do not retain information from the full dataset' or something like that}.
%wang2019exact
%
%However, the GP introduces a cubic $\mathcal{O}(N^3)$ scaling in the number of data points $N$. Previous approaches apply crude approximations to alleviate the computational costs, \eg, by considering only a subset of the training data \cite{immer2021scalable}. In the GP community, the scaling problem is not seen as an issue any more due to efficient and stochastic methods for sparse approximations (\eg, \cite{hensman2013gaussian,wang2019exact}). However, it is not entirely clear how to combine the linearization of the neural network with sparse methods \cite{titsias2009variational} without falling back to crude subset methods. We tackle this problem by framing the problem in the dual parameters \cite{csato2002sparse} of the GP that has previously been used for non-conjugate likelihood models in GPs \cite{adam2021dual}. 


% CL section
%\textbf{Function-space methods for sequential learning} The central problem in continual learning is how to deal with the non-stationary nature of the training distribution, which causes the training process to overwrite the previously learnt parameters---leading to the model forgetting the previously learnt functions. 
%The approaches proposed in the CL literature can be categorized into inference-based, rehearsal-based, and model-based methods; we refer the reader to \citep{parisi2019continual, de2021continual} for complete reviews. The methods in the first category usually tackle this problem with weight-space regularization, such as EWC~\citep{kirkpatrick2017overcoming}, SI~\citep{zenke2017continual}), or VCL~\citep{nguyen-tuongModel2009} that induce retention of previously learned information in the weights alone.
%However, encoding functional knowledge in the weights does not guarantee a good quality of the predictions, thus a better to introduce a function-space regularization \citep{li2018lwf, benjamin2018measuring, titsias2019functional, buzzega2020dark, pan2020continual, rudner2022continual}. These methods bridge the gap between objective and rehearsal-based methods since they rely on a subset of the training data for each task to compute the regularization term. Recently proposed methods, such as DER~\citep{buzzega2020dark}, FROMP~\citep{pan2020continual}, and S-FSVI~\citep{rudner2022continual} achieve state-of-the-art performances among the objective-based techniques in several CL benchmarks. 

\textbf{Function-space methods for sequential learning} 
Continual learning (CL) hinges on how to deal with a non-stationary training distribution, wherein the training process may overwrite previously learned parameters, causing catastrophic forgetting \citep{mccloskey1989catastrophic}. CL approaches fall into inference-based, rehearsal-based, and model-based methods (see \cite{parisi2019continual, de2021continual} for an overview). The methods in the first category usually tackle this problem with weight-space regularization, such as EWC~\citep{kirkpatrick2017overcoming}, SI~\citep{zenke2017continual}), or VCL~\citep{nguyen-tuongModel2009}, that induce retention of previously learned information in the weights alone. However, regularizing the weights does not guarantee good quality predictions. Function-space regularization techniques~\cite{li2018lwf, benjamin2018measuring, titsias2019functional, buzzega2020dark, pan2020continual, rudner2022continual} address this by relying on training data subsets for each task to compute a regularization term. 
These methods can be seen as a hybrid between objective and rehearsal-based methods, since they also store a subset of training data to construct the regularization term.
Recent function-based methods, \eg, DER~\citep{buzzega2020dark}, FROMP~\citep{pan2020continual}, and S-FSVI~\citep{rudner2022continual}, achieve state-of-the-art performance among the objective-based techniques in several CL benchmarks. 
\looseness-2

\textbf{Uncertainty quantification in RL}
A key challenge in RL is balancing the trade-off between exploration and exploitation \cite{sutton2018reinforcement}.
%That is, should an agent select actions that it knows will lead to high reward %(exploitation), or should it
%select new ones in hope to discover actions leading to higher reward (exploration).
One promising direction to balancing this trade-off is to model the uncertainty associated with a learned transition dynamics model and use it to guide exploration.
Prior work has taken an expectation over the dynamic model's posterior \cite{deisenroth2011pilco,kamtheDataEfficient2018,chuaDeepReinforcementLearning2018},
sampled from it (akin to Thompson sampling but referred to as posterior sampling in RL) \cite{dearden1999model,osbandMoreEfficientReinforcement2013},
and used it to implement optimism in the face of uncertainty using upper confidence bounds \cite{curiEfficient2020,jaksch2010near}.
No single strategy has emerged as a go-to method and we highlight that these strategies are only as good as their uncertainty estimates.
Previous approaches have used GPs \cite{deisenroth2011pilco,kamtheDataEfficient2018},
ensembles of neural networks \cite{curiEfficient2020,chuaDeepReinforcementLearning2018}
and variational inference \cite{galImproving2016,houthooftVIME2017}.
However, each method has its pros and cons.
In this paper, we present a method which combines some of the pros from NNs with the benefits of GPs.

%However, there has been little leveraging

% Another classical and provable exploration theory in RL is based on optimism
% \todo{cite UCRL paper}
% Recent work has even extended these ideas to deep RL \cite{curiEfficient2020}.

% An alternative approach is to sample from the dynamic model's posterior, akin to Thompson sampling but referred to as posterior sampling RL
% Another classical and provable exploration theory in RL is based on optimism in the face of uncertainty.
% \todo{cite UCRL paper}
% Recent work has even extended these ideas to deep RL \cite{curiEfficient2020}.
% These strategies are only as good as their uncertainty estimates.
% Prior work has learned dynamics models using GPs \cite{deisenrothPILCO2011,kamtheDataEfficient2018},
% ensembles of neural networks \cite{curiEfficient2020,chuaDeepReinforcementLearning2018}
% and variational inference \cite{galImproving2016,houthooftVIME2017}.



%%

% It should be written clearly that our method actually is doing a "functional" reharsal, because we store a set of inducing points that are replayed in order to check if the logits change.

% Other methods that could be worth citing are 
% Learning without forgetting \citep{li2018lwf} :  first paper proposing to use functional regularization computes a smoothed version of the current logits for the new examples at the beginning of each task, minimizing their drift during training. It doesn't have any set of inducing points
% \citep{benjamin2018measuring} this is not a proper CL paper, but it's usually referred in the functional regularization papers, because shows how to improve Adam with measuring the network difference in function space. They also have some easy CL examples there.



%Why we need uncertainty and adaptiveness
%How to adapt to new information is a limitation of current machine learning models. The problem is specifically relevant when we combine a model with a decision-making process. In such a sequential setting, an agent typically makes decisions in an environment and obtains new information and would ideally incorporate the information into their parameters. Not only do we need models that adapt to new informatoion but all express uncertainty over the models predictions. The reason being twofold: in many applications, \eg\ healthcare, autonomous driving is an essential requirement, and many advanced exploration techniques require uncertainty to determine where to query next.



\begin{figure}[t!]
  \centering
  % Set figure size
  \setlength{\figurewidth}{.31\textwidth}
  \setlength{\figureheight}{\figurewidth}
  %
  % Colours
  \definecolor{C0}{HTML}{DF6679}
  \definecolor{C1}{HTML}{69A9CE}
  %
  \begin{tikzpicture}[outer sep=0,inner sep=0]

    \newcommand{\addfig}[2]{
    \begin{scope}
      \clip[rounded corners=3pt] ($(#1)+(-.5\figurewidth,-.5\figureheight)$) rectangle ++(\figurewidth,\figureheight);
      \node (#2) at (#1) {\includegraphics[width=1.05\figurewidth]{./fig/#2}};
    \end{scope}
    %\draw[rounded corners=3pt,line width=1.2pt,black!60] ($(#1)+(-.5\figurewidth,-.5\figureheight)$) rectangle ++(\figurewidth,\figureheight);
    }

    % The neural network
    \addfig{0,0}{banana-nn}

    % The nn2svgp
    \addfig{1.1\figurewidth,0}{banana-nn2svgp}

    % The update
    \addfig{2.2\figurewidth,0}{banana-hmc}

    % The arrow
    \tikzstyle{myarrow} = [draw=black!80, single arrow, minimum height=14mm, minimum width=2pt, single arrow head extend=4pt, fill=black!80, anchor=center, rotate=0, inner sep=5pt, rounded corners=1pt]
    \tikzstyle{myblock} = [draw=black!80, minimum height=4mm, minimum width=7mm, fill=black!80, anchor=center, rotate=0, inner sep=5pt, rounded corners=1pt]
    \node[myarrow] (first-arr) at ($(banana-nn)!0.5!(banana-nn2svgp)$) {};
    \node[myblock] (second-arr) at ($(banana-nn2svgp)!0.5!(banana-hmc)$) {};

    % Arrow labels
    \node[font=\scriptsize\sc,color=white] at (first-arr) {\our};
    \node[font=\scriptsize\sc,color=white] at (second-arr) {\normalsize$\bm\approx$};
         
    % Labels
    \node[anchor=north, font=\small] at ($(banana-nn) + (0,-.55\figureheight)$) {Neural network prediction};
    \node[anchor=north, font=\small] at ($(banana-nn2svgp) + (0,-.55\figureheight)$) {Sparse function-space representation};
    \node[anchor=north, font=\small] at ($(banana-hmc) + (0,-.55\figureheight)$) {HMC result as baseline};      

  \end{tikzpicture}
  \newcommand{\mycircle}{\protect\tikz[baseline=-.6ex]\protect\node[circle,inner sep=2pt,draw=black,fill=C0,opacity=.5]{};}
  \newcommand{\mysquare}{\protect\tikz[baseline=-.6ex]\protect\node[inner sep=2.5pt,draw=black,fill=C1,opacity=.5]{};}
  \newcommand{\myinducing}{\protect\tikz[baseline=-.7ex]\protect\node[circle,inner sep=1.5pt,draw=black,fill=black]{};}
  %
  \caption{\textbf{Uncertainty quantification} for binary classification (\mysquare~vs.~\mycircle). We convert the trained neural network (left) to a sparse GP model that summarizes all data onto a sparse set of inducing points~\myinducing\ (middle). This gives similar behaviour as running full Hamiltonian Monte Carlo (HMC) on the original neural network model weights (right). Marginal uncertainty depicted by colour intensity.\looseness-1}
  \label{fig:banana}  
\end{figure}



\section{Background: Function-space representation of neural networks}
\label{sec:methods}
%
%In this section, we recap how a trained neural network (NN) can be converted to a Gaussian process by locally linearising its weights.
% a GP posterior -- can be obtained
% around the Maximum a Posteriori (MAP) weights.

% by linearising a neural network around the Maximum a Posteriori (MAP) weights.
% a GP posterior -- can be obtained
%
In supervised learning, given a data set $\dataset = \{(\vx_{i} , \vy_{i})\}_{i=1}^{N}$, with input $\vx_i \in \inputDomain$ and output $\vy_i \in \outputDomain$ pairs, the weights $\weights \in \R^{P}$ of a neural network, $f_\mathbf{w}: \inputDomain \to \outputDomain$ (yet, to simplify the notation we restrict presentation to scalar output), are usually trained to minimize the (regularized) empirical risk,\looseness-1
%
\begin{equation} \label{eq-empirical-risk}
  \weights^{*} = 
  \arg \min_{\weights} \mathcal{L}(\dataset,\weights) =
  \arg \min_{\weights} \textstyle\sum_{i=1}^{N} \ell(f_\weights(\mathbf{x}_{i}), y_i) + \delta \mathcal{R}(\weights).
\end{equation}
%
If $\ell(f_\weights(\vx_{i}), y_i) = -\log(p(y \mid f_\weights(\vx_{i}))$ and the regularizer $\mathcal{R}(\weights) = \frac{1}{2}\|\weights\|^{2}_2$, then we can view \cref{eq-empirical-risk} as the maximum {\it a~posteriori} (MAP) solution to a Bayesian objective, where the regularization weight takes the role of a prior precision parameter, \ie, $p(\vw) = \Norm(\vzeros, \delta^{-1} \MI)$.
%Bayesian inference offers a principled approach to quantifying uncertainty in neural networks.
%The goal is to find the posterior over the weights ${p(\vw \mid \vy) \propto p(\vy \mid f_{\weights}(\vx)) \, p(\weights)}$ as it represents our belief in the parameters after combining data $\dataset$ with our prior $p(\vw)$.
%Although the true posterior $p(\vw \mid \dataset)$ is intractable given the non-linearities of the neural network, one can resort to sampling techniques such as Hamiltonian Monte-Carlo (HMC).
%However, for most applications their high computational costs make them impractical so we need approximate inference techniques.
%In \cref{fig:banana}, we show a qualitative example of the induced function-space posterior obtained with our method compared to the posterior obtained through HMC sampling on the Banana toy dataset. 
The posterior over the weights ${p(\vw \mid \dataset) \propto p(y \mid f_{\weights}(\vx)) \, p(\weights)}$ is generally not available in closed form. Sampling methods that characterize the posterior with a finite set of samples in weight-space---such as the Hamiltonian Monte Carlo (HMC) baseline used in \cref{fig:banana} (right)---are general-purpose, but computationally heavy and impractical for downstream applications.

\textbf{Neural network function-space} %\todo{Could be titled some other way, like Function-space representation}
%As a neural network is a deterministic mapping, the weight-space posterior induces a distribution over the function values.
%Intuitively, if one was to sample from the weight posterior, the corresponding functions created can
%be viewed as perturbed versions of the function at the MAP estimate $f_{\vw^*}$.
%In most applications, we care about predictions from the neural network and not the weights themselves.
%As such, it is the distribution over function values that we are actually interested in.
Neural networks are deterministic parametric functions, but even if the training is typically an optimization in the weight-space, in most applications, we are interested in the parametrized function and not in the weights themselves.
%While neural networks are deterministic mappings defined by their weights, the ultimate goal of training a neural network is to optimize the function it represents, not the weights themselves. 
Consequently, the weight-space posterior corresponds to a distribution over function values. 
Intuitively, if one was to sample from the weight posterior, the corresponding functions created can be viewed as perturbed versions of the function at the MAP estimate $f_{\vw^*}$. This perspective aligns better with the main objective of making representative predictions given the observations.


\textbf{Linearization gives rise to a Gaussian process}
Our goal is to capture the distribution over the neural network model functions through their first two moments. The first two moments characterize a Gaussian process with a mean function $\mu(\cdot)$ and a covariance function (kernel) $\kappa(\cdot,\cdot)$.
Recent work \cite{khan2019approximate,maddox2021fast} has shown that linearizing approximations in the weight space lead to function-space equivalent approximations.
As Gaussian distributions remain tractable under linear transformations, a linear function in terms of parameters can be converted from the weight space to the function space (see Ch.~2.1 in \cite{rasmussen2006gaussian}) as follows:
%
\begin{equation} \label{eq:weight_func}
f_\weights(\vx) \approx 
%g_\weights(\mathbf{x}) = 
\phi^\top\!(\vx) \, \vw \quad\implies\quad \mu(\vx) = 0 \quad \text{and} \quad \kappa(\vx, \vx') = \frac{1}{\delta} \phi^\T\!(\vx) \, \phi(\vx').
\end{equation}
% The posterior structure directly relates to the optimization loss around the MAP weights $\vw^*$.
A common approach is to approximate the correlation structure of a distribution centred at the MAP estimate as done in the Laplace-GGN~\cite{khan2019approximate, daxberger2021laplace, maddox2021fast}. 
The Laplace-GGN takes the MAP solution and approximates the Hessian of the loss function
with the GGN.
Following the work of \citet{khan2019approximate}, we can view this approximation as building an approximate linear model of the neural network as $f_{\weights^*}(\vx) \approx 
%g_{\weights}(\vx) = 
\Jac{\weights_*}{\vx} \, \weights$, where $\Jac{\weights}{\vx} \coloneqq \left[ \nabla_\weights f_\weights(\vx)\right]^\top \in \R^{1 \times P}$ is the Jacobian at the MAP.
For notational conciseness, we % \cref{eq-laplace-approx-function-space},
restrict our notatin to a single function output. The extension to multiple outputs is straightforward.

Using the Hessian of the approximate model, we arrive at the Laplace-GGN approximate posterior over $\vw$.
Therefore, the Laplace-GGN linear model can be used to convert our weight space model to the function space,
\begin{equation}
\label{eq-laplace-approx-function-space}
% g(\vx) \sim \GP \left( \mu(\vx), \kappa(\vx, \vx') \right) \quad \text{with} \quad
  \mu(\vx) =  0 \quad \text{and} \quad
  \kappa(\vx, \vx')
  = \frac{1}{\delta} \Jac{\weights^*}{\vx} \, \JacT{\weights^*}{\vx'}, 
\end{equation}
where the kernel is the so-called Neural Tangent Kernel (NTK, \cite{jacot2018neural}).
We can combine this kernel function with the data set $\dataset$ to construct the posterior.
%
\citet{khan2019approximate} took a similar approach, but instead of fitting the GP posterior to the actual $\vy$, they rely on a transformation of $\vy$. Similarly, \citet{immer2021improving} obtain the same covariance function but use a different mean because they rely on a first-order approximation of the neural network to form a Bayesian GLM model. Both approaches adjust the GP posterior mean function to ensure the predictions are from the neural network $f_{\vw^*}(\vx)$.
In contrast, our method makes predictions directly from the GP and avoids such adjustments.
In the next section, we present our method for converting a trained NN to a sparse functional representation.
% on the non-sparse approximation.
% of our
% based on the non-sparse approximation.
% we will present the general formulation of the sparse functional representation of our trained neural network based on the non-sparse approximation.



\section{\our: Sparse function-space representation of neural networks}\label{sec:sfr}
%\paragraph{GP in the dual parameters}
The seminal work by \citet{csato2002sparse} (parameterization Lemma~1) gives a parameterization for the posterior process that can be found through the Bayesian update using the GP prior and the likelihood function. This gives a `dual' parameterization, $\valpha$ and $\vbeta$,
%
\begin{equation}  \label{eq:gp_pred}
  \myexpect_{p(f_i \mid\vy)}[f_i]= \vk_{\vx i}^\top \valpha \quad \text{and} \quad
  \mathrm{Var}_{p(f_i \mid \vy)}[f_i] = k_{ii} - \vk_{\vx i}^\top ( \MKxx + \diag(\vbeta)^{-1})^{-1} \vk_{\vx i},
\end{equation}
%
where the $ij$\textsuperscript{th} entry of the matrix $\MKxx \in \R^{N \times N}$ is $\kappa(\vx_i,\vx_j)$, $\vk_{\vx i}$ denotes a vector where each $j$\textsuperscript{th} element is $\kappa(\vx_i, \vx_j)$, and $k_{ii} = \kappa(\vx_i, \vx_i)$.
\cref{eq:gp_pred} states that the first two moments of the resultant posterior process (which may not be a GP), can be parameterized via the dual
parameters $\valpha, \vbeta \in \R^{N}$,
% which are the vectors
defined as, \looseness-1
%
\begin{equation}
  \label{eq:dual_param}
  \alpha_i \coloneqq \myexpect_{p(\vw \mid \vy)}[\nabla_{f}\log p(y_i \mid f) |_{f=f_i}]
  \quad \text{and} \quad
  \beta_i \coloneqq - \myexpect_{p(\vw \mid \vy)}[\nabla^2_{f f}\log p(y_i \mid f_i) |_{f=f_i}],
\end{equation}
%
where $f_\vw(\vx_i) = f_i$ is the function output at input $\vx_i$. The relationships specified are valid for generic likelihoods, and involve no approximations since the expectation is under the exact posterior, but given that the model can be expressed in a kernel formulation. \cref{eq:gp_pred} and \cref{eq:dual_param} highlight that the approximate inference technique, usually viewed as a posterior approximation, can be alternatively interpreted as an approximation of the expectation of gradients of loss/likelihoods.

Originally \citet{csato2002sparse} iteratively find dual variables using an expectation propagation (EP, \cite{minka2001expectation}) method. More recently, \cite{khan2017conjugate,adam2021dual} have shown this relationship for variational Gaussian processes where the above expectation is with respect to the approximate variational posterior. Meanwhile in \citet{wilkinson2023bayes}, they show links between linearization methods and how they solve the \cref{eq:dual_param}.

\paragraph{Dual parameters from NN}
Given that we use a Laplace approximation of the neural network, we remove the expectation over the posterior (see Ch.~3.4.1 in \cite{rasmussen2006gaussian} for derivation) and we get the the following formulation of the dual variables,
%
\begin{equation}
  \label{eq:dual_param_laplace}
  \hat{\alpha}_i \coloneqq \nabla_{f}\log p(y_i \mid f) |_{f=f_i}
  \quad \text{and} \quad
  \hat{\beta}_i \coloneqq - \nabla^2_{ff}\log p(y_i \mid f) |_{f=f_i}.
\end{equation}
%
Substituting \cref{eq:dual_param_laplace} into \cref{eq:gp_pred}, we obtain our GP model based on the converged neural network. Again, this is similar to what was derived in \citet{immer2021improving} for the posterior variance function. However, they use the $f_{\vw^*}$ for the posterior mean and do not emphasize the significance of the dual variables. The problem with \cref{eq:gp_pred} is that to make predictions and compute variances we must incur a cost of $O(N^3)$ which limits the use of the GP on large data sets.

\paragraph{Sparsifying the NN GP}
\label{sec:sparse-dual-gp}
%
Sparse Gaussian processes reduce the computational complexity by representing the GP as a low-rank approximation induced by a sparse set of input points (see \cite{quinonero2005unifying} for an early overview). Given that we have computed the dual variables derived from our neural network predictions and a kernel function, we could essentially employ any of these sparsification methods. In this work, we opt for the approach suggested by \citet{titsias2009variational} (also used in the DTC approximation, see \cite{quinonero2005unifying}), which defines the marginal predictive distribution as $q_{\vu}(f_i)  = \int p(f_i  \mid \vu) \, q(\vu) \, \mathrm{d}\vu$. Given that we have $p(f_i \mid \vu)$ determined by our GP prior, the goal is to find a $q(\vu)$. 

As demonstrated in \cite{adam2021dual}, the posterior under this model bears a structure akin to \cref{eq:gp_pred}. The authors of that paper exploit the dual variables for approximate inference, but write them using the natural parameterization, primarily because this form is more suitable for optimization through natural gradients. In order to link the dual variables defined in \cref{eq:dual_param}, we write them in the sparse GP using the dual variables
%
\begin{equation} \textstyle
  \valpha_{\vu}  =  \sum_{i=1}^N  \vkzi \, \hat{\alpha}_{i}
  \quad \text{and} \quad
  \MBeta_{\vu} =  \sum_{i=1}^N \vkzi \,\hat{\beta}_{i} \, \vkzi^{\T} ,    
\label{eq:dual_sparse}
\end{equation}
%
where the sparse dual variables are now a sum over \emph{all data points}, with $\valpha_{\vu} \in \R^{M}$ and $\MBeta_{\vu} \in \R^{M  \times M}$. Using this sparse definition of the dual variables, our sparse GP posterior takes the following form:
\begin{equation}\label{eq:dual_sparse_post}
   \myexpect_{q_{\vu}(\vf)}[f_i] = \vkzs^{\T} \MKzz^{-1} \valpha_{\vu}
   \quad \text{and} \quad 
   \textrm{Var}_{q_{\vu}(\vf)}[f_i]  = k_{ii} - \vkzs^\top [\MKzz^{-1} - (\MKzz + \MBeta_{\vu})^{-1} ]\vkzs
\end{equation}
where $\MKzz$ and $\vkzs$ are defined similarly to $\MKxx$ and $\vk_{\vx i}$ but over the inducing points $\{\vz_j\}_{i=1}^M$, $\vz \in \R^{D}$, instead of the full data set $\dataset$. The key quantities we need to make predictions from our sparse GP from the converged neural network are $(\hat{\alpha}_i, \hat{\beta}_i)$ (\cref{eq:dual_param_laplace}) and a kernel function $\kappa$ (\cref{eq-laplace-approx-function-space}). Contrasting \cref{eq:dual_sparse_post} and \cref{eq:gp_pred}, we can see that the computational complexity went from $\mathcal{O}(N^3)$ to $\mathcal{O}(M^3)$, with $M \ll N$.  Crucially, given the structure of our probabilistic model, our sparse dual variables \cref{eq:dual_sparse} are a compact representation of the full model projected using the kernel. 

Unlike our approach, \citet{immer2021improving} employ a subset of the data points to construct a sparse GP, reducing computational complexity. However, the method could be considered less principled for building a sparse model, as it ignores contribution from the complete data set. It is important to note that the sparsifying process is independent of the approximate inference technique because the dual variables of \cref{eq:dual_param} are computed using \cref{eq-empirical-risk} and a Laplace approximation. More complicated inference techniques, such as variational inference, could be used, but given its simplicity, in our experiments we used the Laplace-GGN approximation with the trained neural network. Furthermore, our dual variable view of approximate inference means we do not need to retrain a separate sparse GP.\looseness-2
% \todo{shouldn't this sentence be clear from the context? we derive the mean/kernel function that define the process, then we have a sparse GP already}






\section{Maintaining a sparse function-space representation in sequential learning}
\label{sec:sequential}
%
We have presented a method for converting trained neural networks into a sparse function-space representations. The sparse representation opens an avenue for maintaining (and updating) a representation of the neural network, an important feature for sequential learning, such as continual learning.\looseness-1
%In this section, we demonstrate how sequential learning methods can benefit from our function-space representation and it's associated uncertainty estimates.



\paragraph{\our for continual learning}
% Definition of CL -> a sequence of tasks 
In the continual learning setting, the training is divided into $T$ tasks, each with its training data set $\dataset_t = \{(\mathbf{x}_{i}, \mathbf{y}_{i})\}_{i=1}^{N_t}$, which after the task is discarded and cannot be accessed in the following stages of the training. Rehearsal and function regularization-based models keep a subset of the training data for each task to help the model alleviate forgetting. In the same way, after each task, we can use \our method to build a compact representation of the neural network and then exploit this representation to construct a functional regularizer to add to the training loss for the subsequent tasks. Recently proposed GP-based regularizers \cite{ pan2020continual, rudner2022continual} have shown better performances than weight space equivalents getting state-of-the-art results on CL benchmarks. However, they are limited to using subset approximations of the posterior. Instead, we use the sparse data term posterior, see \cref{app:cl} for details.
%, which in practice means randomly selecting some data computing its posterior at only those points and then using that as the regularizer. 
\our is a more principled approach since the resultant GP is a low-rank approximation of the full data which ensures information is not lost. %, essentially what the sparse dual variables do.   \todo{this term is replacing the missing data}
% Where the regularizer comes from

In practice this means, that at the end of the training for each task $t$, we compute the approximated kernel function for the current model and randomly select $M$ inducing points. Given the issues described in the previous sections, related to computing the full covariance posterior $\MKxx$ for $\dataset_t$, we can exploit the dual parameterization to efficiently encode the information from  $\dataset_t$ using the dual parameterization, as follows, 
%
\begin{equation}\textstyle
 	\bar{\MB}^{-1}_t = \MKzz^{-1} \MBeta_\vu \MKzz^{-1} \in \R^{M \times M}, 
 	\quad \text{s.t.} \quad
 	\MBeta_{\vu} =  \sum_{i \in \dataset_t} \vkzi \,\hat{\beta}_{i} \, \vkzi^{\T} ,    
 	% \quad \forall t \in [1, T]
\end{equation}
%
where $\MKzz$ and $\vkzi$ are the gram matrix and vector computed on the inducing points $\mathcal{Z}_t = \{\vz_i\}_{i=1}^M$ selected from $\dataset_t$.\
%
We keep a memory buffer $\mathcal{M} = \{(\mathcal{Z}_t, \vu_t, \bar{\MB}^{-1}_t)\}_{t=1}^T$, where $\vu_t \in \R^{M}$ is a vector with entries $u_{t, i} = f_{\vw_t^*}(\vz_i), \forall \vz_i \in \mathcal{Z}_t$, are the neural network outputs computed on the inducing points with the MAP estimate $\weights_t^*$ after task $t$. For notational convenience, we restrict ourselves here to single-output neural networks and refer the reader to \cref{sec:cl_multioutput} for details on the multi-output setting. 

After each task, we update $\mathcal{M}$, and can construct a regularizer term, which aims to reduce the drift of the current model from diverging on the inducing points $\MZ_s$ for all previous tasks $ s = 1, \ldots, t-1$. This means that for training  the successive task, the new objective to minimize becomes $\weights_t^* = \arg\min_{\weights} \mathcal{L}(\mathcal{D}_t, \weights) + \tau \, \mathcal{R}_\textrm{\our}(\weights, \mathcal{M})$, with weight $\tau$ and regularizer
%
\begin{equation}\label{eq-cl-regularizer}\textstyle
  \mathcal{R}_\mathrm{\our}(\weights, \mathcal{M}) = \frac{1}{2} \sum_{s=1}^{t-1} \frac{1}{M} 
	\left\lVert 
	\vu - \vu_s % f_{\weights_{s}}(\MZ_s)
	\right\rVert_{\bar{\MB}^{-1}_{s}}, \quad \vu \in \R^M \text{~with~} u_{i} = f_{\weights}(\vz_{i}),~\forall {\vz_i} \in \mathcal{Z}_s .
\end{equation}

\paragraph{\our for dual conditioning} Adding new data to a trained neural network without retraining from scratch is a non-trivial problem. Some approaches exist \citep{kirsch2022marginal, spiegelhalter1990sequential} but are in the weight space formulation, which makes conditioning harder to formulate. As pointed out in \cite{chang2022fantasizing}, dual parameter conditioning updates are straightforward and were the original motivation of \cite{csato2002sparse}. This involves integrating data into the sum in \cref{eq:dual_sparse}. Thus, we need to find the data dual variables $\hat{\alpha}$ and $\hat{\beta}$ for the new data subset $\mathcal{D}_\textrm{new} = \{(\vx_i,\vy_i)\}_{i=1}^{N_{\textrm{new}}}$ and compute the corresponding kernel terms. As pointed out in \cite{chang2022fantasizing}, for GPs, these updates are exact under a Gaussian likelihood and the kernel remains constant. For non-Gaussian likelihoods, the results are almost the same as retraining with all the data. However, it is worth noting that our kernel's dependency on the trained neural network $\Jac{\weights_*}{\vx}$ (via the Jacobian) becomes outdated as we add more data. Nevertheless, we can still improve predictions without retraining by conditioning on new data.
%[SEE EXPERIMENT ???].
%%The resulting regularizer can be computed as follows
%%\begin{equation}
%%	\mathcal{R}_\textit{SFR}(\weights, \mathcal{M}) = \sum_{s=1}^{t-1} \frac{1}{m} \left[\left(f_{\weights}(\MZ_{s}) - f_{\weights_{s}}(\MZ_s) \right)^\T \bar{\MB}^{-1}_{s} \left(f_{\weights}(\MZ_{s}) - f_{\weights_{s}}(\MZ_s) \right) \right].
%%\end{equation}
%%
%\begin{equation}
%	\mathcal{R}_\mathrm{\our}(\weights, \mathcal{M}) = \frac{1}{2} \sum_{s=1}^{t-1} \frac{1}{M} 
%	\left\lVert 
%	f_{\weights}(\MZ_{s}) - \vu_t % f_{\weights_{s}}(\MZ_s)
%	\right\rVert_{\bar{\MB}^{-1}_{s}}.
%\end{equation}
%%\todo{choose one option}
%% where $f_\vw(\MZ_{s}) \in \R^m$ are the outputs of neural networks with the current weights $\vw$ and stored function outputs of the neural network at the MAP optimum for task $s$, i.e., each $i$th entry is $f_\cdot(\vz_i) \in \R$.
%%\begin{equation}
%%	\argmin_{\weights} \sum_{i=1}^{n} \ell(f_\weights(\mathbf{x}_{i}), \mathbf{y}_i) + \delta \mathcal{R}(\weights) + \tau \mathcal{R}_\textit{SFR}(\weights)
%%\end{equation}
%Then, when the training on the successive task, the new objective to minimize takes the following form
%\begin{equation}
%	\weights_t^* = \argmin_{\weights} \mathcal{L}(\mathcal{D}_t, \weights) + \tau \mathcal{R}_\textit{SFR}(\weights, \mathcal{M})
%\end{equation}







\section{Experiments}
\label{sec:experiments}
%
We present a series of experiments specifically designed to showcase the robustness and effectiveness of \our. The experiments are aimed at answering the following key questions:
\textbf{Predictions:}~Does our method's ability to consider the full data set offer benefits over subset function-space methods? (\cref{sec:uci}) How do predictions with our sparse function-space approximation compare to weight-space approximations? 
% \textbf{Function-space updates:} How fast are our function-space updates relative to retraining from scratch? Do they improve predictive performance?
\textbf{Representation:} Can a sparse function-space representation help retain knowledge from previous tasks in CL? (\cref{sec:cl-exp})
\textbf{Uncertainty:} Can our uncertainty estimates help exploration in RL? (\cref{sec:rl-exp}) We implement all methods in PyTorch~\cite{paszke2019pytorch} and run the benchmarks using a GPU cluster. We provide full experiment details in \cref{app:experiments}. 

\paragraph{Toy examples} For illustrative purposes, we show our approach on a 1D regression problem (\cref{fig:teaser}) and on the 2D {\sc Banana} classification task (\cref{fig:banana}). In \cref{fig:teaser}, we train an MLP neural network with two hidden layers (64 hidden units each, tanh activation) and pass it through \our. The middle panel shows the \our result on a sparse set of data examples, while the rightmost panel demonstrates fast dual conditioning on new data (from \cref{sec:sequential}). In \cref{fig:banana}, we use an MLP with two hidden layers (64 units, sigmoid) and compare to a HMC sampling result obtained by hamiltorch~\cite{cobb2020scaling}. The HMC result is more expressive, but the results are still similar in terms of quantifying the uncertainty in low-data regions.\looseness-1


%Initially, we explore the capability of our method to capture predictive uncertainty through supervised learning tasks using UCI datasets. Subsequently, we extend our supervised learning experiment to image datasets, demonstrating our method's robustness and adaptability to more complex, high-dimensional data. Next, we investigate the potential of our method in a continual learning context, where we update the neural network representation in response to incoming data without necessitating retraining. Lastly, we delve into the realm of reinforcement learning to ascertain the applicability of our approach in an environment that requires sequential decision-making. Each experiment is designed to illuminate a different facet of our method, thereby exemplifying its broad range of applicability and potential for future utilization.

%
%Our experiments seek to answer the following questions:
%\begin{enumerate}
%  \item \textbf{Predictions:} How do predictions with our sparse function-space approximation compare to weight-space approximations? Does our method's ability to consider the full data set offer benefits over subset function-space methods?
%  % \item Does our method's ability to consider the full data set offer benefits over subset function-space methods?
%  \item \textbf{Function-space updates:} How fast are our function-space updates relative to retraining from scratch? Do they improve predictive performance? Are they as good as retraining from scratch?
%  \item \textbf{Uncertainty:} How good are our uncertainty estimates? Can they be used in downstream settings like RL?
%  \item \textbf{Representation:} Is our sparse function-space representation useful for continual learning?
%\end{enumerate}


\begin{table}[t!] 
  \centering\scriptsize
  \caption{Comparisons and ablations on UCI data with negative log predictive density (NLPD\textcolor{gray}{\footnotesize$\pm$std}, lower better). Our sparse \our ($M=256$) is on par with full models (left) and outperforms the GP subset approach of \cite{immer2021improving} (right). Results for methods marked with * as reported in the original benchmark~\cite{immer2021improving}. See \cref{app:uci} for additional tables with comparisons.}
	\label{tbl:uci}
	\vspace*{-4pt}
	
	% Control table spacing
	\renewcommand{\arraystretch}{1.}
	\setlength{\tabcolsep}{1.2pt}
	\setlength{\tblw}{0.083\textwidth}  
	
	% Custom error formatting
	\newcommand{\val}[2]{%
		$#1$\textcolor{gray}{\tiny ${\pm}#2$}
	} 

    % THE TABLE NUMBER ARE GENERATED BY A SCRIPT	
	\input{tables/uci.tex}
\end{table}

\begin{figure}[t]
  \centering\scriptsize
  \setlength{\figurewidth}{.26\textwidth}
  \setlength{\figureheight}{\figurewidth}
  \pgfplotsset{axis on top,scale only axis,y tick label style={rotate=90}, x tick label style={font=\footnotesize},y tick label style={font=\footnotesize},title style={yshift=-4pt,font=\large}, y label style={font=\large},x label style={font=\large},grid=major, width=\figurewidth, height=\figureheight}
  \pgfplotsset{grid style={line width=.1pt, draw=gray!10,dashed}}
  \pgfplotsset{xlabel={$M$},ylabel style={yshift=-12pt}}  
  %
  \begin{minipage}[t]{.17\textwidth}
    \raggedleft
    \pgfplotsset{ylabel=NLPD}
    \input{./fig/australian.tex}
  \end{minipage}
  \hfill
%  \begin{minipage}[t]{.16\textwidth}
%    \raggedleft
%    \input{./fig/breast_cancer.tex}
%  \end{minipage}
%  \hfill
%  \begin{minipage}[t]{.16\textwidth}
%    \raggedleft
%    \input{./fig/ionosphere.tex}
%  \end{minipage}
%  \hfill
  \begin{minipage}[t]{.16\textwidth}
    \raggedleft
    \input{./fig/glass.tex}
  \end{minipage}
  \hfill
  \begin{minipage}[t]{.16\textwidth}
    \raggedleft
    \input{./fig/vehicle.tex}
  \end{minipage}
  \hfill
  \begin{minipage}[t]{.16\textwidth}
    \raggedleft
    \input{./fig/waveform.tex}
  \end{minipage}
  \hfill
  \begin{minipage}[t]{.16\textwidth}
    \raggedleft
    \input{./fig/digits.tex}
  \end{minipage}
  \hfill
  \begin{minipage}[t]{.16\textwidth}
    \raggedleft
    \input{./fig/satellite.tex}
  \end{minipage}\\[-1em]
  %
  % Legend  
  \definecolor{steelblue31119180}{RGB}{31,119,180}
  \definecolor{darkorange25512714}{RGB}{255,127,14}  
  \newcommand{\myline}[1]{\protect\tikz[baseline=-.5ex,line width=1.6pt]\protect\draw[draw=#1](0,0)--(1.2em,0);}
  \caption{Comparison of convergence in terms of number of inducing points $M$ in NLPD (mean over 10 seeds) on UCI classification tasks: \our (thick) vs.\ subsets (\cite{immer2021improving}, thin). Orange lines (\myline{darkorange25512714}) use the GP mean, whereas blue lines (\myline{steelblue31119180}) the NN MAP estimate as mean. Our \our converges fast for all cases.\looseness-1}
  \label{fig:uci}
  %\vspace*{-6pt}
\end{figure}



\subsection{Capturing uncertainty in UCI tasks under supervised learning}
\label{sec:uci}
%
We first evaluate \our on eight UCI benchmarks~\cite{UCI}, a variety of binary and multi-class classification tasks with different data set sizes.
We train a two-layer MLP for each of the classification tasks and follow the experiment set up in \cite{immer2021improving}.
%by using the same hyperparameters, performing a hyperparameter search over the prior precision $\delta$,
% We follow \cite{immer2021improving} by using the same hyperparameters, performing a hyperparameter search over the prior precision $\delta$,
% and run the experiment over $10$ random splits.
% That is, after training we construct the \our dual and use the resulting model for uncertainty quantification.
% for the neural network training as in the UCI experiments of
\cref{tbl:uci} (left) shows that \our with $M=256$ either matches or outperforms the predictive performance of the NN MAP, mean-field VI, Bayesian NN, and GLM
predictions %in terms of negative log-predictive density (NLPD).
(baselines from \cite{immer2021improving}).
That is, we match predictive performance despite being sparse.
%
In \cref{tbl:uci} (right) we compare to the subset GP method from \cite{immer2021improving} whilst using only $M=32$ inducing points.
It shows that \our is able to summarize the full data set more effectively than the GP subset method as it maintains predictive performance
whilst using fewer inducing points.
\cref{fig:uci} further shows that as the number of inducing points is lowered $M=512,\ldots, 16$, \our is able to maintain a much better NLPD than the GP subset.
These results demonstrate \our's sparse representation captures information from the entire data set and as a result provides good uncertainty estimates.
We provide further details of our experiments in \cref{app:uci}.
% as well as further results with varying number of inducing poitns ,64,128,256$
% We provide full details of our experiments as well as further experiments with varying number of inducing poitns and further results using $M=16,32,64,128,256$ in \cref{app:uci}.
% benefits of \our in summarizing the full data distribution onto a small set of inducing
% points over just picking a random subset.



% We match the predictive performance despite being sparse (here, $M=256$).


% This is
% However, our method used

% despite being sparse (here, $M=256$).

% (left), we compare our model to the NN MAP estimate, mean-field VI, a Bayesian NN, and a GLM model (see \cite{immer2021improving} for the baselines) in negative log-predictive density (NLPD).
% In \cref{tbl:uci} (left), we compare our model to the NN MAP estimate, mean-field VI, a Bayesian NN, and a GLM model (see \cite{immer2021improving} for the baselines) in negative log-predictive density (NLPD).
% We match the predictive performance despite being sparse (here, $M=256$).
% Results for $M=16,32,64,128,256$ are included in \cref{app:uci} with full experiment details.

% \cref{tbl:uci} (right) shows that \our is able to summarize the information of the full data set more efficiently than the sparse GP subset method.
% As a result, it maintains predictive performance whilst using fewer inducing points.
% This is even more apparent from \cref{fig:uci} which shows the benefits of \our in summarizing the full data distribution onto a small set of inducing points over just picking a random subset.

% In \cref{tbl:uci} (right), we also include an ablation and comparison study (to \cite{immer2021improving}) with a fixed low number of inducing points ($M=32$).
% The comparison shows that our sparse method is able to summarize the information of the full data set more efficiently than sparse subset methods, and can match the performance of the full GP even with a low number of inducing points. This is even more apparent from \cref{fig:uci} which shows the benefits of \our in summarizing the full data distribution onto a small set of inducing points over just picking a random subset.



% see \cref{tbl:uci} for a list of the datasets. The neural network training was done using MAP, with a prior $\mathcal{N}(0,\delta^{-1} \MI)$ with prior precision $\delta$. After training, we constructed the SVGP dual and used the resulting SVGP model for uncertainty quantification. Depending on task dimension and complexity, our model can match the NN MAP in NLPD performance even with a low number of inducing points, see \cref{tbl:uci}. We performed hyperparameter search over the prior precision, and ran the experiment over $10$ seeds. During the initial NN training, we used a learning rate of $1e-3$.

%\begin{figure}
%  \raggedleft\scriptsize
%  \setlength{\figurewidth}{\textwidth}
%  \setlength{\figureheight}{.55\figurewidth}
%  %\pgfplotsset{axis on top,ymajorgrids,axis line style={draw=none},legend style={at={(-.1,-.1)},anchor=north east}}
%  %\pgfplotsset{grid style={line width=.1pt, draw=gray!10,dashed}}
%  %\def\our{{\sc sfr} (ours)}
%  \input{./fig/MNIST_acc.tex}
%  \caption{Foo}
%  \label{fig:mnist}
%\end{figure}
%





\subsection{Supervised learning on image data sets}
\label{sec:image}
Similarly to the UCI experiments, we seek to demonstrate \our on image data that features more complicated data manifolds and model structures.
We consider the MNIST and Fashion-MNIST (FMNIST) classification tasks, and use an MLP and a CNN architecture respectively (matching the setup in \cite{immer2021improving}).
After training, we computed the duals for \our and use the model for prediction (full experiment details in \cref{app:image}).
In \cref{tbl:imagesuper}, we compare to baselines also used in \cite{immer2021improving}.
We report accuracy (ACC), NLPD, and expected calibration error (ECE).
For \our and the GP predictive subset method by \cite{immer2021improving}, we provide results when predicting with GP mean and when using the neural network (NN) and
fix the number of inducing points $M=1024$.
For completeness, we also include the GP predictive result from \cite{immer2021improving} which used more inducing points $M=3200$.
The results in \cref{tbl:imagesuper} agree with the conclusions drawn from the UCI experiments showing that \our is able to more efficiently capture the posterior using a sparse set of points.
They further demonstrate that \our's predictive mean (GP) significantly outperforms the GP predictive subset.
This is an interesting result as we cannot rely on the NN's prediction if we wish to condition on new data, using the dual conditioning from \cref{sec:sequential}.
In this setting, we must rely on our GP's predictive mean.
% Other approaches, \cite{immer2021improving} never inten
% The resutls demonstrate that \our's predictive GP mean significantly outperforms the
These results on image data sets motivate experiments beyond the supervised learning setting, which we now detail.

% For \our and the GP predictive subset method by \cite{immer2021improving} we fix the number of points $M=1024$.



%We performed hyperparameter optimization over the prior precision, and found the optimal value to be [insert]. We ran the experiment over $5$ seeds. During the NN training, we used a batch size of $512$ and an Adam optimizer with learning rate $1e-3$.

%In addition to uncertainty estimates, our method can update the posterior when given new data. We gave the SVGP model 10 \% of the test dataset used for evaluation, and compare the performance of the SVGP model and the retrained NN in [INSERT TABLE]. 


\begin{table}[t!]
  \centering\scriptsize
  \caption{Metrics for supervised learning on image data with a CNN. We report accuracy, NLPD, and expected calibration error (mean$\pm$std) over 5 seeds. Our \our method is able to match the full methods using only a sparse set. For the GP predictive sparse subset method and \our we report results both using the NN MAP as mean (NN) and using the GP mean.}
	\label{tbl:imagesuper}
	% Control table spacing
	\renewcommand{\arraystretch}{1.}
	\setlength{\tabcolsep}{6pt}
	\setlength{\tblw}{0.095\textwidth}

	% Custom error formatting
	\newcommand{\val}[2]{%
		$#1$\textcolor{gray}{\tiny ${\pm}#2$}
	}

    % THE TABLE CAN BE FORMATTED MORE LIKE THIS
    % \begin{tabular}{l l C{\tblw} C{\tblw} C{\tblw} C{\tblw}}
    % \toprule
    % & Method & ACC~$\uparrow$ & NLPD~$\downarrow$ & ECE~$\downarrow$ & OOD-AUC~$\uparrow$  \\
    % \midrule
    % \multirow{2}{*}{FMNIST}
    % & MAP & \val{0.000}{0.000} & \val{0.000}{0.000} & \val{0.000}{0.000} & \val{0.000}{0.000} \\
    % & BNN predictive & \val{0.000}{0.000} & \val{0.000}{0.000} & \val{0.000}{0.000} & \val{0.000}{0.000} \\
    % & BNN predictive \cite{todo} & \val{0.000}{0.000} & \val{0.000}{0.000} & \val{0.000}{0.000} & \val{0.000}{0.000} \\
    % & GLM predictive & \val{0.000}{0.000} & \val{0.000}{0.000} & \val{0.000}{0.000} & \val{0.000}{0.000} \\
    % & GP predictive & \val{0.000}{0.000} & \val{0.000}{0.000} & \val{0.000}{0.000} & \val{0.000}{0.000} \\
    % & \our (NN) & \val{0.000}{0.000} & \val{0.000}{0.000} & \val{0.000}{0.000} & \val{0.000}{0.000} \\
    % & \our & \val{0.000}{0.000} & \val{0.000}{0.000} & \val{0.000}{0.000} & \val{0.000}{0.000} \\
    % \midrule
    % \multirow{2}{*}{CIFAR-10}
    % & MAP & \val{0.000}{0.000} & \val{0.000}{0.000} & \val{0.000}{0.000} & \val{0.000}{0.000} \\
    % & BNN predictive & \val{0.000}{0.000} & \val{0.000}{0.000} & \val{0.000}{0.000} & \val{0.000}{0.000} \\
    % & BNN predictive \cite{todo} & \val{0.000}{0.000} & \val{0.000}{0.000} & \val{0.000}{0.000} & \val{0.000}{0.000} \\
    % & GLM predictive & \val{0.000}{0.000} & \val{0.000}{0.000} & \val{0.000}{0.000} & \val{0.000}{0.000} \\
    % & GP predictive & \val{0.000}{0.000} & \val{0.000}{0.000} & \val{0.000}{0.000} & \val{0.000}{0.000} \\
    % & \our (NN) & \val{0.000}{0.000} & \val{0.000}{0.000} & \val{0.000}{0.000} & \val{0.000}{0.000} \\
    % & \our & \val{0.000}{0.000} & \val{0.000}{0.000} & \val{0.000}{0.000} & \val{0.000}{0.000} \\
    % \bottomrule
    % \end{tabular}
  \newcommand{\myline}{\protect\tikz[baseline=-.5ex,line width=.7pt]\protect\draw[draw=gray](0,0)--(7em,0);}
  \begin{tabular}{l c C{\tblw} C{\tblw} C{\tblw} C{\tblw} C{\tblw} C{\tblw}}
    \toprule
            &     &  \multicolumn{3}{c}{\myline~MNIST~\myline} & \multicolumn{3}{c}{\myline~FMNIST~\myline} \\
     Method & $M$ & ACC~$\uparrow$ & NLPD~$\downarrow$ & ECE~$\downarrow$ & ACC~$\uparrow$ & NLPD~$\downarrow$ & ECE~$\downarrow$ \\
    \midrule
    %\multirow{2}{*}{MNIST}
    MAP & -- & \val{98.22}{0.13} & \val{0.061}{0.004} & \val{0.006}{0.001}
          & \val{91.39}{0.11} & \val{0.258}{0.004} & \val{0.017}{0.001} \\
    BNN predictive \cite{immer2021improving} & -- & \val{93.14}{0.05} & \val{0.304}{0.002} & \val{0.111}{0.003}
                                               & \val{84.42}{0.12} & \val{0.942}{0.016} & \val{0.411}{0.008} \\
    BNN predictive \cite{ritter2018kfac} & -- & \val{93.03}{0.13} & \val{0.369}{0.003} & \val{0.168}{0.001}
                                           & \val{91.20}{0.07} & \val{0.265}{0.004} & \val{0.024}{0.002} \\
    GLM predictive \cite{immer2021improving} & -- & \val{98.40}{0.05} & \val{0.054}{0.002} & \val{0.007}{0.001}
                                               & \val{92.25}{0.10} & \val{0.244}{0.003} & \val{0.012}{0.003} \\\arrayrulecolor{black!10}\midrule
    GP predictive \cite{immer2021improving} & $3200$ & \val{\textbf{98.22}}{0.13} & \val{\textbf{0.058}}{0.001} & \val{\textbf{0.003}}{0.000}
                                                     & \val{91.36}{0.11} & \val{\textbf{0.25}}{0.004} & \val{\textbf{0.007}}{0.001} \\

    GP predictive (NN) & $1024$ & \val{97.70}{0.07} & \val{0.080}{0.002} & \val{0.011}{0.001}
                              & \val{\textbf{91.47}}{0.41} & \val{0.289}{0.009} & \val{0.033}{0.003} \\

    GP predictive & $1024$  & \val{76.28}{1.85} & \val{0.702}{0.029} & \val{0.070}{0.022}
                            & \val{83.98}{0.35} & \val{0.503}{0.012} & \val{0.052}{0.006} \\
    \our (NN) & $1024$ &  \val{98.02}{0.12} & \val{0.066}{0.003} & \val{0.007}{0.001}
                     & \val{\textbf{91.93}}{0.45} & \val{0.267}{0.011} & \val{0.028}{0.003} \\
    \our & $1024$ & \val{\textbf{98.07}}{0.06} & \val{0.063}{0.003} & \val{0.005}{0.001}
                  & \val{\textbf{91.56}}{0.35} & \val{\textbf{0.253}}{0.006} & \val{0.012}{0.001} \\
%    \multirow{2}{*}{FMNIST}
%    & MAP & \val{91.39}{0.11} & \val{0.258}{0.004} & \val{0.017}{0.001} \\
    %& BNN predictive \cite{immer2021improving} & \val{84.42}{0.12} & \val{0.942}{0.016} & \val{0.411}{0.008} \\
    % & BNN predictive \cite{ritter2018kfac} & \val{91.20}{0.07} & \val{0.265}{0.004} & \val{0.024}{0.002} \\
    % & GLM predictive \cite{immer2021improving} & \val{92.25}{0.10} & \val{0.244}{0.003} & \val{0.012}{0.003} \\
    %& GP predictive \cite{immer2021improving} $m=3200$ & \val{91.36}{0.11} & \val{0.25}{0.004} & \val{0.007}{0.001} \\
    % & GP predictive NN $m=1024$ &  \val{0}{0.07} & \val{0}{0.002} & \val{0}{0.001} \\
    % & GP predictive $m=1024$  &  \val{0}{1.85} & \val{0}{0.029} & \val{0}{0.022} \\
    % & \our NN $m=1024$ &  \val{0}{0.0} & \val{0}{0.003} & \val{0}{0.001} \\
    % & \our $m=1024$ &  \val{0}{0.06} & \val{0}{0.003} & \val{0}{0.001} \\
    \arrayrulecolor{black}
    \bottomrule
  \end{tabular}

% & \sc \sc gp predictive  &  \val{76.28333}{1.849} & \val{0.70168}{0.02883} & \val{0.07049}{0.02154} \\
% & \sc \sc gp predictive NN \cite{immer2021improving} &  \val{97.70333}{0.074} & \val{0.08027}{0.00248} & \val{0.01052}{0.00097} \\
% & \sc \our &  \val{98.06667}{0.060} & \val{0.06312}{0.00284} & \val{0.00493}{0.00086} \\
% & \sc \our NN &  \val{98.02000}{0.122} & \val{0.06583}{0.00294} & \val{0.00714}{0.00096} \\
% M=512
% & \sc \our &  \val{96.05}{0.00} & \val{0.85}{0.01} & \val{0.50}{0.00} \\
% & \sc \sc gp predictive  &  \val{14.79}{0.01} & \val{2.30}{0.02} & \val{0.02}{0.01} \\
% & \sc \sc gp predictive NN \cite{immer2021improving} &  \val{91.49}{0.01} & \val{1.25}{0.01} & \val{0.61}{0.00} \\
% & \sc \our NN &  \val{96.96}{0.00} & \val{0.63}{0.00} & \val{0.40}{0.00} \\

% M=1024

    % THE TABLE NUMBER ARE GENERATED BY A SCRIPT
	%\input{tables/img_super.tex}
\end{table}


\subsection{Updating the network representation in continual learning}
\label{sec:cl-exp}
%
%%% Very rough draft
%This experiment's section is meant to demonstrate the quality of our sparse representation to retain previous knowledge in the Continual learning setting. Unfortunately the CL literature is based on methods that require very diverse set of hyperparameters 
%% Idea: it is very difficult to have everything under control, because model changes, settings change, optimizer change, and so on. Then what we did was trying to replicate as close as possible the results for the competing methods by using their codebases where available and choosing the hyperpameters accordingly to their choices.
%
%% Why SH?
%% TODO: there are at least two papers that clearly say MH is unrealistic and too simple as a consequence is not a good way to assess the quality of the method
%
%% Architectures
%We conduct the experiments on a set of three CL benchmarks Sequential-MNIST (S-MNIST), Sequential-FashionMNIST (S-FMNIST), and Permuted-MNIST (P-MNIST).  Following \cite{rudner2022continual, pan2020continual}, we used a two-layer MLP with 256 hidden units with ReLU activation for S-MNIST and S-FMNIST, and a two-layer with 100 hidden units for P-MNIST. 
%
%% Methods
%We compared our method to 1) weight-regularization based methods EWC, SI and VCL (which also has the addition of coresets); 2) function-based regularization based methods DER, FROMP, S-FSVI, SFR; 3) an ablation for which we replace $\bar{\MB}^{-1}$ with an identity matrix $\MI_m$, \ie which is equivalent to assuming a GP with iid realization \todo{Not sure this is 100$\%$ correct}.
%% Inducing points
%Following \citep{rudner2022continual}, we use 200 inducing points per tasks % this one can be difficult to justify since S-FSVI samples 200 context points and then iteratively samples 40 coresets points (or at least that's what I got)
%on all the inducing points, and a lower number of inducing point for S-MNIST, to investigate if our method was still capable of capture more information due to its sparse formulation, as explained in \cref{todo}.
%
%%% Questions: Should we also mention the Identity outside when not trained on those classes or just leave that for the appendix?



\setlength{\columnsep}{8pt}
\setlength{\intextsep}{0pt}
\begin{wraptable}{R}{.65\textwidth}
  \centering\scriptsize
  \caption{Continual learning experiments. We report accuracy${\pm}$std and bold based on a $t$-test. $^*$Methods rely on weight regularization.}
  %\textcolor{blue}{Results from \cite{rudner2022continual}
  %\color{red}{Preliminary results need more runs or hyperparam tuning}
	\label{tbl:cl_table_1}
	
	% Control table spacing
	\renewcommand{\arraystretch}{1.}
	\setlength{\tabcolsep}{1pt}
	\setlength{\tblw}{0.14\textwidth}  
	
	% Custom error formatting
	\newcommand{\val}[2]{%
		$#1$\textcolor{gray}{\tiny ${\pm}#2$}
	} 
	
	\vspace*{-4pt}
	
	% Import table content
	\input{tables/cl_table_1}
\end{wraptable}
%
% Overview
In this section, we show how the regularizer described in \cref{sec:sequential} can be used in continual learning to retain a compact representation of the neural network.
The experiments are run only in the single-head (SH) setting that is harder and more realistic than multi-head (MH) (see discussion in \citep{van2019three}).	
% Benchmarks/architectures
 Our regularizer is evaluated on three CL benchmarks, specifically Split-MNIST (S-MNIST), Split-FashionMNIST (S-FMNIST), and the 10-tasks Permuted-MNIST (P-MNIST). We adhere to the same setups outlined in \cite{rudner2022continual, pan2020continual}, which use a two-layer MLP with 256 hidden units and ReLU activation for S-MNIST and S-FMNIST and a two-layer MLP with 100 hidden units for P-MNIST, to ensure consistency (see \cref{app:cl-exp} for full details).

% Methods
We compare our method against two categories of methods: {\em (i)}~weight-regularization methods: EWC, SI, and VCL (with coresets), and {\em(ii)}~function-based regularization methods: DER, FROMP, and S-FSVI. We also introduce an ablation study where we replace our $\bar{\MB}_t^{-1}$ with an identity matrix $\MI_M$, equivalent to having an L2 regularization between current and old function outputs.
In \cref{tbl:cl_table_1}, we use 200 points for each task, and we further demonstrate our method's ability to compress the task data set information on a lower number of points for S-MNIST.

%% Comments on the results:
From \cref{tbl:cl_table_1}, it is clear that the weight-space regularization methods fail entirely compared to the function-space methods on S-MNIST and S-FMNIST but are still achieving comparable results on P-MNIST.
Considering only function-space methods, we can see that \our achieves the best results on most data sets and is particularly effective when using fewer points per task.
On S-FMNIST, our method obtains close results to DER, which regularizes the model by taking the mean squared error between current and old function outputs without accounting for the covariance structure of the loss similar to our L2 ablation. However, DER resorts to a reservoir sampling \citep{vitter1985random} that continuously update the set of points instead of selecting them at the task boundary.
The \our-based regularizer obtains comparable results to the best-performing method on P-MNIST, S-FSVI, which requires heavy computations compared to \our to perform variational inference.
% Finally, it is worth noticing as our ablation already provides a very solid baseline consistently over all data sets.





\subsection{Reinforcement learning under sparse rewards}
\label{sec:rl-exp}
% We now demonstrate the quaility of \our's uncertainty estimates by showing that it can improve sample efficiency in RL.
% Balancing the trade-off between exploration and exploitation is a key challenge in RL \cite{sutton2018reinforcement}.
% Should an agent select actions that it knows will lead to high reward (exploitation), or actions which it has not select before in the
% hope to discover new high reward actions (exploration)?

% when used in conjuction with an
% uncertainty-guided exploration strategy.


% In this section, we show that \our's uncertainty estimates can be used to balance this trade-off in a model-based RL algorithim,
% demonstrating the quality of our uncertainty estimates.

% A key challenge in RL is balancing the trade-off between exploration and exploitation.
% That is, should an agent select actions that it knows will lead to high reward (exploitation), or should it
% select new ones in hope to discover actions leading to higher reward (exploration).
% One promising direction is to model the uncertainty associated with a learned transition dynamics and use it to guide exploration.
% Prior work has learned dynamics models using GPs \cite{deisenrothPILCO2011,kamtheDataEfficient2018},
% ensembles of neural networks \cite{curiEfficient2020,chuaDeepReinforcementLearning2018}
% and variational inference \cite{galImproving2016,houthooftVIME2017}.
% There are then many ways to leverage uncertainty in model-based RL, for example,
% taking an expectation over epistemic uncertainty  \cite{deisenrothPILCO2011,kamtheDataEfficient2018,chuaDeepReinforcementLearning2018},
% sampling from the posterior, akin to Thompson sampling but referred to as posterior sampling RL
% \cite{osbandMoreEfficientReinforcement2013},
% and methods based on upper confidence bounds (UCB) \cite{curiEfficient2020}.

% Make custom TikZ command (argument: colour)
\newcommand{\lab}[1]{\protect\tikz[baseline=-.5ex]{\protect\node[minimum width=1.5em,minimum height=.8em,fill=#1,opacity=.1](a){};\protect\draw[#1,semithick](a.west)--(a.east);}}

% The methods
\definecolor{darkgray176}{RGB}{176,176,176} % darkgray176
\definecolor{color-our}{RGB}{0,191,191} %darkturquoise0191191
\definecolor{color-mlp}{RGB}{191,0,191} % darkviolet1910191
\definecolor{color-ddpg}{RGB}{191,191,0} % goldenrod1911910
\definecolor{color-ensemble}{RGB}{0,127,0} % green01270
\definecolor{lightgray204}{RGB}{204,204,204} % lightgray204



As a final experiment, we demonstrate the capability of \our to use its uncertainty estimates as guidance for exploration in model-based reinforcement learning (RL); this serves as a practical test to the quality of our uncertainty estimates. We use \our to help learn a dynamics model within a model-based RL strategy that employs posterior sampling to guide exploration \cite{osbandMoreEfficientReinforcement2013,osbandWhyPosteriorSampling2017}.
%
We use the cartpole swingup task in MuJoCo \cite{todorov2012mujoco}, a classic benchmark for nonlinear control (see \cref{fig:rl}).
The goal is to swing the pole up and balance it around the upward position.
We increase the difficulty of exploration by using a sparse reward function.
See \cref{app:rl} for an overview of the reinforcement learning problem, details of the algorithm, and the experiment setup.


%\cref{fig:rl} shows training curves using \our as the dynamic model (cyan) as well as a Laplace-GGN with GLM predictions (red), an ensemble of neuralnetworks (green) and a basic MLP wih no uncertainty (magenta). To ensure a fair comparison, we use the same MLP architecture/training scheme and use them in the same model-based RL algorithm, detailed in \cref{app:rl}. We also compare to deep deterministic policy gradient (DDPG) \cite{lillicrapContinuousControlDeep2016}, a model-free RL algorithim (yellow). The training curves show that \our's uncertainty estimates are useful for guiding exploration as it converges in fewer episodes, i.e. it is more sample efficient. As expected, the MLP strategy (without uncertainty) was not able to successfuly explore the environment.(), (\lab{color-mlp}),

\cref{fig:rl} shows training curves for using \our as the dynamic model (\lab{color-our}), along with a Laplace-GGN~\cite{immer2021scalable} with GLM predictions (\lab{red}), an ensemble of neural networks (\lab{color-ensemble}), and a basic MLP without uncertainty (\lab{color-mlp}). To ensure a fair comparison, we maintain the same MLP architecture/training scheme across all these methods and incorporate them into the same model-based RL algorithm (see \cref{app:rl}). We also compare our results with Deep Deterministic Policy Gradient (DDPG, \cite{lillicrapContinuousControlDeep2016}), a model-free RL algorithm (\lab{color-ddpg}).
The training curves show that \our's uncertainty estimates help exploration as it converges in fewer episodes, demonstrating higher sample efficiency.
As expected, the MLP strategy (without uncertainty) was not able to successfuly explore the environment.\looseness-2


% We compare \our (cyan) to a Laplace-GGN with GLM predictions (red), an ensemble of neural networks (green) and a basic MLP wih no uncertainty (magenta).
% To ensure a fair comparison, we use the same MLP architecture/training scheme and use them in the same model-based RL algorithm, detailed in \cref{app:rl}.
% See \cref{app:rl} for more details of our experiments.
% As expected DDPG is the least sample inefficient
% The training curves in \cref{fig:rl} show that \our's uncertainty estimates are useful for guiding exploration as it converges in fewer episodes.

% \cite{deisenrothPILCO2011},
% Posterior sampling


% based on

% Model-based RL algorithims are more sample efficient than their model-free counterparts as they learn a model of the transition dynamics and
% use it to augment the RL loop.


% Prior work has used show that modelling uncertainty in the transition dynamics can further improve exploration and thus sample efficiency.
% For example, with GPs \cite{deisenrothPILCO2011,kamtheDataEfficient2018},
% ensembles of neural networks \cite{curiEfficient2020,chuaDeepReinforcementLearning2018}
% and variational inference \cite{galImproving2016,houthooftVIME2017}

% We now demonstrate the quaility of \our's uncertainty estimates by showing that it can improve sample efficiency in RL.

% In this section, we show that \our's uncertainty estimates can be used to balance this trade-off in a model-based RL algorithim,
% demonstrating the quality of our uncertainty estimates.
% In this section, we demonstrate  that our method's principled uncertainty estimates can be used to balance this trade-off in a model-based RL algorithim.

% It is an inherently unstable and underactuated mechanical system.

% by using it to learn a dynamics model and
% evaluate the
% We test \our by using it to learn a dynamics model
% our method on the cart pole swing up task in MuJoCo \cite{todorov2012mujoco}, a classic benchmark for nonlinear control, see \cref{fig:rl}.
% The goal is to swing the pole up and balance it around the upward position.
% We increase the  difficulty of exploration in this environment by using a sparse reward function.


% We compare our method to a Laplace-GGN with GLM predictions (red), an ensemble of neural networks (green) and a basic MLP wih no uncertainty (magenta).
% To ensure a fair comparison, we use the same MLP architecture/training scheme and use them in the same model-based RL algorithm, detailed in \cref{app:rl}.
% % See \cref{app:rl} for more details of our experiments.
% We also compare to deep deterministic policy gradient (DDPG) \cite{lillicrapContinuousControlDeep2016}, a model-free RL algorithim (yellow).
% % As expected DDPG is the least sample inefficient
% The training curves in \cref{fig:rl} show that \our's uncertainty estimates are good for exploration as it converges in fewer episodes.

% We compare our method with deep deterministic policy gradient (DDPG) \cite{lillicrapContinuousControlDeep2016} -- a model-free RL baseline --
% which is sample inefficient.



\begin{figure}[!t]
 \centering\scriptsize
 \begin{subfigure}[c]{.24\textwidth}
 \centering
 \textbf{Cartpole swingup setup}\\[1em]
 \resizebox{\textwidth}{!}{%
 \begin{tikzpicture}[inner sep=0,outer sep=0]

   % Draw decorated 'ground'
   \draw[postaction={draw, decorate, decoration={border, angle=-45,
					amplitude=1cm, segment length=.5cm}}] (-3,-1.5) -- (12,-1.5);

   % The cart
   \draw[draw=black,fill=black!50,draw=black,line width=3pt,rounded corners=1mm] (0,0) rectangle (9cm,3cm);
   \node[fill=black,circle,minimum size=.5cm] (dot) at (4.5cm,3cm) {};

   % Wheels
   \node[fill=white,draw=black,line width=3pt,circle,minimum size=2cm,,fill=black!50] at (2cm,-.5cm) {};
   \node[fill=white,draw=black,line width=3pt,circle,minimum size=2cm,fill=black!50] at (7cm,-.5cm) {};

   % The arm
   \node[anchor=north,minimum width=1cm,minimum height=14cm,draw=black,rotate=-20,rounded corners=5mm,yshift=7mm,xshift=-.3mm,fill=white,draw=black,line width=3pt] at (dot) {};
   \node[fill=black,circle,minimum size=.5cm] at (dot) {};

   % Markings
   \draw[loosely dashed,line width=1pt] (4.5,6) -- (4.5,-10);

   % Arrow
   \draw[->,black,line width=3pt,-{Latex[length=7mm,width=7mm]}] (1,5) --node[above,outer sep=8pt]{\scalebox{4}{$x$}} (4.5,5);

   \def\centerarc[#1](#2)(#3:#4:#5)% Syntax: [draw options] (center) (initial angle:final angle:radius)
   { \draw[#1] ($(#2)+({#5*cos(#3)},{#5*sin(#3)})$) arc (#3:#4:#5); }

   % Draw arc
   \centerarc[black,line width=3pt](dot)(250:270:11)
   \node at (2.5,-9) {\scalebox{4}{$\theta$}};

   %\node[white,minimum size=1cm] at (4.5,-13) {};

 \end{tikzpicture}}\\[2em]~
 \end{subfigure}
 \hfill
 \begin{subfigure}[c]{.7\textwidth}
   \raggedleft\scriptsize
   \setlength{\figurewidth}{\textwidth}
   \setlength{\figureheight}{.55\figurewidth}
   \pgfplotsset{axis on top,ymajorgrids,axis line style={draw=none},legend style={at={(-.1,-.1)},anchor=south east}}
   \pgfplotsset{grid style={line width=.1pt, draw=gray!10,densely dotted}}
   \hspace*{-1.7cm}%
   \def\our{{\sc sfr} (ours)}
   \input{./fig/rl.tex}
 \end{subfigure}\\[-1.5em]
 \caption{\textbf{Cartpole swingup with sparse reward.} Training curves showing that \our's uncertainty estimates improve sample efficiency in RL.
   Our method (\lab{color-our}) converges in fewer environment steps than the baseline model-based RL method and DDPG, the model-free baseline. The dashed lines mark the asymptotic return for the methods not coverged in the plot.}
 \label{fig:rl}
 % \vspace*{-1em}
\end{figure}

%


% \begin{figure}
%   \centering
%   \includegraphics[width=0.5\textwidth, angle=270]{fig/weight-space-to-functio-space.pdf}
%   \caption{}
% \end{figure}

% \begin{figure}
%   \centering
%   \includegraphics[width=0.5\textwidth, trim=0 100 0 10]{fig/cartpole-training-curves.pdf}
%   \caption{}
% \end{figure}

% \begin{table}
%   \caption{Negative test log likelihood (lower is better) on UCI classification tasks (2 hidden layers, 50 tanh). Our SVGP predictive outperforms the GLM predictive. }
% \end{table}

\section{Discussion and conclusion}
\label{sec:conclusion}
%
In this paper, we have introduced \our, a novel approach for representing neural networks in sparse function space, exploiting the dual parameters for an efficient low-rank approximation that accommodates information from the entire data distribution. Our method offers a powerful mechanism for capturing predictive uncertainty, updating the model with new data without retraining, and providing a compact representation suitable for continual learning. These aspects were demonstrated in a wide range of problems, data sets, and learning contexts. We showcased our method's ability to capture uncertainty in UCI classification tasks (\cref{sec:uci}), demonstrated robustness on image data sets (\cref{,sec:image}), established its potential for continual learning (\cref{sec:cl-exp}), and finally, verified its applicability in reinforcement learning scenarios (\cref{sec:rl-exp}).

% Discussion points
In practical terms, our model serves a role similar to a sparse GP. However, unlike a conventional GP, it does not provide a straightforward method for specifying or tuning the prior covariance function. This limitation can be addressed indirectly: the architecture of the neural network and the choice of activation functions can be used to implicitly specify and tune the prior assumptions, thereby incorporating a broad range of inductive biases into the model. It is important to note that the Laplace-GGN approach linearizes the network around the MAP solution $\weights^{*}$, resulting in the function-space prior (and consequently the posterior) being only a locally linear approximation of the neural network model.\looseness-1



%In contrast to conventional GP kernels, the NTK does not have any hyperparameters which need to be learned.
%On the other hand, the NTK may be highly non-stationary and is dependent on the NN architecture, for example, the activation functions.

The broader impact of this work lies in its potential to provide tooling for how neural networks are utilized, offering more efficient and principled ways of handling uncertainty and continual learning. This contribution, we believe, has significant implications for future applications of machine learning in dynamic, real-world settings where data is unevenly distributed, uncertain, and continuously evolves.\looseness-1

A reference implementation of the methods presented in this paper is currently available as supplementary material and will be made available under the MIT License on GitHub upon acceptance.


%\section*{Broader Impact}

% \section*{References}
%\small
%\printbibliography
%\normalsize
% TODO make bibliography small a better way

%References follow the acknowledgments. Use unnumbered first-level heading for
%the references. Any choice of citation style is acceptable as long as you are
%consistent. It is permissible to reduce the font size to \verb+small+ (9 point)
%when listing the references.
%Note that the Reference section does not count towards the page limit.
%\medskip

\clearpage


\phantomsection%
\addcontentsline{toc}{section}{References}
\begingroup
\small
\bibliographystyle{abbrvnat}
\bibliography{bibliography}%zotero-library
\endgroup

\clearpage

\nipstitle{
    {\Large Supplementary Material:} \\
    Sparse Function-space Representation \\ of Neural Networks}
\pagestyle{empty}

\appendix

This supplementary document is organized as follows. 
%
\cref{app:method} provides a more extensive overview of the technical details of \our.
%
\cref{app:cl} covers additional details on the \our-based regularizer used for continual learning.
%
\cref{app:rl} provides a more extensive writeup of the reinforcement learning setup used in the experiments.
%
\cref{app:experiments} provides the full details of each individual experiment in the main paper.


\section{Method details}
\label{app:method}
%
\todo{This reads a bit off, is it grammatically correct?} Key to our method is the ability to compute the dual parameters as in \cref{eq:dual_param}. For general exponential family likelihoods we can derive simpler expressions:
\todo{How does this connect to Eq 5?}
\begin{equation}
 \ell(\sigma(f), y) = -\log p(y \mid f) =  A(f)  - \langle y, f\rangle
\end{equation}
where $A(f)$ is the log partition function and $\sigma(.)$ is the link function. Taking the first and second derivative of the loss in this form then becomes: \todo{Becomes what, to be written?}

 For the Bernoulli distribution with a given link function, typically the sigmoid, $\sigma(f_{\vw}(\vx)):= \sigma(f) = \frac{1}{1+e^f}$. Then, we can write the log probability as
%\begin{equation}
%\begin{aligned}
%	\ell(y, \vf_\vw(\vx)) 
%%	&:= - \log p(y | \sigma(f))) \\
%%	&= -y \log(\sigma(f)) - (1-y) \log(1-\sigma(f))\\
%%	&= -y f + \log(1+e^f) \red{ \left[ = - (\langle f, y\rangle - \log(1+e^f)) \right] }
%\end{aligned}
%\end{equation}

\begin{table}[!ht]
\centering
\begin{tabular}{@{}ccc@{}}
\toprule
Loss        & der 1 & der 2 \\ \midrule
Bernoulli    & $\sigma(f) - y$   & $\sigma(f)(1-\sigma(f))$      \\
Mse         & $y - f$      & $1$       \\
Categorical &  $\textrm{softmax}(f_i) - y_i$     &   $\begin{bmatrix}
		p_1\\ \vdots\\p_k
	\end{bmatrix}$,     \\ \bottomrule
\end{tabular}
\end{table}



\section{\our for continual learning}
\label{app:cl}
This section provides additional details about the derivation of the \our-based regularizer described in \cref{sec:sequential} and how we extended it for dealing with the multi-output setting in our experiments.
\subsection{Derivation of the regularizer term}
<<<<<<< HEAD
For continual learning, the model cannot access the training data from previous tasks, denoted here as $\dataset_\textrm{old} = \bigcup_{s=1}^{t-1} \dataset_s$, and for each new tasks the model receives a new chunk of data $\dataset_\textrm{new} = \dataset_t$. On the other hand, in the supervised learning setting (described in \cref{sec:methods}) the neural network model has access to all the training data at once, \ie, the objective we are trying to optimize is
\begin{equation}
	\weights^* = \arg \min_\weights \mathcal{L}(\dataset_\textrm{old} \cup \dataset_\textrm{new}, \weights) = \arg \min_\weights \sum_{i \in \dataset_\textrm{old} \cup \dataset_\textrm{new}}\ell(f_\weights(\mathbf{x}_{i}), y_i) + \delta \mathcal{R}(\weights).
\end{equation} 
Our goal in the continual setting is to replace the missing data coming from $\dataset_\textrm{old}$ by resorting to a functional regularizer that accounts for the missing data by forcing the predictions of the neural networks over the inducing points $\mathcal{Z}_t$ to come with high probability from $f_\weights(\vz_i) \sim q(\vu),  \forall \vz_i \in \mathcal{Z}_t$. As shown in \citep{khan2017conjugate, adam2021dual}, we can view the dual parameters derived in \cref{sec:sparse-dual-gp}, as {\color{red} TODO}.  Then, we can rewrite the sparse GP posterior for $q(\vu)$ in terms of the following approximate normal distributions:
=======
For continual learning, the model cannot access the training data from previous tasks, denoted here as $\dataset_\textrm{old} = \bigcup_{s=1}^{t-1} \dataset_s$, and for each new task receives a new chunk of data $\dataset_\textrm{new} = \dataset_t$. On the other hand, in the supervised learning setting (described in \cref{sec:methods}), the neural network model has access to all the training data at once, \ie, the objective we are trying to optimize is
\begin{equation}
	\weights^* = \arg \min_\weights \mathcal{L}(\dataset_\textrm{old} \cup \dataset_\textrm{new}, \weights) = \arg \min_\weights \sum_{i \in \dataset_\textrm{old} \cup \dataset_\textrm{new}}\ell(f_\weights(\mathbf{x}_{i}), y_i) + \delta \mathcal{R}(\weights).
\end{equation} 
Our goal in the continual setting is to replace the missing data coming from $\dataset_\textrm{old}$ by resorting to a functional regularizer that accounts for that by forcing the predictions of the neural networks over the inducing points $\mathcal{Z}_t$ to come with high probability from $f_\weights(\vz_i) \sim q(\vu),  \forall \vz_i \in \mathcal{Z}_t$. As shown in \citep{khan2017conjugate, adam2021dual}, we can view the dual parameters derived in \cref{sec:sparse-dual-gp}, as {\color{red} TODO}. Then, we can rewrite the sparse GP posterior for $q(\vu)$ in terms of the following approximate normal distributions:
>>>>>>> d3ad5064
%
\begin{align}
	q(\vu)
	& \propto p_\weights(\vu) \Norm(\tilde{\vy}; \vu, \MB_\vu)\\
	& \propto  \Norm(0, \MKzz) \prod_{i \in \dataset_\textrm{old}} \exp \! \left(-\frac{\hat{\beta}_i}{2}(\tilde{y}_i - \va_i^\top \vu)^2 \right) \\
	& \propto \Norm(0, \MKzz) \, \exp\left((\tilde{\vy} - \vu)^\top \bar{\MB}^{-1}(\tilde{\vy} - \vu)\right),
\end{align}
% The first normals are the approximate likelihoods 
where $\va_i^\top = \vkzi^\top \MKzz^{-1}$ and $\tilde{y}_i = \hat{\alpha}_i + f_{\vw^*}(\vx_i)\hat{\beta}_i$.
The sparse GP posterior $q(\vu)$ is proportional to the product between the prior over the weights $p_\weights(\vu)$ and a Gaussian term $\Norm(\tilde{\vy}; \vu, \MB_\vu)$, which arises from {\color{red} TODO}
 
Replacing $\va_i^\top \vu$ with $\vx_i^{\top}\vw$, we can see the similarity between the sparse GP and a linear model where the kernel matrix determines the prior. To arrive at the MVN \todo{What is MVN short for?}Gaussian, we need to rearrange the quadratic terms to match the prior sufficient statistics. When performing conjugate summation of prior and likelihood, we arrive at the sparse GP posterior at the inducing points. The correlated covariance structure $\MSigma$ and the corresponding $\tilde{\vy}$ are simply a different form of the sparse dual variables,
\begin{equation}
\quad \bar{\MB}^{-1} =  \MKzz \MB_\vu^{-1} \MKzz \quad \text{and} \quad \tilde{\vy} = \MKzz \MB_{\vu}\valpha_{\vu}.
\end{equation}
Written as above, we can see that the sparse dual variables can be interpreted as a sparse MVN representation.

\subsection{Extending the CL regularizer to multi-class settings} 
\label{sec:cl_multioutput}
%
<<<<<<< HEAD
In a multi-class classification setting, the neural network can be seen as a function approximator that maps inputs $\vx \in \inputDomain$ to the logits $\textit{\textbf{f}} \in \outputDomain$, \ie, $f_\mathbf{w}: \inputDomain \to \outputDomain$. As a consequence, the Jacobian matrix is $\Jac{\weights}{\vx} \coloneqq \left[ \nabla_\weights f_\weights(\vx)\right]^\top \in \R^{C \times P}$, and the kernel of the associated sparse GP derived in \cref{sec:sfr} is $\kappa(\vx, \vx')$, which is a tensor in $\R^{C \times P \times P}$. This means that we need to compute the dual parameters and the matrix $\bar{\MB}^{-1}_{t, c}$ for all the function's outputs. If we denote $\kappa_c(\vx, \vx') \in \R$, as the kernel related to the $c$\textsuperscript{th} output function, \ie, the logit for class $c$, we can write the dual parameters as
=======
In a multi-class classification setting, the neural network can be seen as a function approximator that maps inputs $\vx \in \inputDomain$ to the logits $\textit{\textbf{f}} \in \outputDomain$, \ie, $f_\mathbf{w}: \inputDomain \to \outputDomain$. As a consequence, the Jacobian matrix is $\Jac{\weights}{\vx} \coloneqq \left[ \nabla_\weights f_\weights(\vx)\right]^\top \in \R^{C \times P}$ and the kernel of the associated sparse GP derived in \cref{sec:sfr}, $\kappa(\vx, \vx')$ is a tensor in $\R^{C \times P \times P}$. This means that we need to compute the dual parameters and the matrix $\bar{\MB}^{-1}_{t, c}$ for all the function's outputs. If we denote $\kappa_c(\vx, \vx') \in \R$, as the kernel related to the $c$\textsuperscript{th} output function, \ie, the logit for class $c$, we can write the dual parameters as
>>>>>>> d3ad5064
%
\begin{equation} \textstyle
  \valpha_{\vu, c}  =  \sum_{i=1}^N  \vkzic \, \hat{\alpha}_{i, c} \in \R^{M}
  \quad \text{and} \quad
  \MBeta_{\vu, c} =  \sum_{i=1}^N \vkzic \,\hat{\beta}_{i, c} \, \vkzic^{\T} \in \R^{M \times M} ,    
\label{eq:dual_sparse}
\end{equation}
%
where $\vkzic$ is the kernel $\kappa_c(\cdot, \cdot)$ computed for the inducing points $\vz \in \mathcal{Z}$ and the input point $\vx_i$ for class $c$. In this setting, the dual variables are
\begin{equation}
\begin{aligned}
  \hat{\alpha}_{i,c} &\coloneqq  \left[\hat{\valpha}_{i}\right]_c = \left[\nabla_{f}\log p(y_i \mid f) |_{f=f_i} \right]_c \in \R,\\
  \hat{\beta}_{i,c} &\coloneqq \left[\textrm{diag}(\hat{\vbeta}_i)\right]_c = \left[ - \nabla^2_{ff}\log p(y_i \mid f) |_{f=f_i} \right]_c \in \R,
\end{aligned}
\end{equation}
where the operator $[ \cdot ]_c$ is taking the $c$\textsuperscript{th} element of a vector. In fact, in the multi-class setting $\hat{\valpha}_{i}$ is a vector in $\R^C$ and $\hat{\vbeta}_{i}$ a matrix in $\R^{C \times C}$.
For the \our-regularizer, at the end of each task, we compute the matrix $\bar{\MB}^{-1}_{t, c}$ as 
\begin{equation}\textstyle
 	\bar{\MB}^{-1}_{t, c} = \MKzzc^{-1} \MBeta_{\vu, c} \MKzzc^{-1} \in \R^{M \times M}, 
 	\quad \text{s.t.} \quad
 	\MBeta_{\vu, c} =  \sum_{i \in \dataset_t} \vkzi \,\hat{\beta}_{i, c} \, \vkzi^{\T}.
\end{equation}
The kernel computation is based on the relationship between the observed data and the parametrized function. For this reason, computing the kernel $\kappa_c$ for classes $c$, for which the model has not observed any data yet, is not meaningful.  \todo{probably better to word this differently}
In practice, for our method we define $\bar{\MB}^{-1}_{t, c}$ to be $\bar{\MB}^{-1}_{t, c} = \MI_M$ $\forall c \not\in \mathcal{C}_t$, where $\mathcal{C}_t$ is the set of classes observed up to task t. For example, for S-MNIST, after task 1 the set of observed classes for which we will compute the kernel is $\mathcal{C}_1 = \{0, 1\}$, then after task 2 it becomes $\mathcal{C}_1 = \{0, 1, 2, 3\}$, et cetera. 
Finally, we can rewrite $\mathcal{R}_\mathrm{\our}$ as follows
\begin{equation}\label{eq-cl-regularizer}%\textstyle
  \mathcal{R}_\mathrm{\our}(\weights, \mathcal{M}) = \frac{1}{2} \sum_{s=1}^{t-1} \sum_{c=1}^{C} \frac{1}{M} 
	\left\lVert 
	\vu_c - \vu_{s,c} % f_{\weights_{s}}(\MZ_s)
	\right\rVert_{\bar{\MB}^{-1}_{s}},
\end{equation}
%
with $\vu_c \in \R^M$ and $u_{i, c} = \left[ f_{\weights}(\vz_{i}) \right]_c, \forall {\vz_i} \in \mathcal{Z}_s$.




\section{\our for model-based reinforcement learning}
\label{app:rl}
%
As a final experiment in the main paper in \cref{sec:rl-exp}, we provided a demonstration of combining our \our approach with model-based reinforcement learning. As such, this is a direct extension of the uncertainty quantification and representation capabilities already demonstrated in the supervised (and continual) learning examples in the main paper. However, as the RL setting differs from the supervised and continual learning settings, we present additional background material on it and thus \cref{app:rl} has been separated out to a separate section in the appendix.

In this appendix, we provide a background of the reinforcement learning problem, details of our
model-based RL algorithim, an overview of the cart pole swing up environment, and
all details required for reproducing our experiments.

% more details of the reinforcement learning experiments, including
% how we used \our in this setting.

\subsection{Background}
We consider environments with states \(\state \in \stateDomain \subseteq \R^{D_{\state}} \),
actions \(\action \in \actionDomain \subseteq \R^{D_{\action}}\) and transition dynamics
\(\transitionFn: \stateDomain \times \actionDomain \rightarrow \stateDomain \), such that
$\state_{t+1} = \transitionFn(\state_{t}, \action_{t}) + \noise_{t}$, where  $\noise_{t}$
is i.i.d.\ transition noise.
We consider the episodic setting where the system is reset to an initial state $\state_{0}$ at each episode and we
assume that there is a known reward function $r : \stateDomain \times \actionDomain \rightarrow \R$.
% Following the Markov decision process formulation \cite{bellmanMarkovianDecisionProcess1957a}, we
% denote the states \(\state \in \stateDomain \subseteq \R^{D_{\state}} \) and actions \(\action \in \actionDomain \subseteq \R^{D_{\action}}\)
% of the sytem, the reward function $r : \stateDomain \times \actionDomain \rightarrow \R$, and transition dynamics
% \(\transitionFn: \stateDomain \times \actionDomain \rightarrow \stateDomain \), such that
% $\state_{t+1} = \transitionFn(\state_{t}, \action_{t}) + \noise_{t}$ where  $\noise_{t}$
% is i.i.d. transition noise.
% $\mathbb{E}_{\noise_{0:\infty}} \big[ \sum_{t=0}^{\infty} \discount^{t} \rewardFn(\state_{t},\action_{t}) \big]$
% \begin{align} \label{eq-model-free-objective}
% \policy^{*} = \arg \max_{\policy \in \policyDomain} J(\transitionFn, \policy) = \arg \max_{\policy \in \policyDomain} \mathbb{E}_{\noise_{0:\infty}} \bigg[ \sum_{t=0}^{\infty} \discount^{t} \rewardFn(\state_{t},\action_{t}) \bigg]
% \quad \text{s.t. } \state_{t+1} = \transitionFn(\state_{t}, \action_{t}) + \noise_{t},
% \end{align}
The goal of RL is to find the policy \(\pi : \stateDomain \rightarrow \actionDomain\)
(from a set of policies $\Pi$) that maximises the sum of discounted rewards
in expectation over the transition noise,
\begin{align} \label{eq-model-free-objective}
J(\transitionFn, \policy) = \mathbb{E}_{\noise_{0:\infty}} \bigg[ \sum_{t=0}^{\infty} \discount^{t} \rewardFn(\state_{t},\action_{t}) \bigg]
\quad \text{s.t. } \state_{t+1} = \transitionFn(\state_{t}, \action_{t}) + \noise_{t},
\end{align}
where $\gamma \in [0, 1)$ is a discount factor.
In this work, we consider model-based RL where a model of the transition dynamics is learned \(f_{\mathbf{w}^{*}} \approx \transitionFn\) and then used by a planning algorithm.
A simple approach is to use the learned dynamic model $f_{\mathbf{w}^{*}}$ and maximise the objective in \cref{eq-model-free-objective},
\begin{align} \label{eq-greedy}
  \policy^{\text{Greedy}} &= \arg \max_{\pi \in \Pi} J(f_{\mathbf{w}^{*}}, \pi).
\end{align}
However, we can leverage the method in \cref{sec:methods} to obtain a function-space posterior over the learned dynamics $q_{\mathbf{u}}(\transitionFn \mid \dataset)$,
where $\mathcal{D}$ represents the state transition data set \(\mathcal{D} = \{(s_{i},a_{i}), s_{i+1}\}_{i=0}^{N}\).
Importantly, the uncertainty represented by this posterior distribution can be used to balance the exploration-exploitation trade-off,
using approaches such as posterior sampling \cite{osbandWhyPosteriorSampling2017,osbandMoreEfficientReinforcement2013},
\begin{align} \label{eq-posterior-sampling}
  \policy^{\text{PS}} &= \arg \max_{\pi \in \Pi} J(\tilde{f}, \pi)
\quad \text{s.t. } \tilde{\transitionFn} \sim q_{\mathbf{u}}({\transitionFn} \mid \dataset),
\end{align}
where a function $\tilde{\transitionFn}$ is sampled from the (approximate) posterior $q_{\mathbf{u}}({\transitionFn} \mid \dataset)$ and used to find a policy as
in \cref{eq-greedy}.
Intuitively, this strategy will explore where the model has high uncertainty, which in turn will reduce the model's uncertainty as data is collected and used to
train the model.
This strategy should perform well in environments which are hard to explore, for example, those
with sparse rewards.


% \todo{could try to implement Pathwise conditioning in function-space}

\subsection{Algorithm}
In practice, it is common to approximate the infinite sum in \cref{eq-posterior-sampling}
by planning over a finite
horizon and bootstrapping with a learned value function.
Following this approach, our planning algorithim is given by,
\begin{equation} \label{eq-fast-update-mpc}
  \policy^{\text{PS}}(\state) = \arg \max_{\action_{0}} \max_{\action_{1:\Horizon}}
\E \bigg[ \sum_{t=0}^{H-1} \gamma^{t} r(\state_{t},\action_{t}) \mid \state_{0}=\state  \bigg] + Q_{\theta}(\state_{\Horizon}, \action_{H}),
%\quad \text{s.t. } \state_{t+1} &= \tilde{\transitionFn}(\state_{t}, \action_{t}) + \noise_{t}
\end{equation}
such that $\state_{t+1} = \tilde{\transitionFn}(\state_{t}, \action_{t}) + \noise_{t}$, 
where $\tilde{\transitionFn} \sim q_{\mathbf{u}}(\transitionFn \mid \dataset)$ is a sample from the dynamics posterior and
${Q_{\theta}(\state, \action) \approx \E \big[ \sum_{t=0}^{H-1} \gamma^{t} r(\state_{t},\action_{t}) \mid \state_{0}=\state, \action_{0}=\action  \big]}$
is a learned value function with parameters $\theta$.
We use deep deterministic policy gradient (DDPG, \cite{lillicrapContinuousControlDeep2016}) to learn the action value function $Q_{\theta}$.
Note that we also learn a policy but its sole purpose is for learning the value function.

% \todo{what is correct citation for MPPI?}

\textbf{Model predictive path integral (MPPI)}
We adopt model predictive path integral (MPPI) control \cite{panSample2015,williamsModel2017}
to plan online over a $H$ step horizon and then bootstrap with a learned value function.
MPPI is an online planning algorithim which iteratively improves the action trajectory $\action_{t:t+H}$ using samples.
At each iteration $j$, $N$ trajectories are sampled according to the currect action trajectory $\action^{j}_{t:t+H}$.
The top $K$ trajectories with highest returns $\sum_{h=0}^{H} = \gamma^{h} r(\state^{j}_{t+h}, \action^{j}_{t+h}) + \gamma Q_{\theta}(\state_{\Horizon}, \action_{H})$ are selected.
The next action trajectory $\action^{j+1}_{t:t+H}$ is then computed by taking the weighted average of the top $K$ trajectories
with weights from the softmax over returns from top $K$ trajectories.
After $J$ iterations the first action is executed in the environment.


\subsection{Environment}
We consider the cartpole swingup task in MuJoCo~\cite{todorov2012mujoco}.
However, we make exploration difficult by implementing a sparse reward function which returns $0$ unless the reward is over a threshold value. That is, our reward function is given by,
$$\hat{r}(\state_{t}, \action_{t}) =
\begin{cases}
    r(\state_{t}, \action_{t}),& \text{if } r(\state_{t}, \action_{t})\geq 0.6\\
    0,              & \text{otherwise}
\end{cases}
$$
In all experiments we collected an initial data set using a random policy for one episode and we set action repeat as two.

\subsection{Experiment configuration}
%
This section details how we configured and ran our reinforcement learning experiments.

\textbf{Dynamic model}
In all experiments we used an MLP dynamic model with a single hidden layer of width 64 and Tanh activation functions.
At each episode we used Adam \cite{adam} to optimise the NN parameters for $5000$ iterations with a learning rate of $0.001$ and a batch size of $64$.
We reset the optimizer after each episode.
As we are performing regression we instantiate the loss function in \cref{eq-empirical-risk} as the well-known mean squared error.
This corresponds to a Gaussian likelihood with unit variance.
We then set the prior precision as $\delta=0.0001$.
% It is worth noting that $\delta$ effects both the neur


\textbf{Value function learning}
We use DDPG to learn the action value function.
DDPG learns both a policy and a value function but we do not use the policy.
In our experiments, we parameterised both the actor and critic as MLPs with two hidden layers of width $128$ with ELU activations.
We train them using Adam for $500$ iterations at each episode, using a learning rate $0.0001$ and a batch size of $512$.
DDPG uses a target value function to stabilise learning and for the soft target updates
we used $\tau = 0.005$. \todo{What is $\tau$ ?}
DDPG is an off-policy algorithm where the exploration policy samples from a noise process, which here was a Gaussian distribution with $\sigma=0.1$ and clipping at $0.3$.

\textbf{Model predictive path integral (MPPI)}
In all model-based RL experiments we used a $H=5$ step horizon and a discount factor of $\gamma=0.9$.
We sampled $N=256$ trajectories for $J=5$ iterations with $K=32$.
We used a temperature of $0.5$ and momentum $0.1$.


% \subsubsection{Experiments}

\textbf{MLP}
As a baseline, we ran experiments using only the MLP dynamic model with no uncertainty.
As can be seen in \cref{fig:rl}, this strategy is not always able to solve the task, indicated by the magenta line converging at $\sim 310$.
This is expected because this strategy has no principled exploration mechanism.


\textbf{\our}
In the \our experiments we used $M=128$ inducing points as this seemed to be sufficient.
The results in \cref{fig:rl} indicate that \our's uncertainty estimates are of high quality.
This is because the agent is able to solve the task with less environment interaction, indicated
by the cyan training curve converging quicker.

\textbf{Laplace-GGN}
In the Laplace-GGN experiments we used the Laplace library from \cite{daxberger2021laplace}
with the full hessian structure over all of the network's weights.
We then used the GLM predictions.
As expected, the Laplace-GGN is also able to solve the sparse reward environment.


\textbf{Ensemble}
The ensemble experiments used $5$ members where each member was an MLP with one hidden layer of width $128$ and Tanh activations, \ie\ the same architecture as the other experiments.
At each episode, the ensemble was trained for $10000$ iterations using the Adam optimiser.
We used a learning rate $0.0001$ and a batch size of $64$.
At each time step in the planning horizon we used the following procedure to sample from the ensemble.
First, the mean and variance of the ensemble members predictions were calculated.
Next, we sampled from the resulting Gaussian.
\cref{fig:rl} shows that the ensemble required more environment interaction to solve the task.
This is indicated by the green line not converging within the $50$ episodes shown in the figure.


\textbf{DDPG}
The DDPG experiment serves as our model-free RL baseline.
In the DDPG experiment we use a standard deviation of $0.6$ for the actor to help it explore
the environment.
We increased the width of the MLPs to $512$ and we increased the discount factor to $\gamma=0.99$.
As expected, the results show that DDPG requires a lot more environment interaction to solve the task.
\cref{fig:rl} also shows that DDPG does not converge to the same asymptotic performance as \our.
This is due to some of the random seeds not being able to successfuly explore the environment.

% \textbf{Summary}
\subsubsection{Summary}
Our results motivate further experiments looking into NN uncertainty quantification
for model-based RL.
To the best of our knowledge, we are the first to leverage the Laplace-GGN for model-based RL.
Our results indicate that both the Laplace approximation and \our could offer benefits over
ensembles of NNs, which are typical in model-based RL.
Although further experiments are required, our results indicate that \our could offer
better uncertainty estimates in these tasks.
We believe this may be due to \our sampling in function space as opposed to weight space like
Laplace-GGN.


\section{Experiment details}
\label{app:experiments}
%
We provide further details for the experiments presented in the main paper. The illustrative examples in \cref{fig:teaser,fig:banana} include toy problems for regression and classification. The 1D regression problem (\cref{fig:teaser}) uses an MLP with two hidden layers (64 hidden units each, with tanh activation), whereas the 2D banana binary classification problem uses an MLP with two hidden layers (64 hidden units each, with sigmoid activation). Both examples use Adam as the optimizer. We include Python notebooks for trying out the models. The illustrative HMC baseline in \cref{fig:banana} (right) was implemented with the help of hamiltorch (\url{https://github.com/AdamCobb/hamiltorch}). We used ten chains with 10,000 samples each and remove 2000 samples as burn-in.





\subsection{Capturing uncertainty in UCI tasks under supervised learning}
\label{app:uci}
%
In \cref{sec:uci} in the main paper, we showed experiments on 8 UCI data sets \cite{UCI} matching those presented in \cite{immer2021improving}. For direct comparison, we replicate the benchmark as in \cite{immer2021improving}: for each data set, we run the neural network training and the \our prediction pipeline on 10 values of prior precision $\delta$ and 10 seeds matching those used in \cite{immer2021improving}. After completing these 100 runs, we select the $\delta$ with the lowest mean validation set NLPD and report the test set performance statistics in our result tables. The range of $\delta$ used for the hyperparameter search varies depending on data set and the number of inducing points. Below we list the selected $\delta$ ranges:
\begin{itemize}
\item {\sc digits}: The ten $\delta$ values are logspaced between $10^{-1}$ and $10^2$, matching~\cite{immer2021improving}.
\item {\sc cancer}: For $M > 128$, the ten $\delta$ values are logspaced between $10^{-1}$ and $10^2$. With too low values of $\delta$, we observed numerical errors in the Cholesky decomposition required for constructing the \our dual.
\item {\sc satellite}: For $M < 512$, the tend $\delta$ values are logspaced between $10^{-1}$ and $10^2$, matching~\cite{immer2021improving}.
\item {\sc satellite}: For $M \geq 512$, the ten $\delta$ values are logspaced between $10^{1}$ and $10^2$.  With too low values of $\delta$, we observed numerical errors in the Cholesky decomposition required for constructing the \our dual.
\item Othewise: The ten $\delta$ values are logspaced between $10^{-2}$ and $10^2$, matching~\cite{immer2021improving}.
\end{itemize}

For each data set, the prior precision values reported above are in practice divided by the training set size, as we use a mean loss instead of a sum loss. The $\delta$ values are reported here before the scaling for matching with the implementation in \cite{immer2021improving}.
We note that while the ranges of prior precision were clipped for some data sets, the best performance in terms of NLPD was not achieved near the smallest $\delta$ tested. Other numerical considerations relevant to our method are the clipping of the Hessian of the log likelihood, and adding jitter before performing the Cholesky decomposition within the \our dual computation. In contrast to \citet{immer2021improving}, we did not perform any clipping in the Hessian computation, but some of the UCI experiments required adding jitter of size $10^{-6}$ for numerical stability.  

All neural network designs and related hyperparameters are set as in \cite{immer2021improving} for a fair comparison, for instance we train the 2-layer MLPs with learning rate $0.001$ for 10,000 epochs, using the full data set instead of batching. In addition, we vary the subset size $M \in  \{16, 32, 64, 128, 256, 512\}$ to observe the impact of sparseness on the predictive performance, see \cref{tbl:uci-appendix} and \cref{tbl:uci-appendix-acc} for the complete NLPD and accuracy results. 

Our code implementation of the UCI experiments has been built on top of the code provided for \cite{immer2021improving}, using the \our method, and is provided in the supplementary material zip file.

\begin{table}[t!] 
  \centering\scriptsize
  \caption{Complements \cref{tbl:uci} in the main paper: Negative log predictive density (NLPD, lower better) for our \our method compared to a GP subset based method~\cite{immer2021improving} which discards most of the data. These UCI data sets (num.\ of points $N$, input dim.\ $D$, num.\ classes $C$) demonstrate that even with a small number $M$ of inducing points our method is able to capture good predictive densities.} 
	\label{tbl:uci-appendix}
	% Control table spacing
	\renewcommand{\arraystretch}{1.}
	\setlength{\tabcolsep}{2pt}
	\setlength{\tblw}{0.25\textwidth}  
	
	% Custom error formatting
	\newcommand{\val}[2]{%
		$#1$\textcolor{gray}{\tiny ${\pm}#2$}
	} 

    % THE TABLE NUMBER ARE GENERATED BY A SCRIPT	
	\input{tables/uci_all_nll.tex}
\end{table}


\begin{table}[t!] 
  \centering\scriptsize
  \caption{Complements \cref{tbl:uci-appendix}: We also report the accuracy for each number of inducing points $M$ for both our \our and the GP subset method. The differences in the accuracies is not as big as in NLPD which is not surprising as it is generally easier to capture first-order information with sparse methods. However, with small $M$ \our still shows clearly better performance.} 
	\label{tbl:uci-appendix-acc}
	% Control table spacing
	\renewcommand{\arraystretch}{1.}
	\setlength{\tabcolsep}{2pt}
	\setlength{\tblw}{0.25\textwidth}  
	
	% Custom error formatting
	\newcommand{\val}[2]{%
		$#1$\textcolor{gray}{\tiny ${\pm}#2$}
	} 

    % THE TABLE NUMBER ARE GENERATED BY A SCRIPT	
	\input{tables/uci_all_acc.tex}
\end{table}
%\renewcommand{\arraystretch}{1.}
%	\setlength{\tabcolsep}{1.2pt}
%	\setlength{\tblw}{0.083\textwidth}  

\subsection{Supervised learning on image data sets}
\label{app:image}
% Each experiment with the image data sets consisted of the following steps.
% First, we trained a neural network (MLP for MNIST, CNN for FMNIST) using a prior precision $\delta$.
% After training, we performed inference by calculating the dual parameters.
% Finally, we evaluated the predictive performance of \our on the validation set.
% Similarly to the supervised UCI benchmark tasks, a single image experiment consists of the following steps: first, we train a neural network (a MLP for MNIST, a CNN for FMNIST) in the classification task, using a prior precision $\delta$. After training, we prepare the \our method for predictions by computing the dual parameters, and then evaluate the validation set predictive performance of \our. While in principle our method's predictions consist of the GP mean and variance, we include results for using the neural network prediction as a mean instead. For comparison, we gather the GP subset method results for both the GP and neural network means. This experiment set-up is then replicated for a range of prior precision values and learning rates, as we perform a grid search over these hyperparameters by optimizing for the validation set NLPD. We run the experiment on $5$ seeds and pick the hyperparameter by the best mean performance over the seeds. The results reported in \cref{tbl:imagesuper} used a learning rate of $10^{-4}$, and a prior precision of $\delta = 0.0013$ for FMNIST and $\delta = 0.0001$ for MNIST \todo{double check}.

In \cref{sec:image} in the main paper, we included experiments on image data sets. For the image-based classification experiments, we include results using both the GP mean prediction and the NN prediction for both \our and the GP subset.
For the neural network training, we used the same set-up as in \cite{immer2021improving},
training the neural network using Adam for $500$ epochs with a batch size of $512$.
The results reported in \cref{tbl:imagesuper} used a learning rate of $10^{-4}$
and we ran each experiment for $5$ seeds.
The MNIST experiments used a prior precision of $\delta=0.0008$
and the FMNIST experiments used a prior precision of $\delta=0.0013$.
The experiments with MNIST  used an MLP with two hidden layers of width 128 and Tanh activtions.
In the FMNIST experiments we followed \cite{immer2021improving} and used a CNN
architecture with two fully connected classification layers and tanh activations.

In contrast to the GP subset implementation in \citet{immer2021improving},
we do not perform scaling of $\delta$ after the neural network has been trained.
Instead, we use the same prior precision that was used during training.
We performeed a grid search over the prior precision for the NN MAP using the validation NLPD.
We then used this prior precision for the GP predictive (NN) with $M=1024$,
GP predictive with $M=1024$, \our (NN) and \our.
We found the MNIST and FMNIST experiments to be numerically stable, even when not performing any clipping in computing the Hessian of the log likelihood, or adding jitter before Cholesky decomposition within the \our dual computation.

\subsection{Updating the network representation in continual learning}
\label{app:cl-exp}

In \cref{sec:cl-exp} in the main paper, we showed how the regularizer described in \cref{sec:sequential} can be used in continual learning to retain a compact representation of the neural network. We conducted our experiments on three common CL data sets \cite{de2021continual, pan2020continual, rudner2022continual}: 
\begin{itemize}
	\item Split-MNIST (S-MNIST), that consists in five binary classification tasks each on pair on MNIST classes (\ie, \digit{0}~and~\digit{1}, \digit{2}~and~\digit{3}, \dots, \digit{8}~and~\digit{9});
	\item Split-FashionMNIST (S-FMNIST), composed of five binary tasks as S-MNIST, but using instead Fashion-MNIST;
	\item Permuted-MNIST (P-MNIST), that consists of ten tasks, where each one is a ten-way classification task on the entire MNIST data set, where the images' pixels are randomly permuted.
\end{itemize}

Following \cite{pan2020continual, rudner2022continual}, we used a two-layer MLP with 256 hidden units and ReLU activations for S-MNIST and S-FMNIST and a two-layer MLP with 100 hidden units and ReLU activations for P-MNIST, to ensure consistency with the other methods. In our experiments we only consider the single-head (SH) setting. This means that for S-MNIST and S-FMNIST, we are dealing with a \emph{Class-Incremental Learning} (CIL) scenario, where for each task a pair of dijoint classes are presented to the model. The P-MNIST experiments falls instead into the \emph{Domain-Incremental Learning} (DIL) setting, where the model deals with a data-distribution shift, by progressively observing tasks with different permutations of the image pixels that need to be classified into ten different classes.

In our experiments, we compared the performance of the \our-based regularizer against two families of methods: weight-space regularization methods and function-space regularization ones.
For the weight-space methods, we considered Online-EWC~\citep{schwarz2018progress}, SI~\citep{zenke2017continual}, and VCL~\citep{nguyen2018variational}.  % In \cref{tbl:cl_table_1}, we considered VCL with random coresets, which uses coreset points t 
For the function-space methods, we considered DER~\citep{buzzega2020dark}, FROMP~\citep{pan2020continual}, and S-FSVI~\citep{rudner2022continual}.

For our method, DER, Online-EWC, and SI, we relied on the Mammoth framework proposed by \citep{buzzega2020dark}. On the other hand, we used the available open-source FROMP codebase to conduct the experiments with FROMP, and the S-FSVI codebase to run the experiments on S-FSVI and VCL. We selected the hyperparameters to use with all these methods trying to adapt the ones pointed out in the their original papers and the reference implementations. For this reason, we relied on SGD for DER, Online-EWC, and SI, which requires higher learning rates, compared to the others methods for which we used Adam, \ie, our \our regularizer, FROMP, S-FSVI, and VCL.

For the methods relying on a stored subset of training data for each task, we make sure that the number of data points stored are the same for each method. For DER, which does not select the rehearsal training samples at task boundaries, we cannot apply directly the definition of points per task ($M$), and thus we set the dimension of the reservoir buffer to be $T \cdot M$, \ie, total number of tasks times the points per task.

The results reported in \cref{tbl:cl_table_1}, are obtained using the following hyperparameters. The results are in-line with what has been reported in previous work, notably even better for some of the baseline methods. Thus, we consider the presented results to give a realistic picture of the relative performance of the different methods, and a demonstrating a clear case for applicability of the \our approach in continual learning.
 
%% Hyperparms used in the different experiments:
\paragraph{S-MNIST (40 pts./task):}
%\begin{itemize}
	\textbf{Online-EWC}: SGD, learning rate $0.03$, batch size  10, number of epochs 1, $\lambda=90$, $\gamma=1.0$.
	\textbf{SI}: SGD, learning rate 0.1, batch size 10, number of epochs 1, $c=1.0$, $\xi=0.9$.
	\textbf{VCL (with coresets)}: Adam, learning rate 0.001, batch size 256, number of epochs 100, selection method for coresets random choice.
	\textbf{DER}: SGD with learning rate 0.03, batch size 10, buffer batch size 10, number epochs 1, $\alpha=0.3$, reservoir buffer size 200.
	\textbf{FROMP}: Adam, learning rate $1 \cdot 10^{-4}$, batch size 32, number of epochs 10, $\tau = 10$, random selection for memorable points.
	\textbf{S-FSVI}: Adam, learning rate $5 \cdot 10^{-4}$, batch size 128, number of epochs 10.
	\textbf{SFR}: Adam, learning rate $3 \cdot 10^{-4}$, batch size 32, $\tau=1$, $\delta=0.0001$, number of epochs 1.
%\end{itemize}


\paragraph{S-MNIST (200 pts./task):}
%\begin{itemize}
	\textbf{Online-EWC}: SGD, learning rate $0.03$, batch size  10, number of epochs 1, $\lambda=90$, $\gamma=1.0$.
	\textbf{SI}: SGD, learning rate 0.1, batch size 10, number of epochs 1, $c=1.0$, $\xi=0.9$.
	\textbf{VCL (with coresets)}: Adam, learning rate 0.001, batch size 256, number of epochs 100, selection method for coresets random choice.
	\textbf{DER}: SGD, learning rate 0.03, batch size 10, buffer batch size 10, number epochs 1, $\alpha$ 0.2, reservoir buffer size 1000.
	\textbf{FROMP}: Adam, learning rate $1 \cdot 10^{-4}$, batch size 32, number of epochs 10, $\tau = 10$, random selection for memorable points.
	\textbf{S-FSVI}: Adam, learning rate $5 \cdot 10^{-4}$, batch size 128, number of epochs 80.
	\textbf{SFR}: Adam, learning rate $1 \cdot 10^{-4}$, batch size 32, $\tau=0.5$, $\delta=1 \cdot 10^{-5}$, number of epochs 5.
%\end{itemize}
 
%% Placeholders for now
\paragraph{S-FMNIST (200 pts./task):}
%\begin{itemize}
	\textbf{Online-EWC}: SGD, learning rate $0.03$, batch size  10, number of epochs 5, $\lambda=90$, $\gamma=1.0$.
	\textbf{SI}: SGD, learning rate 0.1, batch size 10, number of epochs 5, $c=1.0$, $\xi=0.9$.
	\textbf{VCL (with coresets)}: Adam, learning rate $1 \cdot 10^{-3}$, batch size 256, number of epochs 100, selection method for coresets random choice.
	\textbf{DER}: SGD, learning rate 0.03, batch size 10, buffer batch size 10, number epochs 5, $\alpha =  0.2$, reservoir buffer size 200.
	\textbf{FROMP}: Adam, learning rate $1 \cdot 10^{-4}$, batch size 32, number of epochs 10, $\tau = 10$, random selection for memorable points.
	\textbf{S-FSVI}: Adam, learning rate $5 \cdot 10^{-4}$, batch size 128, number of epochs 60.
	\textbf{SFR}: Adam, learning rate $3 \cdot 10^{-4}$, batch size 32, $\tau=1.0$, $\delta=0.0001$, number of epochs 5.
%\end{itemize}


\paragraph{P-MNIST (200 pts./task):}
%\begin{itemize}
	\textbf{Online-EWC}: SGD, learning rate $0.1$, batch size 128, number of epochs 10, $\lambda=0.7$, $\gamma=1.0$.
	\textbf{SI}: SGD, learning rate 0.1, batch size 138, number of epochs 10, $c=0.5$, $\xi=1.0$. 
	\textbf{VCL (with coresets)}: Adam, learning rate 0.001, batch size 256, number of epochs 100, selection method for coresets random choice.
	\textbf{DER}:  SGD, learning rate 0.01, batch size 128, buffer batch size 128, number epochs 10, $\alpha=0.3$, reservoir buffer size 2000.
	\textbf{FROMP}: Adam, learning rate $1 \cdot 10^{-3}$, batch size 128, number of epochs 10, $\tau = 0.5$, lambda descend selection for memorable points.
	\textbf{S-FSVI}: Adam, learning rate $5 \cdot 10^{-4}$, batch size 128, number of epochs 10.
	\textbf{SFR}: Adam, learning rate $3 \cdot 10^{-4}$, batch size 64, $\tau=1.0$, $\delta=0.0001$. 
%\end{itemize}


Additionally, for the ablation experiments for \our, we used the same hyperparameters as reported for the full approach.

%\section{Extending the CL regularizer to multi-class settings}
%%\label{sec:cl_multioutput}
%\begin{equation}
%	\bar{\MB}^{-1}_s = \MKzz^{-1} \vbeta_\vu \MKzz^{-1} \in \R^{C \times m \times m} \quad \MKzz \in \R^{C \times m \times m} 
%\end{equation}
%
%\begin{equation}
%	\mathcal{R_\textit{SFR}}(\mathbf{w}) = \sum_{s=1}^{t-1}	\sum_{k \in 	C}\left[\left(f_{\vw, k}(\MZ_{s}) - f_{\vw_{s}, k}(\MZ_s) \right)^\T \bar{\MB}^{-1}_{s} \left(f_{\vw, k}(\MZ_{s}) - f_{\vw_{s, k}}(\MZ_s) \right) \right] 
%\end{equation}


%\subsection{Reinforcement learning experiment}
%\label{app:rl-experiment}





%\begin{table}[h]
%    \centering
%    \input{./tables/example_table.tex}
%\end{table}

%\subsection{Biblatex}
%Rember when using biblatex to use 'parencite' for \citep{kamtheDataEfficient2018} and %when using natbib to use 'citep'.

%\bibliography{biblio.bib}
\end{document}<|MERGE_RESOLUTION|>--- conflicted
+++ resolved
@@ -1408,19 +1408,11 @@
 \label{app:cl}
 This section provides additional details about the derivation of the \our-based regularizer described in \cref{sec:sequential} and how we extended it for dealing with the multi-output setting in our experiments.
 \subsection{Derivation of the regularizer term}
-<<<<<<< HEAD
-For continual learning, the model cannot access the training data from previous tasks, denoted here as $\dataset_\textrm{old} = \bigcup_{s=1}^{t-1} \dataset_s$, and for each new tasks the model receives a new chunk of data $\dataset_\textrm{new} = \dataset_t$. On the other hand, in the supervised learning setting (described in \cref{sec:methods}) the neural network model has access to all the training data at once, \ie, the objective we are trying to optimize is
-\begin{equation}
-	\weights^* = \arg \min_\weights \mathcal{L}(\dataset_\textrm{old} \cup \dataset_\textrm{new}, \weights) = \arg \min_\weights \sum_{i \in \dataset_\textrm{old} \cup \dataset_\textrm{new}}\ell(f_\weights(\mathbf{x}_{i}), y_i) + \delta \mathcal{R}(\weights).
-\end{equation} 
-Our goal in the continual setting is to replace the missing data coming from $\dataset_\textrm{old}$ by resorting to a functional regularizer that accounts for the missing data by forcing the predictions of the neural networks over the inducing points $\mathcal{Z}_t$ to come with high probability from $f_\weights(\vz_i) \sim q(\vu),  \forall \vz_i \in \mathcal{Z}_t$. As shown in \citep{khan2017conjugate, adam2021dual}, we can view the dual parameters derived in \cref{sec:sparse-dual-gp}, as {\color{red} TODO}.  Then, we can rewrite the sparse GP posterior for $q(\vu)$ in terms of the following approximate normal distributions:
-=======
 For continual learning, the model cannot access the training data from previous tasks, denoted here as $\dataset_\textrm{old} = \bigcup_{s=1}^{t-1} \dataset_s$, and for each new task receives a new chunk of data $\dataset_\textrm{new} = \dataset_t$. On the other hand, in the supervised learning setting (described in \cref{sec:methods}), the neural network model has access to all the training data at once, \ie, the objective we are trying to optimize is
 \begin{equation}
 	\weights^* = \arg \min_\weights \mathcal{L}(\dataset_\textrm{old} \cup \dataset_\textrm{new}, \weights) = \arg \min_\weights \sum_{i \in \dataset_\textrm{old} \cup \dataset_\textrm{new}}\ell(f_\weights(\mathbf{x}_{i}), y_i) + \delta \mathcal{R}(\weights).
 \end{equation} 
 Our goal in the continual setting is to replace the missing data coming from $\dataset_\textrm{old}$ by resorting to a functional regularizer that accounts for that by forcing the predictions of the neural networks over the inducing points $\mathcal{Z}_t$ to come with high probability from $f_\weights(\vz_i) \sim q(\vu),  \forall \vz_i \in \mathcal{Z}_t$. As shown in \citep{khan2017conjugate, adam2021dual}, we can view the dual parameters derived in \cref{sec:sparse-dual-gp}, as {\color{red} TODO}. Then, we can rewrite the sparse GP posterior for $q(\vu)$ in terms of the following approximate normal distributions:
->>>>>>> d3ad5064
 %
 \begin{align}
 	q(\vu)
@@ -1441,11 +1433,7 @@
 \subsection{Extending the CL regularizer to multi-class settings} 
 \label{sec:cl_multioutput}
 %
-<<<<<<< HEAD
-In a multi-class classification setting, the neural network can be seen as a function approximator that maps inputs $\vx \in \inputDomain$ to the logits $\textit{\textbf{f}} \in \outputDomain$, \ie, $f_\mathbf{w}: \inputDomain \to \outputDomain$. As a consequence, the Jacobian matrix is $\Jac{\weights}{\vx} \coloneqq \left[ \nabla_\weights f_\weights(\vx)\right]^\top \in \R^{C \times P}$, and the kernel of the associated sparse GP derived in \cref{sec:sfr} is $\kappa(\vx, \vx')$, which is a tensor in $\R^{C \times P \times P}$. This means that we need to compute the dual parameters and the matrix $\bar{\MB}^{-1}_{t, c}$ for all the function's outputs. If we denote $\kappa_c(\vx, \vx') \in \R$, as the kernel related to the $c$\textsuperscript{th} output function, \ie, the logit for class $c$, we can write the dual parameters as
-=======
 In a multi-class classification setting, the neural network can be seen as a function approximator that maps inputs $\vx \in \inputDomain$ to the logits $\textit{\textbf{f}} \in \outputDomain$, \ie, $f_\mathbf{w}: \inputDomain \to \outputDomain$. As a consequence, the Jacobian matrix is $\Jac{\weights}{\vx} \coloneqq \left[ \nabla_\weights f_\weights(\vx)\right]^\top \in \R^{C \times P}$ and the kernel of the associated sparse GP derived in \cref{sec:sfr}, $\kappa(\vx, \vx')$ is a tensor in $\R^{C \times P \times P}$. This means that we need to compute the dual parameters and the matrix $\bar{\MB}^{-1}_{t, c}$ for all the function's outputs. If we denote $\kappa_c(\vx, \vx') \in \R$, as the kernel related to the $c$\textsuperscript{th} output function, \ie, the logit for class $c$, we can write the dual parameters as
->>>>>>> d3ad5064
 %
 \begin{equation} \textstyle
   \valpha_{\vu, c}  =  \sum_{i=1}^N  \vkzic \, \hat{\alpha}_{i, c} \in \R^{M}
