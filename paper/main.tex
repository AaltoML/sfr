--- conflicted
+++ resolved
@@ -191,20 +191,18 @@
 Under sequential learning paradigms, such as continual learning (CL) or reinforcement learning (RL), efficient representation and exploration elude standard training techniques for deep learning  models. In RL it is common to receive new information from the environment but due to time and hardware constraints it is not possible to adapt by retraining. Similarly, CL needs  compact representations of previous tasks to avoid forgetting. Recently, methods for converting trained neural networks from weight space to function space show promise in providing a principled approach for probabilistic treatment of the problem. However, they lack ways of sparsifying the representation and methods for quick adaptation to new data. We introduce a sparse representation of the neural network in function space, which enables fast adpatation and compact representation to solve the limitations of the weight space formulation.
 \end{abstract}
 
-\section{Introduction} \label{sec:intro}
-
-<<<<<<< HEAD
-
-% 
+\section{Introduction}
+\label{sec:intro}
+%
+Neural networks have experienced unparalleled success in the large data, offline and gradient-based training regime. 
 Deep learning is great and in the suerpvised and unsupervised setting solve large-scale problems.
 How about sequential learning problems such as continual or reinforcement learning.
 In continual learning mainitaining a compact representation
-In 
-
-
-=======
-Neural networks have experienced unparalleled success in the large data, offline and gradient-based training regime. 
->>>>>>> 642a798d
+
+
+
+
+
 
 \begin{itemize}
   \item Many real-world problems require learning-based systems that can adapt to new data.
