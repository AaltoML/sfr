import torch
from torch.distributions import MultivariateNormal, LowRankMultivariateNormal, Normal
from torch.nn.utils import parameters_to_vector, vector_to_parameters
import logging

from preds.gradients import Jacobians_naive
from preds.optimizers import GGN
from preds.likelihoods import get_Lams_Vys, GaussianLh
from preds.kron import Kron
from preds.svgp import SVGPNTK
from src import NTKSVGP
import src as ntksvgp


def nn_sampling_predictive(X, model, likelihood, mu, Sigma_chol, mc_samples=100, no_link=False):
    theta_star = parameters_to_vector(model.parameters())
    if type(Sigma_chol) is Kron:
        covs = Sigma_chol.sample(mc_samples)
    elif len(Sigma_chol.shape) == 2:
        covs = (Sigma_chol @ torch.randn(len(mu), mc_samples, device=mu.device)).t()
    elif len(Sigma_chol.shape) == 1:
        covs = (Sigma_chol.reshape(-1, 1) * torch.randn(len(mu), mc_samples, device=mu.device)).t()
    samples = mu + covs
    predictions = list()
    link = (lambda x: x) if no_link else likelihood.inv_link
    for i in range(mc_samples):
        vector_to_parameters(samples[i], model.parameters())
        f = model(X)
        predictions.append(link(f).detach())
    vector_to_parameters(theta_star, model.parameters())
    return torch.stack(predictions)


def linear_sampling_predictive(X, model, likelihood, mu, Sigma_chol, mc_samples=100, no_link=False):
    theta_star = parameters_to_vector(model.parameters())
    Js, f = Jacobians_naive(model, X)
    if len(Js.shape) > 2:
        Js = Js.transpose(1, 2)
    offset = f.squeeze()- Js @ theta_star
    if len(Sigma_chol.shape) == 2:
        covs = (Sigma_chol @ torch.randn(len(mu), mc_samples, device=mu.device)).t()
    elif len(Sigma_chol.shape) == 1:
        covs = (Sigma_chol.reshape(-1, 1) * torch.randn(len(mu), mc_samples, device=mu.device)).t()
    samples = mu + covs
    predictions = list()
    link = (lambda x: x) if no_link else likelihood.inv_link
    for i in range(mc_samples):
        f = offset + Js @ samples[i]
        predictions.append(link(f).detach())
    return torch.stack(predictions)


<<<<<<< HEAD
def svgp_sampling_predictive(X, X_train, y_train, model, likelihood, prior_prec, n_sparse=100, sparse_data=None, mc_samples=100, subset=False, no_link=False):
    """Returns the sparse data used for convenience."""
    link = (lambda x: x) if no_link else likelihood.inv_link
    data = (y_train, X_train)
    svgp = SVGPNTK(model, likelihood, data, prior_prec, n_sparse=n_sparse, sparse_data=sparse_data, subset=subset)
    f_mu, f_var = svgp.predict(X)
    print('Mean:')
    print(f_mu.mean())
    print(model(X).mean())
    data_sparse = svgp.get_sparse_data()
    if f_mu.ndim == 1:
        f_mu = f_mu.unsqueeze(-1)
        f_var = f_var.unsqueeze(-1).unsqueeze(-1).clamp(1e-10)
    else:
        f_var = f_var.clamp(1e-10) * torch.eye(f_var.shape[-1]).unsqueeze(0).repeat(f_var.shape[0], 1, 1)
    fs = MultivariateNormal(f_mu, f_var)
    samples = fs.sample((mc_samples, )).squeeze()
    return link(samples), data_sparse
=======
def svgp_sampling_predictive(X, svgp, likelihood, mc_samples=100, no_link=False):
    """Returns the sparse data used for convenience."""
    link = (lambda x: x) if no_link else likelihood.inv_link
    f_mu, f_var = svgp.predict_f(X)
    # print('Inside SVGP predictive')
    # print(svgp.network(X).mean())
    # print(f_mu.mean())
    # print(f_var.mean())
    # print(f_var.shape)
    fs = Normal(f_mu, torch.sqrt(f_var.clamp(1e-5)))
    return link(fs.sample((mc_samples,)))
>>>>>>> 69dca97e


def functional_sampling_predictive(X, model, likelihood, mu, Sigma, mc_samples=1000, no_link=False):
    theta_star = parameters_to_vector(model.parameters())
    Js, f = Jacobians_naive(model, X)
    # reshape to batch x output x params
    if len(Js.shape) > 2:
        Js = Js.transpose(1, 2)
    else:
        Js = Js.unsqueeze(1)  # add the output dimension
    f_mu = f + Js @ (mu - theta_star)
    if type(Sigma) is Kron:
        # NOTE: Sigma is in this case not really cov but prec-kron and internally inverted
        f_var = Sigma.functional_variance(Js)
    elif len(Sigma.shape) == 2:
        f_var = torch.einsum('nkp,pq,ncq->nkc', Js, Sigma, Js)
    elif len(Sigma.shape) == 1:
        f_var = torch.einsum('nkp,p,ncp->nkc', Js, Sigma, Js)
    if type(likelihood) is GaussianLh:
        return f_mu, f_var
    else:
        link = (lambda x: x) if no_link else likelihood.inv_link
        try:
            fs = MultivariateNormal(f_mu, f_var)
            return link(fs.sample((mc_samples,)))
        except RuntimeError:
            logging.warning('functional sampling covariance indefinite - use diagonal')
            fs = Normal(f_mu, f_var.diagonal(dim1=1, dim2=2).clamp(1e-5))
            return link(fs.sample((mc_samples,)))


def linear_regression_predictive(X, model, likelihood, mu, Sigma_chol):
    theta_star = parameters_to_vector(model.parameters())
    if len(Sigma_chol.shape) == 2:
        Sigma = Sigma_chol @ Sigma_chol.t()
    elif len(Sigma_chol.shape) == 1:
        Sigma = torch.diag(Sigma_chol ** 2)
    Js, Hess, f = GGN(model, likelihood, X)
    Lams, Vys = get_Lams_Vys(likelihood, Hess)
    delta = mu - theta_star
    # Lam Js = Jacobians of inv link g (m x p x k)
    Jgs = torch.bmm(Js, Lams)
    lin_pred = torch.einsum('mpk,p->mk', Jgs, delta).reshape(*f.shape)
    mu_star = (likelihood.inv_link(f) + lin_pred).detach()
    var_f = torch.bmm(Jgs.transpose(1, 2) @ Sigma, Jgs).squeeze().detach()
    var_noise = Vys.squeeze().detach()
    return mu_star, var_f, var_noise<|MERGE_RESOLUTION|>--- conflicted
+++ resolved
@@ -12,14 +12,19 @@
 import src as ntksvgp
 
 
-def nn_sampling_predictive(X, model, likelihood, mu, Sigma_chol, mc_samples=100, no_link=False):
+def nn_sampling_predictive(
+    X, model, likelihood, mu, Sigma_chol, mc_samples=100, no_link=False
+):
     theta_star = parameters_to_vector(model.parameters())
     if type(Sigma_chol) is Kron:
         covs = Sigma_chol.sample(mc_samples)
     elif len(Sigma_chol.shape) == 2:
         covs = (Sigma_chol @ torch.randn(len(mu), mc_samples, device=mu.device)).t()
     elif len(Sigma_chol.shape) == 1:
-        covs = (Sigma_chol.reshape(-1, 1) * torch.randn(len(mu), mc_samples, device=mu.device)).t()
+        covs = (
+            Sigma_chol.reshape(-1, 1)
+            * torch.randn(len(mu), mc_samples, device=mu.device)
+        ).t()
     samples = mu + covs
     predictions = list()
     link = (lambda x: x) if no_link else likelihood.inv_link
@@ -31,16 +36,21 @@
     return torch.stack(predictions)
 
 
-def linear_sampling_predictive(X, model, likelihood, mu, Sigma_chol, mc_samples=100, no_link=False):
+def linear_sampling_predictive(
+    X, model, likelihood, mu, Sigma_chol, mc_samples=100, no_link=False
+):
     theta_star = parameters_to_vector(model.parameters())
     Js, f = Jacobians_naive(model, X)
     if len(Js.shape) > 2:
         Js = Js.transpose(1, 2)
-    offset = f.squeeze()- Js @ theta_star
+    offset = f.squeeze() - Js @ theta_star
     if len(Sigma_chol.shape) == 2:
         covs = (Sigma_chol @ torch.randn(len(mu), mc_samples, device=mu.device)).t()
     elif len(Sigma_chol.shape) == 1:
-        covs = (Sigma_chol.reshape(-1, 1) * torch.randn(len(mu), mc_samples, device=mu.device)).t()
+        covs = (
+            Sigma_chol.reshape(-1, 1)
+            * torch.randn(len(mu), mc_samples, device=mu.device)
+        ).t()
     samples = mu + covs
     predictions = list()
     link = (lambda x: x) if no_link else likelihood.inv_link
@@ -50,26 +60,6 @@
     return torch.stack(predictions)
 
 
-<<<<<<< HEAD
-def svgp_sampling_predictive(X, X_train, y_train, model, likelihood, prior_prec, n_sparse=100, sparse_data=None, mc_samples=100, subset=False, no_link=False):
-    """Returns the sparse data used for convenience."""
-    link = (lambda x: x) if no_link else likelihood.inv_link
-    data = (y_train, X_train)
-    svgp = SVGPNTK(model, likelihood, data, prior_prec, n_sparse=n_sparse, sparse_data=sparse_data, subset=subset)
-    f_mu, f_var = svgp.predict(X)
-    print('Mean:')
-    print(f_mu.mean())
-    print(model(X).mean())
-    data_sparse = svgp.get_sparse_data()
-    if f_mu.ndim == 1:
-        f_mu = f_mu.unsqueeze(-1)
-        f_var = f_var.unsqueeze(-1).unsqueeze(-1).clamp(1e-10)
-    else:
-        f_var = f_var.clamp(1e-10) * torch.eye(f_var.shape[-1]).unsqueeze(0).repeat(f_var.shape[0], 1, 1)
-    fs = MultivariateNormal(f_mu, f_var)
-    samples = fs.sample((mc_samples, )).squeeze()
-    return link(samples), data_sparse
-=======
 def svgp_sampling_predictive(X, svgp, likelihood, mc_samples=100, no_link=False):
     """Returns the sparse data used for convenience."""
     link = (lambda x: x) if no_link else likelihood.inv_link
@@ -81,10 +71,11 @@
     # print(f_var.shape)
     fs = Normal(f_mu, torch.sqrt(f_var.clamp(1e-5)))
     return link(fs.sample((mc_samples,)))
->>>>>>> 69dca97e
 
 
-def functional_sampling_predictive(X, model, likelihood, mu, Sigma, mc_samples=1000, no_link=False):
+def functional_sampling_predictive(
+    X, model, likelihood, mu, Sigma, mc_samples=1000, no_link=False
+):
     theta_star = parameters_to_vector(model.parameters())
     Js, f = Jacobians_naive(model, X)
     # reshape to batch x output x params
@@ -97,9 +88,9 @@
         # NOTE: Sigma is in this case not really cov but prec-kron and internally inverted
         f_var = Sigma.functional_variance(Js)
     elif len(Sigma.shape) == 2:
-        f_var = torch.einsum('nkp,pq,ncq->nkc', Js, Sigma, Js)
+        f_var = torch.einsum("nkp,pq,ncq->nkc", Js, Sigma, Js)
     elif len(Sigma.shape) == 1:
-        f_var = torch.einsum('nkp,p,ncp->nkc', Js, Sigma, Js)
+        f_var = torch.einsum("nkp,p,ncp->nkc", Js, Sigma, Js)
     if type(likelihood) is GaussianLh:
         return f_mu, f_var
     else:
@@ -108,7 +99,7 @@
             fs = MultivariateNormal(f_mu, f_var)
             return link(fs.sample((mc_samples,)))
         except RuntimeError:
-            logging.warning('functional sampling covariance indefinite - use diagonal')
+            logging.warning("functional sampling covariance indefinite - use diagonal")
             fs = Normal(f_mu, f_var.diagonal(dim1=1, dim2=2).clamp(1e-5))
             return link(fs.sample((mc_samples,)))
 
@@ -118,13 +109,13 @@
     if len(Sigma_chol.shape) == 2:
         Sigma = Sigma_chol @ Sigma_chol.t()
     elif len(Sigma_chol.shape) == 1:
-        Sigma = torch.diag(Sigma_chol ** 2)
+        Sigma = torch.diag(Sigma_chol**2)
     Js, Hess, f = GGN(model, likelihood, X)
     Lams, Vys = get_Lams_Vys(likelihood, Hess)
     delta = mu - theta_star
     # Lam Js = Jacobians of inv link g (m x p x k)
     Jgs = torch.bmm(Js, Lams)
-    lin_pred = torch.einsum('mpk,p->mk', Jgs, delta).reshape(*f.shape)
+    lin_pred = torch.einsum("mpk,p->mk", Jgs, delta).reshape(*f.shape)
     mu_star = (likelihood.inv_link(f) + lin_pred).detach()
     var_f = torch.bmm(Jgs.transpose(1, 2) @ Sigma, Jgs).squeeze().detach()
     var_noise = Vys.squeeze().detach()
