#!/usr/bin/env python3
import os
import random
from typing import Optional, Union, List

import numpy as np
import pandas as pd
import scipy.io as sio
import src
import torch
import torch.distributions as dists
import torch.nn as nn
from experiments.sl.bnn_predictive.experiments.scripts.imgclassification import (
    get_dataset,
    get_model,
    QuickDS,
)
from experiments.sl.bnn_predictive.experiments.scripts.imginference import (
    get_quick_loader,
)
from experiments.sl.bnn_predictive.preds.datasets import UCIClassificationDatasets
from experiments.sl.bnn_predictive.preds.models import SiMLP
from experiments.sl.datasets import load_UCIreg_dataset
from laplace import BaseLaplace
from netcal.metrics import ECE
from sklearn.preprocessing import StandardScaler
from src import SFR
from torch.utils.data import ConcatDataset, DataLoader, Dataset, TensorDataset
from torch.utils.data.dataset import Subset


def set_seed_everywhere(random_seed):
    random.seed(random_seed)
    np.random.seed(random_seed)
    torch.manual_seed(random_seed)
    torch.cuda.manual_seed(random_seed)
    torch.manual_seed(random_seed)
    np.random.seed(random_seed)
    random.seed(random_seed)


class EarlyStopper:
    def __init__(self, patience=1, min_prior_precision=0):
        self.patience = patience
        self.min_prior_precision = min_prior_precision
        self.counter = 0
        self.min_val_nll = np.inf

    def __call__(self, validation_loss):
        if validation_loss < self.min_val_nll:
            self.min_val_nll = validation_loss
            self.counter = 0
        elif validation_loss > (self.min_val_nll + self.min_prior_precision):
            self.counter += 1
            if self.counter >= self.patience:
                return True
        return False


def init_SFR_with_gaussian_prior(
    model: torch.nn.Module,
    prior_precision: float,
    likelihood: src.likelihoods.Likelihood,
    output_dim: int,
    num_inducing: int = 30,
    dual_batch_size: Optional[int] = None,
    jitter: float = 1e-6,
    device: str = "cpu",
) -> src.SFR:
    prior = src.priors.Gaussian(
        params=model.parameters, prior_precision=prior_precision
    )
    return src.SFR(
        network=model,
        prior=prior,
        likelihood=likelihood,
        output_dim=output_dim,
        num_inducing=num_inducing,
        dual_batch_size=dual_batch_size,
        jitter=jitter,
        device=device,
    )


def init_NN2GPSubset_with_gaussian_prior(
    model: torch.nn.Module,
    prior_precision: float,
    likelihood: src.likelihoods.Likelihood,
    output_dim: int,
    subset_size: int = 30,
    dual_batch_size: Optional[int] = None,
    jitter: float = 1e-6,
    device: str = "cpu",
) -> src.NN2GPSubset:
    prior = src.priors.Gaussian(
        params=model.parameters, prior_precision=prior_precision
    )
    return src.NN2GPSubset(
        network=model,
        prior=prior,
        likelihood=likelihood,
        output_dim=output_dim,
        subset_size=subset_size,
        dual_batch_size=dual_batch_size,
        jitter=jitter,
        device=device,
    )


def train_val_split(
    ds_train: Dataset,
    ds_test: Dataset,
    val_from_test: bool = True,
    val_split: float = 1 / 2,
):
    dataset = ds_test if val_from_test else ds_train
    len_ds = len(dataset)
    perm_ixs = torch.randperm(len_ds)
    val_ixs, ds_ixs = (
        perm_ixs[: int(len_ds * val_split)],
        perm_ixs[int(len_ds * val_split) :],
    )
    ds_val = Subset(dataset, val_ixs)
    if val_from_test:
        ds_test = Subset(dataset, ds_ixs)
    else:
        ds_train = Subset(dataset, ds_ixs)
    return ds_train, ds_val, ds_test


@torch.no_grad()
def compute_metrics(
    pred_fn, data_loader, device: str = "cpu", inference_strategy: str = "sfr"
) -> dict:
    py, targets = [], []
    for idx, (x, y) in enumerate(data_loader):
        idx = None
        if inference_strategy.startswith("sfr"):
            p = pred_fn(x.to(device))
            # p = pred_fn(x.to(device), idx)
        else:
            p = pred_fn(x.to(device))
        py.append(p)
        targets.append(y.to(device))

    targets = torch.cat(targets, dim=0).cpu().numpy()
    probs = torch.cat(py).cpu().numpy()

    if probs.shape[-1] == 1:
        bernoulli = True
    else:
        bernoulli = False

    if bernoulli:
        y_pred = probs >= 0.5
        acc = np.sum((y_pred[:, 0] == targets)) / len(probs)
    else:
        acc = (probs.argmax(-1) == targets).mean()
    ece = ECE(bins=15).measure(probs, targets)  # TODO does this work for bernoulli?

    if bernoulli:
        dist = dists.Bernoulli(torch.Tensor(probs[:, 0]))
    else:
        dist = dists.Categorical(torch.Tensor(probs))
    nll = -dist.log_prob(torch.Tensor(targets)).mean().numpy()
    metrics = {"acc": acc, "nll": nll, "ece": ece}
    return metrics


@torch.no_grad()
def compute_metrics_regression(
    model: Union[SFR, BaseLaplace, torch.nn.Module],
    data_loader: DataLoader,
    pred_type: str = "nn",
    device: str = "cpu",
    map: bool = False,
) -> dict:
    nlpd = []
    num_data = len(data_loader.dataset)
    mse = 0.0
    nlpd = 0.0
    for x, y in data_loader:
        x = x.to(device)
        y = y.to(device)
        input_dim = x.shape[-1]
        if not map:
            if isinstance(model, SFR):
                # print("Calculating SFR NLPD")
                y_mean, y_var = model(x.to(device), pred_type=pred_type)
                # y_var -= model.likelihood.sigma_noise**2
            elif isinstance(model, BaseLaplace):
                # print("Calculating LA NLPD")
                y_mean, f_var = model(x.to(device), pred_type=pred_type)
                y_var = f_var + model.sigma_noise**2
        else:
            # print("Calculating MAP NLPD")
            y_mean = model.network(x.to(device))
            y_var = torch.ones_like(y_mean) * model.likelihood.sigma_noise**2
            # TODO should this be ones???

        # y_mean = y_mean.detach().cpu()
        # y_std = y_var.sqrt()
        # y_std = y_std.detach().cpu()
        y_mean = y_mean
        y_std = y_var.sqrt()
        if y.ndim == 1:
            y = torch.unsqueeze(y, -1)
        mse += torch.nn.MSELoss(reduction="sum")(y_mean, y)
        # print(f"mse {mse.shape}")
        # log_prob = -torch.distributions.Normal(loc=y_mean, scale=y_std).log_prob(y)
        # print(f"log_prob {log_prob.shape}")
        # log_prob = torch.mean(
        #     -torch.distributions.Normal(loc=y_mean, scale=y_std).log_prob(y), -1
        # )
        # print(f"log_prob prod {log_prob.shape}")
        # print(f"y_mean {y_mean.shape}")
        # print(f"y_std {y_std.shape}")
        # print(f"y {y.shape}")
        # nlpd.append(
        #     torch.sum(  # TODO should this be sum?
        #         -torch.distributions.Normal(
        #             loc=torch.zeros_like(y_mean), scale=y_std
        #         ).log_prob(y_mean - y),
        #         -1
        #         # -torch.distributions.Normal(loc=y_mean, scale=y_std).log_prob(y), -1
        #     )
        # )
        nlpd -= torch.sum(
            torch.distributions.Normal(
                loc=torch.zeros_like(y_mean), scale=y_std
            ).log_prob(y_mean - y)
        )
        # nlpd += torch.distributions.Normal(
        #     loc=torch.zeros_like(y_mean), scale=y_std
        # ).log_prob(y_mean - y)
        # print(f"nlpd {nlpd.shape}")

    # nlpd = torch.concat(nlpd, 0)
    # print(f"nlpd {nlpd.shape}")
    # nlpd = torch.mean(nlpd, 0)
    nlpd = nlpd / (num_data * input_dim)
    # print(f"nlpd {nlpd.shape}")
    # print(f"mse {len(mse)}")
    # mse = torch.stack(mse, 0)
    mse = mse / (num_data * input_dim)
    # print(f"mse {mse.shape}")
    # mse = torch.mean(mse, 0)
    # print(f"mse {mse.shape}")

    metrics = {"mse": mse.cpu().numpy().item(), "nll": nlpd.cpu().numpy().item()}
    return metrics


def get_image_dataset(
    name: str,
    double: bool,
    dir: str,
    device: str,
    debug: bool,
    val_from_test: bool,
    val_split: float,
    train_update_split: Optional[float] = None,
):
    ds_train, ds_test = get_dataset(
        dataset=name, double=double, dir=dir, device=None, debug=debug
    )
    if debug:
        ds_train.data = ds_train.data[:500]
        ds_train.targets = ds_train.targets[:500]
        ds_test.data = ds_test.data[:500]
        ds_test.targets = ds_test.targets[:500]
    if double:
        print("MAKING DATASET DOUBLE")
        ds_train.data = ds_train.data.to(torch.double)
        ds_test.data = ds_test.data.to(torch.double)
        ds_train.targets = ds_train.targets.long()
        ds_test.targets = ds_test.targets.long()
    # if device is not None:
    #     ds_train.data = ds_train.data.to(device)
    #     ds_test.data = ds_test.data.to(device)
    #     ds_train.targets = ds_train.targets.to(device)
    #     ds_test.targets = ds_test.targets.to(device)
    output_dim = ds_train.K  # set network output dim
    pixels = ds_train.pixels
    channels = ds_train.channels
    ds_train = QuickDS(ds_train, device)
    # ds_val = QuickDS(ds_val, device)
    ds_test = QuickDS(ds_test, device)
    # Split train data set into train and validation
    print("Original num train {}".format(len(ds_train)))
    print("Original num test {}".format(len(ds_test)))
    ds_train, ds_val, ds_test = train_val_split(
        ds_train=ds_train,
        ds_test=ds_test,
        val_from_test=val_from_test,
        val_split=val_split,
    )
    ds_train.K = output_dim
    ds_train.output_dim = output_dim
    ds_train.pixels = pixels
    ds_train.channels = channels
    print("Final num train {}".format(len(ds_train)))
    print("Final num val {}".format(len(ds_val)))
    print("Final num test {}".format(len(ds_test)))
    ds_update = None  # TODO implement this properly
    return ds_train, ds_val, ds_test, ds_update


def get_uci_dataset(
    name: str,
    random_seed: int,
    dir: str,
    double: bool,
    train_update_split: Optional[float] = None,
    **kwargs,
):
    ds_train = UCIClassificationDatasets(
        name,
        random_seed=random_seed,
        root=dir,
        stratify=True,
        train=True,
        double=double,
    )
    if train_update_split:
        output_dim = ds_train.C  # set network output dim
        ds_train, ds_update, _ = train_val_split(
            ds_train=ds_train,
            ds_test=None,
            val_from_test=False,
            val_split=train_update_split,
        )
        ds_train.C = output_dim
        ds_train.output_dim = output_dim
        ds_update.C = output_dim
        ds_update.output_dim = output_dim
    else:
        ds_update = None

    ds_test = UCIClassificationDatasets(
        name,
        random_seed=random_seed,
        root=dir,
        stratify=True,
        train=False,
        valid=False,
        double=double,
    )
    ds_val = UCIClassificationDatasets(
        name,
        random_seed=random_seed,
        root=dir,
        stratify=True,
        train=False,
        valid=True,
        double=double,
    )
    print(f"dataset={name}")
    if ds_train.C > 2:  # set network output dim
        output_dim = ds_train.C
    else:
        output_dim = 1
    if double:
        try:
            ds_train.data = ds_train.data.to(torch.double)
            ds_train.targets = ds_train.targets.long()
        except:
            ds_train.dataset.data = ds_train.dataset.data.to(torch.double)
            ds_train.dataset.targets = ds_train.dataset.targets.to(torch.double)
            # ds_val.dataset.data = ds_val.dataset.data.to(torch.double)
        ds_val.data = ds_val.data.to(torch.double)
        ds_val.targets = ds_val.targets.to(torch.double)
        ds_test.data = ds_test.data.to(torch.double)
        ds_val.targets = ds_val.targets.long()
        ds_test.targets = ds_test.targets.long()
        if train_update_split:
            ds_update.dataset.data = ds_update.dataset.data.to(torch.double)
            ds_update.dataset.targets = ds_update.dataset.targets.long()

    # always use Softmax instead of Bernoulli
    output_dim = ds_train.C
    if name in ["australian", "breast_cancer", "ionosphere"]:
        # ds_train.targets = ds_train.targets.to(torch.double)
        # ds_val.targets = ds_val.targets.to(torch.double)
        # ds_test.targets = ds_test.targets.to(torch.double)
        try:
            ds_train.targets = ds_train.targets.long()
        except:
            ds_train.dataset.targets = ds_train.dataset.targets.long()
        ds_val.targets = ds_val.targets.long()
        ds_test.targets = ds_test.targets.long()

    print(f"output_dim={output_dim}")
    print(f"ds_train.C={ds_train.C}")
    # ds_train.K = output_dim
    ds_train.output_dim = output_dim
    return ds_train, ds_val, ds_test, ds_update


def get_image_network(name: str, ds_train, device: str):
    network = get_model(model_name=name, ds_train=ds_train).to(device)
    return network


def get_uci_network(name, output_dim, ds_train, device: str):
    try:
        input_size = ds_train.data.shape[1]
    except:
        try:
            input_size = ds_train.dataset.data.shape[1]
        except:
            input_size = ds_train[0][0].shape[0]
    network = SiMLP(
        input_size=input_size,
        output_size=output_dim,
        n_layers=2,
        n_units=50,
        activation="tanh",
    ).to(device)
    return network

def get_large_uci_network(name, output_dim, ds_train, device: str):
    try:
        input_size = ds_train.data.shape[1]
    except:
        try:
            input_size = ds_train.dataset.data.shape[1]
        except:
            input_size = ds_train[0][0].shape[0]
    network = SiMLP(
        input_size=input_size,
        output_size=output_dim,
        n_layers=3,
        n_units=512,
        activation="tanh",
    ).to(device)
    # network.apply(orthogonal_init)
    return network


def get_boston_network(name, output_dim, ds_train, device: str):
    try:
        input_size = ds_train.data.shape[1]
    except:
        try:
            input_size = ds_train.dataset.data.shape[1]
        except:
            input_size = ds_train[0][0].shape[0]
    network = SiMLP(
        input_size=input_size,
        output_size=output_dim,
        n_layers=2,
        n_units=128,
        activation="tanh",
    ).to(device)
    # network.apply(orthogonal_init)
    return network


class Sin(torch.nn.Module):
    def forward(self, x):
        return torch.sin(x)


def get_stationary_mlp(
    ds_train, output_dim: int, hidden_size: int = 50, device: str = "cpu"
):
    try:
        input_size = ds_train.data.shape[1]
    except:
        # input_size = ds_train.dataset.data.shape[1]
        try:
            input_size = ds_train.dataset.data.shape[1]
        except:
            input_size = ds_train[0][0].shape[0]
    network = torch.nn.Sequential(
        torch.nn.Linear(input_size, hidden_size),
        torch.nn.Tanh(),
        torch.nn.Linear(hidden_size, hidden_size),
        torch.nn.Tanh(),
        torch.nn.Linear(hidden_size, 16),
        Sin(),
        # torch.nn.Tanh(),
        # torch.nn.Tanh(),
        torch.nn.Linear(16, output_dim),
    )
    return network.to(device)


class UCIDataset(torch.utils.data.Dataset):
    def __init__(self, data, targets, device: str = "cpu", name: str = "boston"):
        self.name = name
        self.device = device

        self.data = data
        self.targets = targets

    def __getitem__(self, index):
        return self.data[index], self.targets[index]

    def __len__(self):
        return self.data.shape[0]


def get_UCIreg_dataset(
    name: str,  # ["boston", "concrete", "airfoil", "elevators"]
    random_seed: int,
    double: bool = False,
    data_split: Optional[list] = [70, 15, 15, 0],
    order_dim: Optional[int] = None,  # if int order along X[:, order_dim]
    normalize=True,
    device: str = "cpu",
    **kwargs,
):
    file_path = os.path.dirname(os.path.realpath(__file__))

    full_path = os.path.join(file_path, "data/uci_regression/" + name)
    X, Y = load_UCIreg_dataset(full_path=full_path, name=name, normalize=normalize)

    ds = UCIDataset(data=X, targets=Y)
<<<<<<< HEAD
    # ds = BostonDataset()
    # breakpoint()
=======
>>>>>>> b1741f2d

    data_split_1 = [data_split[0] + data_split[1], data_split[2] + data_split[3]]
    # Order data set along input dimension
    if order_dim is not None:
        idxs = np.argsort(ds.data, 0)[:, 0]
        ds.data = ds.data[idxs]  # order inputs
        ds.targets = ds.targets[idxs]  # order outputs
        split_idx = round(data_split_1[0] / 100 * len(idxs))
        ds_train = UCIDataset(
            data=ds.data[0:split_idx], targets=ds.targets[0:split_idx]
        )
        ds_new = UCIDataset(
            data=ds.data[split_idx:-1], targets=ds.targets[split_idx:-1]
        )
    else:
        print(f"data_split_1 {data_split_1}")
        ds_train, ds_new = split_dataset(
            dataset=ds, random_seed=random_seed, data_split=data_split_1
        )

    print(f"data_split[0:2] {data_split[0:2]}")
    ds_train, ds_val = split_dataset(
        dataset=ds_train,
        random_seed=random_seed,
        # double=double,
        data_split=data_split[0:2],
    )
    print(f"data_split[2:] {data_split[2:]}")
    ds_test, ds_update = split_dataset(
        dataset=ds_new,
        random_seed=random_seed,
        # double=double,
        data_split=data_split[2:],
    )
    print(f"data_split[0:2] {data_split[0:2]}")
    # # ds_train, ds_val, ds_update_1 = split_dataset(
    # ds_train, ds_val, ds_test_1 = split_dataset(
    #     dataset=ds_train,
    #     random_seed=random_seed,
    #     double=double,
    #     data_split=data_split[0:2] + [data_split[2] / 2],
    # )
    # print(f"data_split[2:] {data_split[2:]}")
    # # ds_test, ds_update_2 = split_dataset(
    # ds_test_2, ds_update = split_dataset(
    #     dataset=ds_new,
    #     random_seed=random_seed,
    #     double=double,
    #     # data_split=data_split[2:],
    #     data_split=[data_split[2] / 2] + data_split[3:4],
    #     # data_split=data_split[2:3] + [data_split[2] / 2],
    # )
    # ds_test = ConcatDataset([ds_test_1, ds_test_2])
    # # ds_update = ConcatDataset([ds_update_1, ds_update_2])

    if double:
        ds_train.data.to(torch.double)
        ds_val.data.to(torch.double)
        ds_test.data.to(torch.double)
        ds_update.data.to(torch.double)
        ds_train.targets.to(torch.double)
        ds_val.targets.to(torch.double)
        ds_test.targets.to(torch.double)
        ds_update.targets.to(torch.double)
        # Y = torch.tensor(Y, dtype=torch.double)
    else:
        ds_train.data.to(torch.float)
        ds_val.data.to(torch.float)
        ds_test.data.to(torch.float)
        ds_update.data.to(torch.float)
        ds_train.targets.to(torch.float)
        ds_val.targets.to(torch.float)
        ds_test.targets.to(torch.float)
        ds_update.targets.to(torch.float)

    output_dim = 1
    # ds_train, ds_val, ds_test, ds_update = split_dataset(
    #     dataset=ds, random_seed=random_seed, double=double, data_split=data_split
    # )
    ds_train.output_dim = output_dim
    # breakpoint()
    return ds_train, ds_val, ds_test, ds_update


def split_dataset(
    dataset: torch.utils.data.Dataset,
    random_seed: int,
    # double: bool = False,
    data_split: Optional[list] = [70, 30],
    device: str = "cpu",
):
    if random_seed:
        random.seed(random_seed)
    num_data = len(dataset)
    print(f"num_data {num_data}")
    idxs = np.random.permutation(num_data)
    datasets = []
    idx_start = 0
    for split in data_split:
        idx_end = idx_start + int(num_data * split / 100)
        idxs_ = idxs[idx_start:idx_end]
        print(f"idxs_ {np.sort(idxs_)}")
        if isinstance(dataset.data, torch.Tensor):
            X = dataset.data[idxs_]
            y = dataset.targets[idxs_]
        else:
            X = torch.from_numpy(dataset.data[idxs_])
            y = torch.from_numpy(dataset.targets[idxs_])
        # if double:
        #     X = X.to(torch.double)
        #     y = y.to(torch.double)
        # else:
        #     X = X.to(torch.float)
        #     y = y.to(torch.float)
        X = X.to(device)
        y = y.to(device)
        ds = torch.utils.data.TensorDataset(X, y)
        ds.data = X
        ds.targets = y
        datasets.append(ds)
        idx_start = idx_end
    return datasets


def orthogonal_init(m):
    """Orthogonal layer initialization."""
    if isinstance(m, nn.Linear):
        nn.init.orthogonal_(m.weight.data)
        if m.bias is not None:
            nn.init.zeros_(m.bias)
    # elif isinstance(m, EnsembleLinear):
    #     for w in m.weight.data:
    #         nn.init.orthogonal_(w)
    #     if m.bias is not None:
    #         for b in m.bias.data:
    #             nn.init.zeros_(b)
    elif isinstance(m, (nn.Conv3d, nn.Conv2d, nn.ConvTranspose2d)):
        gain = nn.init.calculate_gain("relu")
        nn.init.orthogonal_(m.weight.data, gain)
        # nn.init.kaiming_uniform_(m.weight.data, mode='fan_in', nonlinearity='relu')
        if m.bias is not None:
            nn.init.zeros_(m.bias)


def get_airline_dataset(
    random_seed: int,
    double: bool = False,
    data_split: Optional[list] = [70, 15, 15, 0],
    order_dim: Optional[int] = None,  # if int order along X[:, order_dim]
    normalize=True,
    device: str = "cpu",
    **kwargs,
):
    # Import the data
    file_path = os.path.dirname(os.path.realpath(__file__))
    print(f"file_path {file_path}")
    # full_path = os.path.join(file_path, "data/airline.pickle")
    full_path = os.path.join(file_path, "data/airline.mat")
    mat_contents = sio.loadmat(full_path)
    X = mat_contents["X"]
    Y = mat_contents["Y"].T
    print(f"full_path {full_path}")

    # Convert time of day from hhmm to minutes since midnight
    # data.ArrTime = 60 * np.floor(data.ArrTime / 100) + np.mod(data.ArrTime, 100)
    # data.DepTime = 60 * np.floor(data.DepTime / 100) + np.mod(data.DepTime, 100)

    # Normalize Y scale and offset
    if normalize == True:
        X_scaler = StandardScaler().fit(X)
        Y_scaler = StandardScaler().fit(Y)
        X = X_scaler.transform(X)
        Y = Y_scaler.transform(Y)

    data_split_1 = [data_split[0] + data_split[1], data_split[2] + data_split[3]]
    # Order data set along input dimension
    if order_dim is not None:
        idxs = np.argsort(X, 0)[:, 0]
        X = X[idxs]  # order inputs
        Y = Y[idxs]  # order outputs
        split_idx = round(data_split_1[0] / 100 * len(idxs))
        ds_train = UCIDataset(data=X[0:split_idx], targets=Y[0:split_idx])
        ds_new = UCIDataset(data=X[split_idx:-1], targets=Y[split_idx:-1])
    else:
        print(f"data_split_1 {data_split_1}")
        ds_train, ds_new = split_dataset(
            dataset=ds, random_seed=random_seed, data_split=data_split_1
        )

    print(f"data_split[0:2] {data_split[0:2]}")
    ds_train, ds_val = split_dataset(
        dataset=ds_train,
        random_seed=random_seed,
        # double=double,
        data_split=data_split[0:2],
    )
    print(f"data_split[2:] {data_split[2:]}")
    ds_test, ds_update = split_dataset(
        dataset=ds_new,
        random_seed=random_seed,
        # double=double,
        data_split=data_split[2:],
    )
    if double:
        ds_train.data.to(torch.double)
        ds_val.data.to(torch.double)
        ds_test.data.to(torch.double)
        ds_update.data.to(torch.double)
        ds_train.targets.to(torch.double)
        ds_val.targets.to(torch.double)
        ds_test.targets.to(torch.double)
        ds_update.targets.to(torch.double)
        # Y = torch.tensor(Y, dtype=torch.double)
    else:
        ds_train.data.to(torch.float)
        ds_val.data.to(torch.float)
        ds_test.data.to(torch.float)
        ds_update.data.to(torch.float)
        ds_train.targets.to(torch.float)
        ds_val.targets.to(torch.float)
        ds_test.targets.to(torch.float)
        ds_update.targets.to(torch.float)
        # Y = torch.tensor(Y, dtype=torch.float)
    print(f"data_split[0:2] {data_split[0:2]}")
    # breakpoint()
    output_dim = 1
    ds_train.output_dim = output_dim
    return ds_train, ds_val, ds_test, ds_update


def get_uci_dataset_for_fast_updates(
    name: str,
    random_seed: int,
    double: bool,
    dir: str,
    data_split: List[float] = [35, 15, 15, 35],
    order_dim: Optional[int] = None,
    **kwargs,
):
    ds_train = UCIClassificationDatasets(
        name,
        random_seed=random_seed,
        root=dir,
        stratify=True,
        train=True,
        double=double,
    )
    ds_test = UCIClassificationDatasets(
        name,
        random_seed=random_seed,
        root=dir,
        stratify=True,
        train=False,
        valid=False,
        double=double,
    )
    ds_val = UCIClassificationDatasets(
        name,
        random_seed=random_seed,
        root=dir,
        stratify=True,
        train=False,
        valid=True,
        double=double,
    )
    output_dim = ds_train.C
    print(f"ds_train {len(ds_train)}")
    print(f"ds_test {len(ds_test)}")
    print(f"ds_val {len(ds_val)}")
    ds_1 = ConcatDataset([ds_train, ds_test])
    print(f"ds_1 {len(ds_1)}")
    ds = ConcatDataset([ds_1, ds_val])
    print(f"ds {len(ds)}")
    loader = DataLoader(ds, batch_size=len(ds))
    data = next(iter(loader))
    X, Y = data
    for i in range(X.shape[-1]):
        print(f"dim {i} unique: {torch.unique(X[:, i]).shape}")
    # breakpoint()

    if double:
        X = torch.tensor(X, dtype=torch.double)
        Y = torch.tensor(Y, dtype=torch.long)
    else:
        X = torch.tensor(X, dtype=torch.float)
        # Y = torch.tensor(Y, dtype=torch.float)

    data_split_1 = [data_split[0] + data_split[1], data_split[2] + data_split[3]]
    # Order data set along input dimension
    if order_dim is not None:
        idxs = np.argsort(X, 0)[:, 0]
        X = X[idxs]  # order inputs
        Y = Y[idxs]  # order outputs
        split_idx = round(data_split_1[0] / 100 * len(idxs))
        ds_train = UCIDataset(data=X[0:split_idx], targets=Y[0:split_idx])
        ds_new = UCIDataset(data=X[split_idx:-1], targets=Y[split_idx:-1])
    else:
        print(f"data_split_1 {data_split_1}")
        ds_train, ds_new = split_dataset(
            dataset=ds, random_seed=random_seed, double=double, data_split=data_split_1
        )

    print(f"data_split[0:2] {data_split[0:2]}")
    ds_train, ds_val = split_dataset(
        dataset=ds_train,
        random_seed=random_seed,
        # double=double,
        data_split=data_split[0:2],
    )
    print(f"data_split[2:] {data_split[2:]}")
    ds_test, ds_update = split_dataset(
        dataset=ds_new,
        random_seed=random_seed,
        # double=double,
        data_split=data_split[2:],
    )
    if double:
        ds_train.data.to(torch.double)
        ds_val.data.to(torch.double)
        ds_test.data.to(torch.double)
        ds_update.data.to(torch.double)
    print(f"data_split[0:2] {data_split[0:2]}")
    # breakpoint()
    ds_train.output_dim = output_dim
    return ds_train, ds_val, ds_test, ds_update


def get_uci_dataset_from_repo(
    name: str,
    random_seed: int,
    double: bool,
    data_split: List[float] = [35, 15, 15, 35],
    order_dim: Optional[int] = None,
    **kwargs,
):
    from uci_datasets import Dataset

    ds = Dataset(name)
    X = ds.x
    Y = ds.y
    for i in range(X.shape[-1]):
        print(f"dim {i} unique: {np.unique(X[:, i]).shape}")
    # breakpoint()

    data_split_1 = [data_split[0] + data_split[1], data_split[2] + data_split[3]]
    # Order data set along input dimension
    if order_dim is not None:
        idxs = np.argsort(X, 0)[:, 0]
        X = X[idxs]  # order inputs
        Y = Y[idxs]  # order outputs
        split_idx = round(data_split_1[0] / 100 * len(idxs))
        ds_train = UCIDataset(data=X[0:split_idx], targets=Y[0:split_idx])
        ds_new = UCIDataset(data=X[split_idx:-1], targets=Y[split_idx:-1])
    else:
        print(f"data_split_1 {data_split_1}")
        ds_train, ds_new = split_dataset(
            dataset=ds, random_seed=random_seed, double=double, data_split=data_split_1
        )

    print(f"data_split[0:2] {data_split[0:2]}")
    ds_train, ds_val = split_dataset(
        dataset=ds_train,
        random_seed=random_seed,
        # double=double,
        data_split=data_split[0:2],
    )
    print(f"data_split[2:] {data_split[2:]}")
    ds_test, ds_update = split_dataset(
        dataset=ds_new,
        random_seed=random_seed,
        # double=double,
        data_split=data_split[2:],
    )
    if double:
        ds_train.data.to(torch.double)
        ds_val.data.to(torch.double)
        ds_test.data.to(torch.double)
        ds_update.data.to(torch.double)
    print(f"data_split[0:2] {data_split[0:2]}")

    # breakpoint()
    ds_train.output_dim = Y.shape[-1]
    return ds_train, ds_val, ds_test, ds_update<|MERGE_RESOLUTION|>--- conflicted
+++ resolved
@@ -419,6 +419,7 @@
     ).to(device)
     return network
 
+
 def get_large_uci_network(name, output_dim, ds_train, device: str):
     try:
         input_size = ds_train.data.shape[1]
@@ -518,11 +519,6 @@
     X, Y = load_UCIreg_dataset(full_path=full_path, name=name, normalize=normalize)
 
     ds = UCIDataset(data=X, targets=Y)
-<<<<<<< HEAD
-    # ds = BostonDataset()
-    # breakpoint()
-=======
->>>>>>> b1741f2d
 
     data_split_1 = [data_split[0] + data_split[1], data_split[2] + data_split[3]]
     # Order data set along input dimension
